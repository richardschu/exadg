--- conflicted
+++ resolved
@@ -64,18 +64,13 @@
 
 # Set the source files to be compiled
 SET(TARGET_SRC
+     include/exadg/utilities/evaluate_convergence_study.cpp
      include/exadg/utilities/timer_tree.cpp
-<<<<<<< HEAD
-     include/exadg/utilities/evaluate_convergence_study.cpp
-     include/exadg/time_integration/bdf_time_integration.cpp
-     include/exadg/time_integration/extrapolation_scheme.cpp
-=======
      include/exadg/utilities/print_general_infos.cpp
      include/exadg/time_integration/bdf_constants.cpp
      include/exadg/time_integration/ab_constants.cpp
      include/exadg/time_integration/am_constants.cpp
      include/exadg/time_integration/extrapolation_constants.cpp
->>>>>>> 30e33275
      include/exadg/time_integration/time_int_base.cpp
      include/exadg/time_integration/time_int_multistep_base.cpp
      include/exadg/time_integration/time_int_bdf_base.cpp
