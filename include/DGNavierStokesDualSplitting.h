--- conflicted
+++ resolved
@@ -32,13 +32,8 @@
   DGNavierStokesDualSplitting(parallel::distributed::Triangulation<dim> const &triangulation,
                               InputParametersNavierStokes<dim> const          &parameter)
     :
-<<<<<<< HEAD
     DGNavierStokesProjectionMethods<dim, fe_degree, fe_degree_p, fe_degree_xwall, xwall_quad_rule>(triangulation,parameter),
-=======
-    DGNavierStokesBase<dim, fe_degree, fe_degree_p, fe_degree_xwall, xwall_quad_rule>(triangulation,parameter),
     fe_param(parameter),
-    projection_operator(nullptr),
->>>>>>> d567dfac
     velocity_linear(nullptr)
   {}
 
@@ -115,21 +110,6 @@
   unsigned int solve_viscous (parallel::distributed::Vector<value_type>       &dst,
                               const parallel::distributed::Vector<value_type> &src);
 
-<<<<<<< HEAD
-protected:
-=======
-
-  // initialization of vectors
-  void initialize_vector_for_newton_solver(parallel::distributed::Vector<value_type> &src) const
-  {
-    this->initialize_vector_velocity(src);
-  }
-
-  void set_solution_linearization(parallel::distributed::Vector<value_type> const *solution_linearization)
-  {
-    velocity_linear = solution_linearization;
-  }
-
   FEParameters<dim> const & get_fe_parameters() const
   {
     return this->fe_param;
@@ -137,10 +117,6 @@
 
 protected:
   FEParameters<dim> fe_param;
-  std_cxx11::shared_ptr<PreconditionerBase<value_type> > helmholtz_preconditioner;
-  ProjectionOperatorBase<dim, fe_degree, fe_degree_p, fe_degree_xwall, xwall_quad_rule, value_type> * projection_operator;
-  std_cxx11::shared_ptr<ProjectionSolverBase<value_type> > projection_solver;
->>>>>>> d567dfac
   HelmholtzOperator<dim,fe_degree,fe_degree_xwall,xwall_quad_rule,value_type> helmholtz_operator;
   std_cxx11::shared_ptr<PreconditionerBase<value_type> > helmholtz_preconditioner;
 
