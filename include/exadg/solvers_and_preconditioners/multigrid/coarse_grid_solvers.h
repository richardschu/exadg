--- conflicted
+++ resolved
@@ -98,12 +98,10 @@
     AMGData amg_data;
   };
 
-  MGCoarseKrylov(Operator const &                pde_operator_in,
-                 bool const                      initialize,
-                 AdditionalData const &          additional_data,
-                 dealii::DoFHandler<dim> const & dof_handler,
-                 dealii::Mapping<dim> const &    mapping,
-                 MPI_Comm const &                comm)
+  MGCoarseKrylov(Operator const &       pde_operator_in,
+                 bool const             initialize,
+                 AdditionalData const & additional_data,
+                 MPI_Comm const &       comm)
     : pde_operator(pde_operator_in), additional_data(additional_data), mpi_comm(comm)
   {
     if(additional_data.preconditioner == MultigridCoarseGridPreconditioner::PointJacobi)
@@ -121,8 +119,10 @@
     }
     else if(additional_data.preconditioner == MultigridCoarseGridPreconditioner::AMG)
     {
-      preconditioner = std::make_shared<PreconditionerAMG<dim, Operator, Number>>(
-        pde_operator, initialize, additional_data.amg_data, dof_handler, mapping);
+      preconditioner =
+        std::make_shared<PreconditionerAMG<Operator, Number>>(pde_operator,
+                                                              initialize,
+                                                              additional_data.amg_data);
     }
     else
     {
@@ -161,78 +161,84 @@
     if(additional_data.operator_is_singular)
       dealii::VectorTools::subtract_mean_value(r);
 
-    std::shared_ptr<Krylov::SolverBase<VectorType>> solver;
-
-    if(additional_data.solver_type == MultigridCoarseGridSolver::CG)
-    {
-      Krylov::SolverDataCG solver_data;
-      solver_data.max_iter             = additional_data.solver_data.max_iter;
-      solver_data.solver_tolerance_abs = additional_data.solver_data.abs_tol;
-      solver_data.solver_tolerance_rel = additional_data.solver_data.rel_tol;
-
-      if(additional_data.preconditioner == MultigridCoarseGridPreconditioner::None)
+    if(additional_data.preconditioner == MultigridCoarseGridPreconditioner::AMG)
+    {
+      std::shared_ptr<PreconditionerAMG<Operator, Number>> preconditioner_amg =
+        std::dynamic_pointer_cast<PreconditionerAMG<Operator, Number>>(preconditioner);
+
+      AssertThrow(preconditioner_amg != nullptr,
+                  dealii::ExcMessage("Constructed preconditioner is not of type "
+                                     "PreconditionerAMG<Operator, Number>."));
+
+      preconditioner_amg->apply_krylov_solver_with_amg_preconditioner(dst,
+                                                                      r,
+                                                                      additional_data.solver_type,
+                                                                      additional_data.solver_data);
+    }
+    else
+    {
+      std::shared_ptr<Krylov::SolverBase<VectorType>> solver;
+
+      if(additional_data.solver_type == MultigridCoarseGridSolver::CG)
       {
-        solver_data.use_preconditioner = false;
+        Krylov::SolverDataCG solver_data;
+        solver_data.max_iter             = additional_data.solver_data.max_iter;
+        solver_data.solver_tolerance_abs = additional_data.solver_data.abs_tol;
+        solver_data.solver_tolerance_rel = additional_data.solver_data.rel_tol;
+
+        if(additional_data.preconditioner == MultigridCoarseGridPreconditioner::None)
+        {
+          solver_data.use_preconditioner = false;
+        }
+        else if(additional_data.preconditioner == MultigridCoarseGridPreconditioner::PointJacobi or
+                additional_data.preconditioner == MultigridCoarseGridPreconditioner::BlockJacobi or
+                additional_data.preconditioner == MultigridCoarseGridPreconditioner::AMG)
+        {
+          solver_data.use_preconditioner = true;
+        }
+        else
+        {
+          AssertThrow(false, dealii::ExcMessage("Not implemented."));
+        }
+
+        solver.reset(new Krylov::SolverCG<Operator, PreconditionerBase<Number>, VectorType>(
+          pde_operator, *preconditioner, solver_data));
       }
-      else if(additional_data.preconditioner == MultigridCoarseGridPreconditioner::PointJacobi or
-              additional_data.preconditioner == MultigridCoarseGridPreconditioner::BlockJacobi or
-              additional_data.preconditioner == MultigridCoarseGridPreconditioner::AMG)
+      else if(additional_data.solver_type == MultigridCoarseGridSolver::GMRES)
       {
-        solver_data.use_preconditioner = true;
+        Krylov::SolverDataGMRES solver_data;
+
+        solver_data.max_iter             = additional_data.solver_data.max_iter;
+        solver_data.solver_tolerance_abs = additional_data.solver_data.abs_tol;
+        solver_data.solver_tolerance_rel = additional_data.solver_data.rel_tol;
+        solver_data.max_n_tmp_vectors    = additional_data.solver_data.max_krylov_size;
+
+        if(additional_data.preconditioner == MultigridCoarseGridPreconditioner::None)
+        {
+          solver_data.use_preconditioner = false;
+        }
+        else if(additional_data.preconditioner == MultigridCoarseGridPreconditioner::PointJacobi or
+                additional_data.preconditioner == MultigridCoarseGridPreconditioner::BlockJacobi or
+                additional_data.preconditioner == MultigridCoarseGridPreconditioner::AMG)
+        {
+          solver_data.use_preconditioner = true;
+        }
+        else
+        {
+          AssertThrow(false, dealii::ExcMessage("Not implemented."));
+        }
+
+        solver.reset(new Krylov::SolverGMRES<Operator, PreconditionerBase<Number>, VectorType>(
+          pde_operator, *preconditioner, solver_data, mpi_comm));
       }
       else
       {
         AssertThrow(false, dealii::ExcMessage("Not implemented."));
       }
 
-<<<<<<< HEAD
-      solver.reset(new Krylov::SolverCG<Operator, PreconditionerBase<Number>, VectorType>(
-        pde_operator, *preconditioner, solver_data));
-=======
-      AssertThrow(preconditioner_amg != nullptr,
-                  dealii::ExcMessage("Constructed preconditioner is not of type "
-                                     "PreconditionerAMG<Operator, Number>."));
-
-      preconditioner_amg->apply_krylov_solver_with_amg_preconditioner(dst,
-                                                                      r,
-                                                                      additional_data.solver_type,
-                                                                      additional_data.solver_data);
->>>>>>> 0005cbcf
-    }
-    else if(additional_data.solver_type == MultigridCoarseGridSolver::GMRES)
-    {
-      Krylov::SolverDataGMRES solver_data;
-
-      solver_data.max_iter             = additional_data.solver_data.max_iter;
-      solver_data.solver_tolerance_abs = additional_data.solver_data.abs_tol;
-      solver_data.solver_tolerance_rel = additional_data.solver_data.rel_tol;
-      solver_data.max_n_tmp_vectors    = additional_data.solver_data.max_krylov_size;
-
-      if(additional_data.preconditioner == MultigridCoarseGridPreconditioner::None)
-      {
-        solver_data.use_preconditioner = false;
-      }
-      else if(additional_data.preconditioner == MultigridCoarseGridPreconditioner::PointJacobi or
-              additional_data.preconditioner == MultigridCoarseGridPreconditioner::BlockJacobi or
-              additional_data.preconditioner == MultigridCoarseGridPreconditioner::AMG)
-      {
-        solver_data.use_preconditioner = true;
-      }
-      else
-      {
-        AssertThrow(false, dealii::ExcMessage("Not implemented."));
-      }
-
-      solver.reset(new Krylov::SolverGMRES<Operator, PreconditionerBase<Number>, VectorType>(
-        pde_operator, *preconditioner, solver_data, mpi_comm));
-    }
-    else
-    {
-      AssertThrow(false, dealii::ExcMessage("Not implemented."));
-    }
-
-    // Note that the preconditioner has already been updated
-    solver->solve(dst, r);
+      // Note that the preconditioner has already been updated
+      solver->solve(dst, r);
+    }
   }
 
 private:
@@ -345,14 +351,10 @@
   typedef dealii::LinearAlgebra::distributed::Vector<Number> VectorType;
 
 public:
-  MGCoarseAMG(Operator const &                op,
-              bool const                      initialize,
-              dealii::DoFHandler<dim> const & dof_handler,
-              dealii::Mapping<dim> const &    mapping,
-              AMGData                         data = AMGData())
-  {
-    amg_preconditioner = std::make_shared<PreconditionerAMG<dim, Operator, Number>>(
-      op, initialize, data, dof_handler, mapping);
+  MGCoarseAMG(Operator const & op, bool const initialize, AMGData data = AMGData())
+  {
+    amg_preconditioner =
+      std::make_shared<PreconditionerAMG<Operator, Number>>(op, initialize, data);
   }
 
   void
@@ -368,7 +370,7 @@
   }
 
 private:
-  std::shared_ptr<PreconditionerAMG<dim, Operator, Number>> amg_preconditioner;
+  std::shared_ptr<PreconditionerAMG<Operator, Number>> amg_preconditioner;
 };
 
 } // namespace ExaDG
