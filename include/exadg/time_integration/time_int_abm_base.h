/*  ______________________________________________________________________
 *
 *  ExaDG - High-Order Discontinuous Galerkin for the Exa-Scale
 *
 *  Copyright (C) 2023 by the ExaDG authors
 *
 *  This program is free software: you can redistribute it and/or modify
 *  it under the terms of the GNU General Public License as published by
 *  the Free Software Foundation, either version 3 of the License, or
 *  (at your option) any later version.
 *
 *  This program is distributed in the hope that it will be useful,
 *  but WITHOUT ANY WARRANTY; without even the implied warranty of
 *  MERCHANTABILITY or FITNESS FOR A PARTICULAR PURPOSE.  See the
 *  GNU General Public License for more details.
 *
 *  You should have received a copy of the GNU General Public License
 *  along with this program.  If not, see <https://www.gnu.org/licenses/>.
 *  ______________________________________________________________________
 */

#ifndef INCLUDE_EXADG_TIME_INTEGRATION_TIME_INT_ABM_BASE_H_
#define INCLUDE_EXADG_TIME_INTEGRATION_TIME_INT_ABM_BASE_H_

#include <exadg/time_integration/ab_constants.h>
#include <exadg/time_integration/am_constants.h>
#include <exadg/time_integration/push_back_vectors.h>
#include <exadg/time_integration/restart.h>
#include <exadg/time_integration/time_int_multistep_base.h>
#include <exadg/utilities/print_solver_results.h>

namespace ExaDG
{
/**
 * This class implements the purely explicit Adams--Bashforth--Moulton predictor corrector method.
 */
template<typename Operator, typename VectorType>
class TimeIntAdamsBashforthMoultonBase : public TimeIntMultistepBase
{
  using Number                 = typename VectorType::value_type;
  using BoostInputArchiveType  = TimeIntBase::BoostInputArchiveType;
  using BoostOutputArchiveType = TimeIntBase::BoostOutputArchiveType;

public:
  TimeIntAdamsBashforthMoultonBase(std::shared_ptr<Operator> pde_operator_in,
                                   double const              start_time_,
                                   double const              end_time_,
                                   unsigned int const        max_number_of_time_steps_,
                                   unsigned int const        order_,
                                   bool const                start_with_low_order_,
                                   bool const                adaptive_time_stepping_,
                                   RestartData const &       restart_data_,
                                   MPI_Comm const &          mpi_comm_,
                                   bool const                is_test_)
    : TimeIntMultistepBase(start_time_,
                           end_time_,
                           max_number_of_time_steps_,
                           order_,
                           start_with_low_order_,
                           adaptive_time_stepping_,
                           restart_data_,
                           mpi_comm_,
                           is_test_),
      pde_operator(pde_operator_in),
      // order of predictor can be chosen one below order of corrector
      ab(order_ - 1, start_with_low_order_),
      am(order_, start_with_low_order_),
      vec_evaluated_operators(order_ - 1)
  {
    AssertThrow(order_ >= 1,
                dealii::ExcMessage("Oder of ABM time integrator has to be at least 1."));
  }

  void
  print_iterations() const
  {
    // explicit time integration -> no iterations
    print_list_of_iterations(pcout, {"Adams-Bashforth-Moulton"}, {0});
  }

  void
  ale_update()
  {
    AssertThrow(false, dealii::ExcMessage("not yet implemented"));
  }

  VectorType const &
  get_solution() const
  {
    return solution;
  }

protected:
  Operator const &
  get_underlying_operator() const
  {
    return *pde_operator;
  }

private:
  void
  update_time_integrator_constants() final
  {
    ab.update(time_step_number, adaptive_time_stepping, time_steps);
    am.update(time_step_number, adaptive_time_stepping, time_steps);
  }

  void
  allocate_vectors() final
  {
    pde_operator->initialize_dof_vector(solution);
    pde_operator->initialize_dof_vector(prediction);

    pde_operator->initialize_dof_vector(evaluated_operator_np);
    for(auto & evaluated_operator : vec_evaluated_operators)
      pde_operator->initialize_dof_vector(evaluated_operator);
  }

  void
  initialize_current_solution() final
  {
    pde_operator->prescribe_initial_conditions(solution, get_time());
  }

  void
  initialize_former_multistep_dof_vectors() final
  {
    if(start_with_low_order)
    {
      if(vec_evaluated_operators.size() > 0)
        pde_operator->evaluate(vec_evaluated_operators[0], solution, get_time());
    }
    else // start with high order
    {
      // fill evaluated operators
      VectorType temp_sol;
      pde_operator->initialize_dof_vector(temp_sol);
      for(unsigned int i = 0; i < vec_evaluated_operators.size(); ++i)
      {
        pde_operator->prescribe_initial_conditions(temp_sol, get_previous_time(i));
        pde_operator->evaluate(vec_evaluated_operators[i], temp_sol, get_previous_time(i));
      }
    }
  }

  void
  setup_derived() final
  {
  }

  void
  do_timestep_predict()
  {
    dealii::Timer timer;
    timer.restart();

    predrict_solution(prediction, solution, vec_evaluated_operators);

    timer_tree->insert({"Timeloop", "Adams-Bashforth-Moulton"}, timer.wall_time());
  }

  void
  do_timestep_correct()
  {
    dealii::Timer timer;
    timer.restart();

    // evaluate operator given the predicted solution
    pde_operator->evaluate(evaluated_operator_np, prediction, get_next_time());
    // correct solution
    correct_solution(solution, evaluated_operator_np, vec_evaluated_operators);
    // correct operator by evaluating operator with correct solution
    pde_operator->evaluate(evaluated_operator_np, solution, get_next_time());

    // write output
    if(this->print_solver_info() and not(this->is_test))
    {
      pcout << std::endl << "Adams-Bashforth-Moulton:";
      print_wall_time(pcout, timer.wall_time());
    }

    timer_tree->insert({"Timeloop", "Adams-Bashforth-Moulton"}, timer.wall_time());
  }

  void
  do_timestep_solve() final
  {
    do_timestep_predict();
    do_timestep_correct();
  }

  void
  correct_solution(VectorType &                    dst,
                   VectorType const &              op_np,
                   std::vector<VectorType> const & ops) const
  {
    dst.add(static_cast<Number>(get_time_step_size() * am.get_gamma0()), op_np);
    for(unsigned int i = 0; i < this->am.get_order() - 1; ++i)
      dst.add(static_cast<Number>(get_time_step_size() * am.get_alpha(i)), ops[i]);
  }

  void
  predrict_solution(VectorType &                    dst,
                    VectorType const &              src,
                    std::vector<VectorType> const & ops) const
  {
    dst = src;
    for(unsigned int i = 0; i < this->ab.get_order(); ++i)
      dst.add(static_cast<Number>(get_time_step_size() * ab.get_alpha(i)), ops[i]);
  }

  void
  prepare_vectors_for_next_timestep() final
  {
    if(vec_evaluated_operators.size() > 0)
    {
      push_back(vec_evaluated_operators);
      std::swap(vec_evaluated_operators[0], evaluated_operator_np);
    }
  }

  void
  read_restart_vectors(BoostInputArchiveType & ia) final
  {
    std::vector<VectorType *> vectors{&solution, &prediction};
    for(unsigned int i = 0; i < vec_evaluated_operators.size(); ++i)
    {
      vectors.push_back(&vec_evaluated_operators[i]);
    }

    pde_operator->deserialize_vectors(vectors);

    // Remains for comparison.
    try
    {
      VectorType solution_compare(solution);
      VectorType prediction_compare(prediction);
<<<<<<< HEAD
      read_distributed_vector(solution_compare, ia);
      read_distributed_vector(prediction_compare, ia);
=======

      read_write_distributed_vector(solution_compare, ia);
      read_write_distributed_vector(prediction_compare, ia);

      std::vector<VectorType> vec_evaluated_operators_compare = vec_evaluated_operators;
      for(unsigned int i = 0; i < vec_evaluated_operators.size(); ++i)
      {
        read_write_distributed_vector(vec_evaluated_operators_compare[i], ia);
      }
>>>>>>> 1baa0dc4

      solution_compare -= solution;
      prediction_compare -= prediction;
      double diff_max = std::max(solution_compare.linfty_norm(), prediction_compare.linfty_norm());
<<<<<<< HEAD
=======
      for(unsigned int i = 0; i < vec_evaluated_operators.size(); ++i)
      {
        vec_evaluated_operators_compare[i] -= vec_evaluated_operators[i];
        vec_evaluated_operators_compare[i] *=
          solution.linfty_norm() / vec_evaluated_operators[i].linfty_norm();
        diff_max =
          std::max(static_cast<double>(vec_evaluated_operators_compare[i].linfty_norm()), diff_max);
      }

>>>>>>> 1baa0dc4
      if(dealii::Utilities::MPI::this_mpi_process(solution.get_mpi_communicator()) == 0)
      {
        std::cout << "|difference|_inf = " << diff_max << "\n"
                  << "(only useful for identical discretization)";
      }
    }
    catch(...)
    {
      std::cout << "Comparison to previous serialization not possible.\n"
                << "This can only be done with identical processor "
                << "counts and enough data in the archives."
                << "\n";
    }
  }

  void
  write_restart_vectors(BoostOutputArchiveType & oa) const final
  {
    std::vector<VectorType const *> vectors{&solution, &prediction};
    for(unsigned int i = 0; i < vec_evaluated_operators.size(); ++i)
    {
      vectors.push_back(&vec_evaluated_operators[i]);
    }

    pde_operator->serialize_vectors(vectors);

    // Remains for comparison.
<<<<<<< HEAD
    write_distributed_vector(solution, oa);
    write_distributed_vector(prediction, oa);
=======
    read_write_distributed_vector(solution, oa);
    read_write_distributed_vector(prediction, oa);

    for(unsigned int i = 0; i < vec_evaluated_operators.size(); ++i)
    {
      read_write_distributed_vector(vec_evaluated_operators[i], oa);
    }
>>>>>>> 1baa0dc4
  }

  void
  solve_steady_problem() final
  {
    AssertThrow(false, dealii::ExcMessage("Steady not implemented."));
  }

  // spatial pde operator
  std::shared_ptr<Operator> pde_operator;

  // Time integration constants
  ABTimeIntegratorConstants ab;
  AMTimeIntegratorConstants am;

  // solution vector
  VectorType solution;
  // temporary vector to store prediction
  VectorType prediction;

  // store evaluated operators from previous time steps
  VectorType              evaluated_operator_np;
  std::vector<VectorType> vec_evaluated_operators;
};

} // namespace ExaDG

#endif /* INCLUDE_EXADG_TIME_INTEGRATION_TIME_INT_ABM_BASE_H_*/<|MERGE_RESOLUTION|>--- conflicted
+++ resolved
@@ -235,11 +235,6 @@
     {
       VectorType solution_compare(solution);
       VectorType prediction_compare(prediction);
-<<<<<<< HEAD
-      read_distributed_vector(solution_compare, ia);
-      read_distributed_vector(prediction_compare, ia);
-=======
-
       read_write_distributed_vector(solution_compare, ia);
       read_write_distributed_vector(prediction_compare, ia);
 
@@ -248,13 +243,11 @@
       {
         read_write_distributed_vector(vec_evaluated_operators_compare[i], ia);
       }
->>>>>>> 1baa0dc4
 
       solution_compare -= solution;
       prediction_compare -= prediction;
       double diff_max = std::max(solution_compare.linfty_norm(), prediction_compare.linfty_norm());
-<<<<<<< HEAD
-=======
+
       for(unsigned int i = 0; i < vec_evaluated_operators.size(); ++i)
       {
         vec_evaluated_operators_compare[i] -= vec_evaluated_operators[i];
@@ -264,7 +257,6 @@
           std::max(static_cast<double>(vec_evaluated_operators_compare[i].linfty_norm()), diff_max);
       }
 
->>>>>>> 1baa0dc4
       if(dealii::Utilities::MPI::this_mpi_process(solution.get_mpi_communicator()) == 0)
       {
         std::cout << "|difference|_inf = " << diff_max << "\n"
@@ -292,10 +284,6 @@
     pde_operator->serialize_vectors(vectors);
 
     // Remains for comparison.
-<<<<<<< HEAD
-    write_distributed_vector(solution, oa);
-    write_distributed_vector(prediction, oa);
-=======
     read_write_distributed_vector(solution, oa);
     read_write_distributed_vector(prediction, oa);
 
@@ -303,7 +291,6 @@
     {
       read_write_distributed_vector(vec_evaluated_operators[i], oa);
     }
->>>>>>> 1baa0dc4
   }
 
   void
