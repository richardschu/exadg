--- conflicted
+++ resolved
@@ -30,10 +30,7 @@
 
 // ExaDG
 #include <exadg/grid/grid_data.h>
-<<<<<<< HEAD
-=======
 #include <exadg/incompressible_navier_stokes/user_interface/enum_types.h>
->>>>>>> 1baa0dc4
 #include <exadg/utilities/numbers.h>
 #include <exadg/utilities/print_functions.h>
 
@@ -51,10 +48,7 @@
       degree_u(dealii::numbers::invalid_unsigned_int),
       degree_p(dealii::numbers::invalid_unsigned_int),
       triangulation_type(TriangulationType::Serial),
-<<<<<<< HEAD
-=======
       spatial_discretization(IncNS::SpatialDiscretization::L2),
->>>>>>> 1baa0dc4
       discretization_identical(false),
       consider_mapping(false),
       mapping_degree(dealii::numbers::invalid_unsigned_int),
@@ -124,12 +118,9 @@
   // TriangulationType used when restart data was written (relevant for restart run only).
   TriangulationType triangulation_type;
 
-<<<<<<< HEAD
-=======
   // Finite element space used when the restart data was written.
   IncNS::SpatialDiscretization spatial_discretization;
 
->>>>>>> 1baa0dc4
   // The discretization used when writing the restart data was identical to the current one
   // (after calling `ApplicationBase::create_grid()`). Note that this includes the finite
   // element, uniform and adaptive refinement, and the TriangulationType, *but* one might
