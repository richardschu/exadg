/*  ______________________________________________________________________
 *
 *  ExaDG - High-Order Discontinuous Galerkin for the Exa-Scale
 *
 *  Copyright (C) 2021 by the ExaDG authors
 *
 *  This program is free software: you can redistribute it and/or modify
 *  it under the terms of the GNU General Public License as published by
 *  the Free Software Foundation, either version 3 of the License, or
 *  (at your option) any later version.
 *
 *  This program is distributed in the hope that it will be useful,
 *  but WITHOUT ANY WARRANTY; without even the implied warranty of
 *  MERCHANTABILITY or FITNESS FOR A PARTICULAR PURPOSE.  See the
 *  GNU General Public License for more details.
 *
 *  You should have received a copy of the GNU General Public License
 *  along with this program.  If not, see <https://www.gnu.org/licenses/>.
 *  ______________________________________________________________________
 */

#ifndef INCLUDE_EXADG_TIME_INTEGRATION_RESTART_H_
#define INCLUDE_EXADG_TIME_INTEGRATION_RESTART_H_

// C/C++
#include <boost/archive/binary_iarchive.hpp>
#include <boost/archive/binary_oarchive.hpp>
#include <boost/archive/text_iarchive.hpp>
#include <boost/archive/text_oarchive.hpp>
#include <algorithm>
#include <fstream>
#include <sstream>

// deal.II
#include <deal.II/base/mpi.h>
#include <deal.II/distributed/fully_distributed_tria.h>
#include <deal.II/distributed/solution_transfer.h>
#include <deal.II/distributed/tria.h>
<<<<<<< HEAD
=======
#include <deal.II/grid/manifold.h>
>>>>>>> 1baa0dc4
#include <deal.II/grid/tria.h>
#include <deal.II/lac/la_parallel_block_vector.h>
#include <deal.II/lac/la_parallel_vector.h>
#include <deal.II/lac/solver_cg.h>
#include <deal.II/matrix_free/fe_point_evaluation.h>
#include <deal.II/numerics/vector_tools.h>

// ExaDG
#include <exadg/grid/grid_data.h>
#include <exadg/grid/grid_utilities.h>
#include <exadg/grid/mapping_dof_vector.h>
#include <exadg/matrix_free/matrix_free_data.h>
#include <exadg/operators/mapping_flags.h>
#include <exadg/operators/mass_operator.h>
#include <exadg/operators/quadrature.h>
#include <exadg/solvers_and_preconditioners/preconditioners/jacobi_preconditioner.h>

namespace ExaDG
{
inline std::string
restart_filename(std::string const & name, MPI_Comm const & mpi_comm)
{
  std::string const rank =
    dealii::Utilities::int_to_string(dealii::Utilities::MPI::this_mpi_process(mpi_comm));

  std::string const filename = name + "." + rank + ".restart";

  return filename;
}

inline void
rename_restart_files(std::string const & filename)
{
  // backup: rename current restart file into restart.old in case something fails while writing
  std::string const from = filename;
  std::string const to   = filename + ".old";

  std::ifstream ifile(from.c_str());
  if((bool)ifile) // rename only if file already exists
  {
    int const error = rename(from.c_str(), to.c_str());

    AssertThrow(error == 0, dealii::ExcMessage("Can not rename file: " + from + " -> " + to));
  }
}

inline void
write_restart_file(std::ostringstream & oss, std::string const & filename)
{
  std::ofstream stream(filename.c_str());

  stream << oss.str() << std::endl;
}

template<typename VectorType>
inline void
print_vector_l2_norm(VectorType const & vector)
{
  MPI_Comm const & mpi_comm = vector.get_mpi_communicator();
  double const     l2_norm  = vector.l2_norm();
  if(dealii::Utilities::MPI::this_mpi_process(mpi_comm) == 0)
  {
<<<<<<< HEAD
    std::cout << "    global vector l2 norm: " << std::scientific << std::setprecision(8)
=======
    std::cout << "    vector global l2 norm: " << std::scientific << std::setprecision(8)
>>>>>>> 1baa0dc4
              << std::setw(20) << l2_norm << "\n";
  }
}

/**
<<<<<<< HEAD
 * Utility functions to read and write the local entries of a
 * dealii::LinearAlgebra::distributed::Vector
 * from/to a boost archive per block and entry.
 */
template<typename VectorType, typename BoostInputArchiveType>
inline void
read_distributed_vector(VectorType & vector, BoostInputArchiveType & input_archive)
{
  // Depending on VectorType, we have to loop over the blocks to
  // access the local entries via vector.local_element(i).
  using Number = typename VectorType::value_type;
  if(std::is_same<VectorType, dealii::LinearAlgebra::distributed::Vector<Number>>::value)
  {
    dealii::LinearAlgebra::distributed::Vector<Number> * tmp =
      dynamic_cast<dealii::LinearAlgebra::distributed::Vector<Number> *>(&vector);
    for(unsigned int i = 0; i < tmp->locally_owned_size(); ++i)
    {
      input_archive >> tmp->local_element(i);
    }
  }
  else if(std::is_same<VectorType, dealii::LinearAlgebra::distributed::BlockVector<Number>>::value)
  {
    dealii::LinearAlgebra::distributed::BlockVector<Number> * tmp =
      dynamic_cast<dealii::LinearAlgebra::distributed::BlockVector<Number> *>(&vector);
    for(unsigned int i = 0; i < tmp->n_blocks(); ++i)
    {
      for(unsigned int j = 0; j < tmp->block(i).locally_owned_size(); ++j)
      {
        input_archive >> tmp->block(i).local_element(j);
=======
 * Utility function to read or write the local entries of a
 * dealii::LinearAlgebra::distributed::(Block)Vector
 * from/to a boost archive per block and entry.
 * Using the `&` operator, loading from or writing to the
 * archive is determined from the type.
 */
template<typename VectorType, typename BoostArchiveType>
inline void
read_write_distributed_vector(VectorType & vector, BoostArchiveType & archive)
{
  // Print vector norm here only *before* writing.
  if(std::is_same<BoostArchiveType, boost::archive::text_oarchive>::value or
     std::is_same<BoostArchiveType, boost::archive::binary_oarchive>::value)
  {
    print_vector_l2_norm(vector);
  }

  // Depending on VectorType, we have to loop over the blocks to
  // access the local entries via vector.local_element(i).
  using Number = typename VectorType::value_type;
  if constexpr(std::is_same<std::remove_cv_t<VectorType>,
                            dealii::LinearAlgebra::distributed::Vector<Number>>::value)
  {
    for(unsigned int i = 0; i < vector.locally_owned_size(); ++i)
    {
      archive & vector.local_element(i);
    }
  }
  else if constexpr(std::is_same<std::remove_cv_t<VectorType>,
                                 dealii::LinearAlgebra::distributed::BlockVector<Number>>::value)
  {
    for(unsigned int i = 0; i < vector.n_blocks(); ++i)
    {
      for(unsigned int j = 0; j < vector.block(i).locally_owned_size(); ++j)
      {
        archive & vector.block(i).local_element(j);
>>>>>>> 1baa0dc4
      }
    }
  }
  else
  {
    AssertThrow(false, dealii::ExcMessage("Reading into this VectorType not supported."));
  }

<<<<<<< HEAD
  // Print L2 norm to screen for comparison.
  print_vector_l2_norm(vector);
}

template<typename VectorType, typename BoostOutputArchiveType>
inline void
write_distributed_vector(VectorType const & vector, BoostOutputArchiveType & output_archive)
{
  // Print L2 norm to screen for comparison.
  print_vector_l2_norm(vector);

  // Depending on VectorType, we have to loop over the blocks to
  // access the local entries via vector.local_element(i).
  using Number = typename VectorType::value_type;
  if(std::is_same<VectorType, dealii::LinearAlgebra::distributed::Vector<Number>>::value)
  {
    dealii::LinearAlgebra::distributed::Vector<Number> const * tmp =
      dynamic_cast<dealii::LinearAlgebra::distributed::Vector<Number> const *>(&vector);
    for(unsigned int i = 0; i < tmp->locally_owned_size(); ++i)
    {
      output_archive << tmp->local_element(i);
    }
  }
  else if(std::is_same<VectorType, dealii::LinearAlgebra::distributed::BlockVector<Number>>::value)
  {
    dealii::LinearAlgebra::distributed::BlockVector<Number> const * tmp =
      dynamic_cast<dealii::LinearAlgebra::distributed::BlockVector<Number> const *>(&vector);
    for(unsigned int i = 0; i < tmp->n_blocks(); ++i)
    {
      for(unsigned int j = 0; j < tmp->block(i).locally_owned_size(); ++j)
      {
        output_archive << tmp->block(i).local_element(j);
      }
    }
  }
  else
  {
    AssertThrow(false, dealii::ExcMessage("Writing into this VectorType not supported."));
=======
  // Print vector norm here only *after* reading.
  if(std::is_same<BoostArchiveType, boost::archive::text_iarchive>::value or
     std::is_same<BoostArchiveType, boost::archive::binary_iarchive>::value)
  {
    print_vector_l2_norm(vector);
>>>>>>> 1baa0dc4
  }
}

/** Utility function to convert a vector of block vector pointers into a
 * vector of vectors of VectorType pointers, where all vectors from each
 * individual block are summarized in a std::vector.
 * This is useful for solution transfer and serialization.
 */
template<typename VectorType, typename BlockVectorType>
std::vector<std::vector<VectorType *>>
get_vectors_per_block(std::vector<BlockVectorType *> const & block_vectors)
{
  unsigned int const n_blocks = block_vectors.at(0)->n_blocks();
  for(unsigned int i = 0; i < block_vectors.size(); ++i)
  {
    AssertThrow(block_vectors[i]->n_blocks() == n_blocks,
                dealii::ExcMessage("Provided number of blocks per "
                                   "BlockVector must be equal."));
  }

  std::vector<std::vector<VectorType *>> vectors_per_block;
  for(unsigned int i = 0; i < n_blocks; ++i)
  {
    std::vector<VectorType *> vectors;
    for(unsigned int j = 0; j < block_vectors.size(); ++j)
    {
      vectors.push_back(&block_vectors[j]->block(i));
    }
    vectors_per_block.push_back(vectors);
  }

  return vectors_per_block;
}

<<<<<<< HEAD
/**
 * Same as above but input argument is a vector of BlockVectors.
 * Return type is a vector of vector of pointers, i.e, unchanged.
 */
template<typename VectorType, typename BlockVectorType>
std::vector<std::vector<VectorType *>>
get_vectors_per_block(std::vector<BlockVectorType> & block_vectors)
{
  unsigned int const n_blocks = block_vectors.at(0).n_blocks();
  for(unsigned int i = 0; i < block_vectors.size(); ++i)
  {
    AssertThrow(block_vectors[i].n_blocks() == n_blocks,
                dealii::ExcMessage("Provided number of blocks per "
                                   "BlockVector must be equal."));
  }

  std::vector<std::vector<VectorType *>> vectors_per_block;
  for(unsigned int i = 0; i < n_blocks; ++i)
  {
    std::vector<VectorType *> vectors;
    for(unsigned int j = 0; j < block_vectors.size(); ++j)
    {
      vectors.push_back(&block_vectors[j].block(i));
    }
    vectors_per_block.push_back(vectors);
  }

  return vectors_per_block;
}

=======
>>>>>>> 1baa0dc4
/** Utility function to setup a BlockVector given a vector
 * of DoFHandlers only containing owned DoFs. This can be used
 * in combination with `get_vectors_per_block()` to obtain vectors
 * of VectorType pointers as required for `dealii::SolutionTransfer`.
 */
template<int dim, typename BlockVectorType>
std::vector<BlockVectorType>
get_block_vectors_from_dof_handlers(
  unsigned int const                                        n_vectors,
  std::vector<dealii::DoFHandler<dim, dim> const *> const & dof_handlers)
{
  unsigned int const n_blocks = dof_handlers.size();

  // Setup first BlockVector
  BlockVectorType block_vector(n_blocks);
  for(unsigned int i = 0; i < n_blocks; ++i)
  {
    block_vector.block(i).reinit(dof_handlers[i]->locally_owned_dofs(),
                                 dof_handlers[i]->get_communicator());
  }
  block_vector.collect_sizes();

  std::vector<BlockVectorType> block_vectors(n_vectors, block_vector);

  return block_vectors;
}

template<typename VectorType>
std::vector<bool>
get_ghost_state(std::vector<VectorType *> const & vectors)
{
  std::vector<bool> has_ghost_elements(vectors.size());
  for(unsigned int i = 0; i < has_ghost_elements.size(); ++i)
  {
    has_ghost_elements[i] = vectors[i]->has_ghost_elements();
  }
  return has_ghost_elements;
}

template<typename VectorType>
void
set_ghost_state(std::vector<VectorType *> const & vectors,
                std::vector<bool> const &         had_ghost_elements)
{
  AssertThrow(vectors.size() == had_ghost_elements.size(),
              dealii::ExcMessage("Vector sizes do not match."));

  for(unsigned int i = 0; i < had_ghost_elements.size(); ++i)
  {
    if(had_ghost_elements[i])
    {
      vectors[i]->update_ghost_values();
    }
    else
    {
      vectors[i]->zero_out_ghost_values();
    }
  }
}

/**
 * Utility function to serialize a `dealii::Triangulation`. This is only implemented for the
 * serial case since we only require the coarsest triangulation to be read from file when
 * deserializing into a `dealii::parallel::distributed::Triangulation`.
 */
template<int dim, typename TriangulationType>
inline void
save_coarse_triangulation(std::string const &       filename_base,
                          TriangulationType const & triangulation)
{
  if constexpr(std::is_same<std::remove_cv_t<TriangulationType>,
                            dealii::parallel::distributed::Triangulation<dim, dim>>::value or
               std::is_same<std::remove_cv_t<TriangulationType>,
                            dealii::parallel::fullydistributed::Triangulation<dim, dim>>::value)
  {
    AssertThrow(false,
                dealii::ExcMessage("Only TriangulationType::Serial, i.e., "
                                   "dealii::Triangulation<dim> supported."));
  }

  std::string const filename = filename_base + ".coarse_triangulation";
  if(dealii::Utilities::MPI::this_mpi_process(triangulation.get_communicator()) == 0)
  {
    // Serialization only creates a single file, move with one process only.
    rename_restart_files(filename + ".info");
    rename_restart_files(filename + "_triangulation.data");

    // For `dealii::Triangulation` the triangulation is the same for all processes.
    triangulation.save(filename);
  }
}

/**
 * Utility function to store a std::vector<VectorType> in a triangulation and serialize.
 * We assume that the Triangulation(s) linked to the DoFHandlers are all identical.
 * Note also that the sequence of vectors and DoFHandlers here and in
 * deserialize_triangulation_and_load_vectors() *must* be identical.
 * This function does not consider a mapping to be stored, if it is
 * not provided within the `dof_handlers` (and hence treated like all other vectors).
 */
template<int dim, typename VectorType>
inline void
store_vectors_in_triangulation_and_serialize(
  std::string const &                                       filename_base,
  std::vector<std::vector<VectorType const *>> const &      vectors_per_dof_handler,
  std::vector<dealii::DoFHandler<dim, dim> const *> const & dof_handlers)
{
  AssertThrow(vectors_per_dof_handler.size() > 0,
              dealii::ExcMessage("No vectors to store in triangulation."));
  AssertThrow(vectors_per_dof_handler.size() == dof_handlers.size(),
              dealii::ExcMessage("Number of vectors of vectors and DoFHandlers do not match."));
  auto const & triangulation = dof_handlers.at(0)->get_triangulation();

  // Check if all the Triangulation(s) associated with the DoFHandlers point to the same object.
  for(unsigned int i = 1; i < dof_handlers.size(); ++i)
  {
    AssertThrow(&dof_handlers[i]->get_triangulation() == &triangulation,
                dealii::ExcMessage("Triangulations of DoFHandlers are not identical."));
  }

  // Loop over the DoFHandlers and store the vectors in the triangulation.
  std::vector<std::shared_ptr<dealii::parallel::distributed::SolutionTransfer<dim, VectorType>>>
    solution_transfers;
  for(unsigned int i = 0; i < dof_handlers.size(); ++i)
  {
    for(unsigned int j = 0; j < vectors_per_dof_handler[i].size(); ++j)
    {
      print_vector_l2_norm(*vectors_per_dof_handler[i][j]);
    }
    solution_transfers.push_back(
      std::make_shared<dealii::parallel::distributed::SolutionTransfer<dim, VectorType>>(
        *dof_handlers[i]));
    solution_transfers[i]->prepare_for_serialization(vectors_per_dof_handler[i]);
  }

  // Serialize the triangulation keeping a maximum of two snapshots.
  std::string const filename = filename_base + ".triangulation";
  if(dealii::Utilities::MPI::this_mpi_process(dof_handlers[0]->get_communicator()) == 0)
  {
    // Serialization only creates a single file, move with one process only.
    rename_restart_files(filename);
    rename_restart_files(filename + ".info");
    rename_restart_files(filename + "_fixed.data");
    rename_restart_files(filename + "_triangulation.data");
  }

  // Collective call for serialization.
  triangulation.save(filename);
}

/**
 * Same as the function above, but the mapping is stored for tensor-product elements
 * as one of the vectors, while for any other element type, we ignore the mapping in
 * the projection when deserializing.
 */
template<int dim, typename VectorType>
inline void
store_vectors_in_triangulation_and_serialize(
  std::string const &                                       filename_base,
  std::vector<std::vector<VectorType const *>> const &      vectors_per_dof_handler,
  std::vector<dealii::DoFHandler<dim, dim> const *> const & dof_handlers,
  dealii::Mapping<dim> const &                              mapping,
  dealii::DoFHandler<dim> const *                           dof_handler_mapping,
  unsigned int const                                        mapping_degree)
{
  AssertThrow(vectors_per_dof_handler.size() > 0,
              dealii::ExcMessage("No vectors to store in triangulation."));
  AssertThrow(vectors_per_dof_handler.size() == dof_handlers.size(),
              dealii::ExcMessage("Number of vectors of vectors and DoFHandlers do not match."));

  auto const & triangulation = dof_handlers.at(0)->get_triangulation();

  // Check if all the Triangulation(s) associated with the DoFHandlers point to the same object.
  for(unsigned int i = 1; i < dof_handlers.size(); ++i)
  {
    AssertThrow(&dof_handlers[i]->get_triangulation() == &triangulation,
                dealii::ExcMessage("Triangulations of DoFHandlers are not identical."));
  }

  AssertThrow(triangulation.all_reference_cells_are_hyper_cube(),
              dealii::ExcMessage("Serialization including mapping not "
                                 "supported for non-hypercube cell types."));

  // Initialize vector to hold grid coordinates.
  bool       vector_initialized = false;
  VectorType vector_grid_coordinates;
  for(unsigned int i = 0; i < dof_handlers.size(); ++i)
  {
    if(dof_handlers[i] == dof_handler_mapping and not vector_initialized)
    {
      // Cheaper setup if we already have a vector given in the input arguments.
      vector_grid_coordinates.reinit(*vectors_per_dof_handler[i][0],
                                     true /* omit_zeroing_entries */);
      vector_initialized = true;
      break;
    }
  }

  if(not vector_initialized)
  {
    // More expensive setup extracting the `dealii::IndexSet`.
    dealii::IndexSet const & locally_owned_dofs = dof_handler_mapping->locally_owned_dofs();
    dealii::IndexSet const   locally_relevant_dofs =
      dealii::DoFTools::extract_locally_relevant_dofs(*dof_handler_mapping);
    vector_grid_coordinates.reinit(locally_owned_dofs,
                                   locally_relevant_dofs,
                                   dof_handler_mapping->get_communicator());
  }

  // Fill vector with mapping.
  MappingDoFVector<dim, typename VectorType::value_type> mapping_dof_vector(mapping_degree);
  mapping_dof_vector.fill_grid_coordinates_vector(mapping,
                                                  vector_grid_coordinates,
                                                  *dof_handler_mapping);

  // Attach vector holding mapping and corresponding `dof_handler_mapping`.
  std::vector<std::vector<VectorType const *>> vectors_per_dof_handler_extended =
    vectors_per_dof_handler;
  std::vector<VectorType const *> tmp = {&vector_grid_coordinates};
  vectors_per_dof_handler_extended.push_back(tmp);

  std::vector<dealii::DoFHandler<dim, dim> const *> dof_handlers_extended = dof_handlers;
  dof_handlers_extended.push_back(dof_handler_mapping);

  // Use utility function that ignores the mapping.
  store_vectors_in_triangulation_and_serialize(filename_base,
                                               vectors_per_dof_handler_extended,
                                               dof_handlers_extended);
}

/**
 * Utility function to deserialize the stored triangulation.
 */
<<<<<<< HEAD
template<int dim, typename TriangulationTypeDeserialize>
inline std::shared_ptr<dealii::Triangulation<dim>>
deserialize_triangulation(TriangulationTypeDeserialize const & triangulation_new,
                          std::string const &                  filename_base,
                          TriangulationType const              triangulation_type,
                          MPI_Comm const &                     mpi_communicator)
=======
template<int dim>
inline std::shared_ptr<dealii::Triangulation<dim>>
deserialize_triangulation(std::string const &     filename_base,
                          TriangulationType const triangulation_type,
                          MPI_Comm const &        mpi_communicator)
>>>>>>> 1baa0dc4
{
  std::shared_ptr<dealii::Triangulation<dim>> triangulation_old;

  // Deserialize the checkpointed triangulation,
  if(triangulation_type == TriangulationType::Serial)
  {
    triangulation_old = std::make_shared<dealii::Triangulation<dim>>();
    triangulation_old->load(filename_base + ".triangulation");
<<<<<<< HEAD

    // In case the coarse triangulation has manifolds assigned, copy them.
    // We assume here that the `dealii::Manifold`s to be copied are exactly the same.
    for(dealii::types::manifold_id const manifold_id : triangulation_new.get_manifold_ids())
    {
      if(manifold_id != dealii::numbers::flat_manifold_id)
      {
        triangulation_old->set_manifold(manifold_id, triangulation_new.get_manifold(manifold_id));
      }
    }
=======
>>>>>>> 1baa0dc4
  }
  else if(triangulation_type == TriangulationType::Distributed)
  {
    // Deserialize the coarse triangulation to be stored by the user
    // during `create_grid` in the respective application.
    dealii::Triangulation<dim, dim> coarse_triangulation;
    try
    {
      coarse_triangulation.load(filename_base + ".coarse_triangulation");
    }
    catch(...)
    {
      AssertThrow(false,
                  dealii::ExcMessage(
                    "Deserializing coarse triangulation expected in\n" + filename_base +
                    ".coarse_triangulation\n"
                    "make sure to store the coarse grid during `create_grid`\n"
                    "in the respective application.h using TriangulationType::Serial."));
    }

    std::shared_ptr<dealii::parallel::distributed::Triangulation<dim>> tmp =
      std::make_shared<dealii::parallel::distributed::Triangulation<dim>>(mpi_communicator);

    tmp->copy_triangulation(coarse_triangulation);
    coarse_triangulation.clear();

<<<<<<< HEAD
    // In case the coarse triangulation has manifolds assigned, copy them.
    // We assume here that the `dealii::Manifold`s to be copied are exactly the same.
    for(dealii::types::manifold_id const manifold_id : triangulation_new.get_manifold_ids())
    {
      if(manifold_id != dealii::numbers::flat_manifold_id)
      {
        tmp->set_manifold(manifold_id, triangulation_new.get_manifold(manifold_id));
      }
    }
=======
    // We do not need manifolds when applying the refinements, since we recover the mapping
    // separately.
    tmp->reset_all_manifolds();
>>>>>>> 1baa0dc4
    tmp->load(filename_base + ".triangulation");

    triangulation_old = std::dynamic_pointer_cast<dealii::Triangulation<dim>>(tmp);
  }
  else if(triangulation_type == TriangulationType::FullyDistributed)
  {
    // Note that the number of MPI processes the triangulation was
    // saved with cannot change and hence autopartitioning is disabled.
    std::shared_ptr<dealii::parallel::fullydistributed::Triangulation<dim>> tmp =
      std::make_shared<dealii::parallel::fullydistributed::Triangulation<dim>>(mpi_communicator);
    tmp->load(filename_base + ".triangulation");

<<<<<<< HEAD
    // In case the coarse triangulation has manifolds assigned, copy them.
    // We assume here that the `dealii::Manifold`s to be copied are exactly the same.
    for(dealii::types::manifold_id const manifold_id : triangulation_new.get_manifold_ids())
    {
      if(manifold_id != dealii::numbers::flat_manifold_id)
      {
        tmp->set_manifold(manifold_id, triangulation_new.get_manifold(manifold_id));
      }
    }

=======
>>>>>>> 1baa0dc4
    triangulation_old = std::dynamic_pointer_cast<dealii::Triangulation<dim>>(tmp);
  }
  else
  {
    AssertThrow(false, dealii::ExcMessage("TriangulationType not supported."));
  }

  return triangulation_old;
}

/**
 * Utility function to load vectors via `dealii::SolutionTransfer`
 * assuming the `Triangulation` the `DoFHandler` was initialized with
 * actually stores the related data.
 */
template<int dim, typename VectorType>
inline void
load_vectors(std::vector<std::vector<VectorType *>> &                  vectors_per_dof_handler,
             std::vector<dealii::DoFHandler<dim, dim> const *> const & dof_handlers)
{
  // The DoFHandlers and vectors are already initialized and
  // ``vectors_per_dof_handler`` contain only owned DoFs.
  AssertThrow(vectors_per_dof_handler.size() > 0,
              dealii::ExcMessage("No vectors to load into from triangulation."));
  AssertThrow(vectors_per_dof_handler.size() == dof_handlers.size(),
              dealii::ExcMessage("Number of vectors of vectors and DoFHandlers do not match."));

  // Loop over the DoFHandlers and load the vectors stored in
  // the triangulation the DoFHandlers were initialized with.
  for(unsigned int i = 0; i < dof_handlers.size(); ++i)
  {
    dealii::parallel::distributed::SolutionTransfer<dim, VectorType> solution_transfer(
      *dof_handlers[i]);
    solution_transfer.deserialize(vectors_per_dof_handler[i]);

    for(unsigned int j = 0; j < vectors_per_dof_handler[i].size(); ++j)
    {
      print_vector_l2_norm(*vectors_per_dof_handler[i][j]);
    }
  }
}

/**
 * Same as the above function, but consider for a mapping added as an additional vector
 * added during `store_vectors_in_triangulation_and_serialize()`.
 */
template<int dim, typename VectorType>
inline std::shared_ptr<dealii::Mapping<dim>>
load_vectors(std::vector<std::vector<VectorType *>> &                  vectors_per_dof_handler,
             std::vector<dealii::DoFHandler<dim, dim> const *> const & dof_handlers,
             dealii::DoFHandler<dim> const *                           dof_handler_mapping,
             unsigned int const                                        mapping_degree)
{
  // We need a collective call to `SolutionTransfer::deserialize()` with all vectors in a
  // single container. Hence, create a mapping vector and add a pointer to the input argument.
  dealii::IndexSet const & locally_owned_dofs = dof_handler_mapping->locally_owned_dofs();
  dealii::IndexSet const & locally_relevant_dofs =
    dealii::DoFTools::extract_locally_relevant_dofs(*dof_handler_mapping);
  VectorType vector_grid_coordinates(locally_owned_dofs,
                                     locally_relevant_dofs,
                                     dof_handler_mapping->get_communicator());

  // Standard utility function, sequence as in `store_vectors_in_triangulation_and_serialize()`.
  std::vector<std::vector<VectorType *>> vectors_per_dof_handler_extended = vectors_per_dof_handler;
  std::vector<VectorType *>              tmp = {&vector_grid_coordinates};
  vectors_per_dof_handler_extended.push_back(tmp);
  std::vector<dealii::DoFHandler<dim, dim> const *> dof_handlers_extended = dof_handlers;
  dof_handlers_extended.push_back(dof_handler_mapping);

  load_vectors(vectors_per_dof_handler_extended, dof_handlers_extended);

  // Reconstruct the mapping given the deserialized grid coordinate vector.
  std::shared_ptr<dealii::Mapping<dim>> mapping;
  GridUtilities::create_mapping(mapping,
                                get_element_type(dof_handler_mapping->get_triangulation()),
                                mapping_degree);
  MappingDoFVector<dim, typename VectorType::value_type> mapping_dof_vector(mapping_degree);
  mapping_dof_vector.fill_grid_coordinates_vector(*mapping,
                                                  vector_grid_coordinates,
                                                  *dof_handler_mapping);

  return mapping;
}

/**
 * Utility function to collect integration points via `dealii::FEEvaluation`.
 */
template<int dim, int n_components, typename Number>
inline std::vector<dealii::Point<dim>>
collect_integration_points(
  dealii::MatrixFree<dim, Number, dealii::VectorizedArray<Number>> const & matrix_free,
  unsigned int const                                                       dof_index,
<<<<<<< HEAD
  unsigned int                                                             quad_index)
=======
  unsigned int const                                                       quad_index)
>>>>>>> 1baa0dc4
{
  CellIntegrator<dim, n_components, Number> fe_eval(matrix_free, dof_index, quad_index);

  // Conservative estimate for the number of points.
  std::vector<dealii::Point<dim>> integration_points;
  integration_points.reserve(
    matrix_free.get_dof_handler(dof_index).get_triangulation().n_active_cells() *
    fe_eval.n_q_points);

  for(unsigned int cell_batch_idx = 0; cell_batch_idx < matrix_free.n_cell_batches();
      ++cell_batch_idx)
  {
    fe_eval.reinit(cell_batch_idx);
    for(const unsigned int q : fe_eval.quadrature_point_indices())
    {
      dealii::Point<dim, dealii::VectorizedArray<Number>> const cell_batch_points =
        fe_eval.quadrature_point(q);
      for(unsigned int i = 0; i < dealii::VectorizedArray<Number>::size(); ++i)
      {
        dealii::Point<dim> p;
        for(unsigned int d = 0; d < dim; ++d)
        {
          p[d] = cell_batch_points[d][i];
        }
        integration_points.push_back(p);
      }
    }
  }

  return integration_points;
}

/**
 * Utility function to compute the right hand side of a projection with values given in integration
 * points obtained via `collect_integration_points()`.
 */
template<int dim, int n_components, typename Number, typename VectorType>
inline VectorType
assemble_projection_rhs(
  dealii::MatrixFree<dim, Number, dealii::VectorizedArray<Number>> const & matrix_free,
  CellIntegrator<dim, n_components, Number> &                              fe_eval,
  std::vector<
    typename dealii::FEPointEvaluation<n_components, dim, dim, Number>::value_type> const &
                     values_source_in_q_points_target,
  unsigned int const dof_index)
{
  VectorType system_rhs;
  matrix_free.initialize_dof_vector(system_rhs, dof_index);

  unsigned int idx_q_point = 0;

  for(unsigned int cell_batch_idx = 0; cell_batch_idx < matrix_free.n_cell_batches();
      ++cell_batch_idx)
  {
    fe_eval.reinit(cell_batch_idx);
    for(unsigned int const q : fe_eval.quadrature_point_indices())
    {
      dealii::Tensor<1, n_components, dealii::VectorizedArray<Number>> tmp;

      for(unsigned int i = 0; i < dealii::VectorizedArray<Number>::size(); ++i)
      {
        typename dealii::FEPointEvaluation<n_components, dim, dim, Number>::value_type const
          values = values_source_in_q_points_target[idx_q_point];

        // Increment index into `values_source_in_q_points_target` which is dictated
        // by `integration_points_target`, i.e., `collect_integration_points()`.
        ++idx_q_point;

        if constexpr(n_components == 1)
        {
          tmp[0][i] = values;
        }
<<<<<<< HEAD
        else if constexpr(n_components == dim)
        {
          for(unsigned int d = 0; d < n_components; ++d)
          {
            tmp[d][i] = values[d];
=======
        else
        {
          for(unsigned int c = 0; c < n_components; ++c)
          {
            tmp[c][i] = values[c];
>>>>>>> 1baa0dc4
          }
        }
      }

      fe_eval.submit_value(tmp, q);
    }
    fe_eval.integrate(dealii::EvaluationFlags::values);
    fe_eval.distribute_local_to_global(system_rhs);
  }
  system_rhs.compress(dealii::VectorOperation::add);

  return system_rhs;
}

/**
 * Utilitiy function to project vectors from a source to a target triangulation
 * via `dealii::RemotePointEvaluation`, matrix-free mass operator evaluation
 * and a Jacobi-preconditioned CG solver.
 */
template<int dim, typename Number, int n_components, typename VectorType>
inline void
project_vectors(
  std::vector<VectorType *> const &                                        source_vectors,
  dealii::DoFHandler<dim> const &                                          source_dof_handler,
  std::shared_ptr<dealii::Mapping<dim>> const &                            source_mapping,
  std::vector<VectorType *> const &                                        target_vectors,
  dealii::DoFHandler<dim> const &                                          target_dof_handler,
  dealii::MatrixFree<dim, Number, dealii::VectorizedArray<Number>> const & target_matrix_free,
  dealii::AffineConstraints<Number> const &                                constraints,
  unsigned int const                                                       dof_index,
  unsigned int const                                                       quad_index,
  double const &                                                           rpe_tolerance_unit_cell,
  bool const rpe_enforce_unique_mapping)
{
  // Setup operator and preconditioner outside of the loop since the operator remains unchanged.
  MassOperatorData<dim> mass_operator_data;
  mass_operator_data.dof_index  = dof_index;
  mass_operator_data.quad_index = quad_index;

  MassOperator<dim, n_components, Number> mass_operator;
  mass_operator.initialize(target_matrix_free, constraints, mass_operator_data);

  JacobiPreconditioner<MassOperator<dim, n_components, Number>> jacobi_preconditioner(
    mass_operator, true /* initialize_preconditioner */);

  // Setup RemotePointEvaluation since the `source_vectors` all live on the same triangulation.
  typename dealii::Utilities::MPI::RemotePointEvaluation<dim>::AdditionalData rpe_data(
    rpe_tolerance_unit_cell,
    rpe_enforce_unique_mapping,
    0 /* rtree_level */,
    {} /* marked_vertices */);

  dealii::Utilities::MPI::RemotePointEvaluation<dim> rpe_source(rpe_data);

  // The sequence of integration points follows from the sequence of points as encountered during
  // cell batch loop.
  std::vector<dealii::Point<dim>> integration_points_target =
    collect_integration_points<dim, n_components, Number>(target_matrix_free,
                                                          dof_index,
                                                          quad_index);

  rpe_source.reinit(integration_points_target,
                    source_dof_handler.get_triangulation(),
                    *source_mapping);
  AssertThrow(rpe_source.all_points_found(),
              dealii::ExcMessage("Could not interpolate source grid vector in target grid."));

  CellIntegrator<dim, n_components, Number> fe_eval(target_matrix_free, dof_index, quad_index);

  // Loop over vectors and project.
  for(unsigned int i = 0; i < target_vectors.size(); ++i)
  {
    // Evaluate the source vector at the target integration points.
    VectorType const & source_vector = *source_vectors.at(i);
    source_vector.update_ghost_values();

    std::vector<
      typename dealii::FEPointEvaluation<n_components, dim, dim, Number>::value_type> const
      values_source_in_q_points_target = dealii::VectorTools::point_values<n_components>(
        rpe_source, source_dof_handler, source_vector, dealii::VectorTools::EvaluationFlags::avg);

    // Assemble right hand side vector for the projection.
    VectorType system_rhs = assemble_projection_rhs<dim, n_components, Number, VectorType>(
      target_matrix_free, fe_eval, values_source_in_q_points_target, dof_index);

    // CG solver for global projection.
<<<<<<< HEAD
    unsigned int constexpr max_iter      = 10000;
    double const                 abs_tol = 1e-16 * system_rhs.l2_norm();
    double const                 rel_tol = 1e-12;
=======
    unsigned int constexpr max_iter = 10000;
    double const abs_tol            = 1e-16 * system_rhs.l2_norm();
    double constexpr rel_tol        = 1e-12;

>>>>>>> 1baa0dc4
    dealii::ReductionControl     reduction_control(max_iter, abs_tol, rel_tol);
    dealii::SolverCG<VectorType> solver_cg(reduction_control);

    VectorType sol;
    sol.reinit(system_rhs, false /* omit_zeroing_entries */);

    solver_cg.solve(mass_operator, sol, system_rhs, jacobi_preconditioner);

    *target_vectors[i] = sol;

    if(dealii::Utilities::MPI::this_mpi_process(target_dof_handler.get_communicator()) == 0)
    {
      std::cout << "    global projection required " << reduction_control.last_step()
                << " CG iterations.\n";
    }
  }
}

/**
<<<<<<< HEAD
 * Utility function to perform grid-to-grid projection using `dealii::RemotePointEvaluation`.
 * We assume we only have a single `dealii::FiniteElement` per `dealii::DoFHandler`.
 * The VectorType template argument is assumed no to be of `BlockVector` type.
 * Note that this function initializes a complete `dealii::MatrixFree` object and hence
=======
 * Utility function to perform grid-to-grid projection using `dealii::RemotePointEvaluation`. We
 * assume we only have a single `dealii::FiniteElement` per `dealii::DoFHandler`. The VectorType
 * template argument is assumed not to be of `BlockVector` type. Note that this function initializes
 * `dealii::MatrixFree` and `dealii::RemotePointEvaluation` object and hence should be used with
 * caution.
>>>>>>> 1baa0dc4
 */
template<int dim, typename VectorType>
inline void
grid_to_grid_projection(
  std::vector<std::vector<VectorType *>> const &       source_vectors_per_dof_handler,
  std::vector<dealii::DoFHandler<dim> const *> const & source_dof_handlers,
  std::shared_ptr<dealii::Mapping<dim>> const &        source_mapping,
  std::vector<std::vector<VectorType *>> &             target_vectors_per_dof_handler,
  std::vector<dealii::DoFHandler<dim> const *> const & target_dof_handlers,
  std::shared_ptr<dealii::Mapping<dim> const> const &  target_mapping,
  double const &                                       rpe_tolerance_unit_cell,
  bool const                                           rpe_enforce_unique_mapping)
{
  // Check input dimensions.
  AssertThrow(source_vectors_per_dof_handler.size() == source_dof_handlers.size(),
              dealii::ExcMessage("First dimension of source vector of vectors "
                                 "has to match source DoFHandler count."));
  AssertThrow(target_vectors_per_dof_handler.size() == target_dof_handlers.size(),
              dealii::ExcMessage("First dimension of target vector of vectors "
                                 "has to match target DoFHandler count."));
  AssertThrow(source_dof_handlers.size() == target_dof_handlers.size(),
              dealii::ExcMessage("Target and source DoFHandler counts have to match"));
  AssertThrow(source_vectors_per_dof_handler.size() > 0,
              dealii::ExcMessage("Vector of source vectors empty."));
  for(unsigned int i = 0; i < source_vectors_per_dof_handler.size(); ++i)
  {
    AssertThrow(source_vectors_per_dof_handler[i].size() ==
                  target_vectors_per_dof_handler.at(i).size(),
                dealii::ExcMessage("Vectors of source and target vectors need to have same size."));
  }

<<<<<<< HEAD
  // Setup `dealii::MatrixFree` object with multiple `dealii::DoFHandler`.
=======
  // Setup `dealii::MatrixFree` object with multiple `dealii::DoFHandler`s.
>>>>>>> 1baa0dc4
  using Number = typename VectorType::value_type;
  MatrixFreeData<dim, Number> matrix_free_data;

  MappingFlags mapping_flags;
  mapping_flags.cells =
    dealii::update_quadrature_points | dealii::update_values | dealii::update_JxW_values;
  matrix_free_data.append_mapping_flags(mapping_flags);

  dealii::AffineConstraints<Number> empty_constraints;
  empty_constraints.clear();
  empty_constraints.close();
  for(unsigned int i = 0; i < target_dof_handlers.size(); ++i)
  {
    matrix_free_data.insert_dof_handler(target_dof_handlers[i], std::to_string(i));
    matrix_free_data.insert_constraint(&empty_constraints, std::to_string(i));

    ElementType element_type = get_element_type(target_dof_handlers[i]->get_triangulation());

    std::shared_ptr<dealii::Quadrature<dim>> quadrature =
      create_quadrature<dim>(element_type, target_dof_handlers[i]->get_fe().degree + 2);

    matrix_free_data.insert_quadrature(*quadrature, std::to_string(i));
  }

  dealii::MatrixFree<dim, Number, dealii::VectorizedArray<Number>> matrix_free;
  matrix_free.reinit(*target_mapping,
                     matrix_free_data.get_dof_handler_vector(),
                     matrix_free_data.get_constraint_vector(),
                     matrix_free_data.get_quadrature_vector(),
                     matrix_free_data.data);

  // Project vectors per `dealii::DoFHandler`.
  for(unsigned int i = 0; i < target_dof_handlers.size(); ++i)
  {
    unsigned int const n_components = target_dof_handlers[i]->get_fe().n_components();
    if(n_components == 1)
    {
<<<<<<< HEAD
      project_vectors<dim, Number, 1 /* n_components */>(source_vectors_per_dof_handler.at(i),
                                                         *source_dof_handlers.at(i),
                                                         source_mapping,
                                                         target_vectors_per_dof_handler.at(i),
                                                         *target_dof_handlers.at(i),
                                                         matrix_free,
                                                         empty_constraints,
                                                         i /* dof_index */,
                                                         i /* quad_index */,
                                                         rpe_tolerance_unit_cell,
                                                         rpe_enforce_unique_mapping);
    }
    else if(n_components == dim)
    {
      project_vectors<dim, Number, dim /* n_components */>(source_vectors_per_dof_handler.at(i),
                                                           *source_dof_handlers.at(i),
                                                           source_mapping,
                                                           target_vectors_per_dof_handler.at(i),
                                                           *target_dof_handlers.at(i),
                                                           matrix_free,
                                                           empty_constraints,
                                                           i /* dof_index */,
                                                           i /* quad_index */,
                                                           rpe_tolerance_unit_cell,
                                                           rpe_enforce_unique_mapping);
=======
      project_vectors<dim, Number, 1 /* n_components */, VectorType>(
        source_vectors_per_dof_handler.at(i),
        *source_dof_handlers.at(i),
        source_mapping,
        target_vectors_per_dof_handler.at(i),
        *target_dof_handlers.at(i),
        matrix_free,
        empty_constraints,
        i /* dof_index */,
        i /* quad_index */,
        rpe_tolerance_unit_cell,
        rpe_enforce_unique_mapping);
    }
    else if(n_components == dim)
    {
      project_vectors<dim, Number, dim /* n_components */, VectorType>(
        source_vectors_per_dof_handler.at(i),
        *source_dof_handlers.at(i),
        source_mapping,
        target_vectors_per_dof_handler.at(i),
        *target_dof_handlers.at(i),
        matrix_free,
        empty_constraints,
        i /* dof_index */,
        i /* quad_index */,
        rpe_tolerance_unit_cell,
        rpe_enforce_unique_mapping);
    }
    else if(n_components == dim + 2)
    {
      project_vectors<dim, Number, dim + 2 /* n_components */, VectorType>(
        source_vectors_per_dof_handler.at(i),
        *source_dof_handlers.at(i),
        source_mapping,
        target_vectors_per_dof_handler.at(i),
        *target_dof_handlers.at(i),
        matrix_free,
        empty_constraints,
        i /* dof_index */,
        i /* quad_index */,
        rpe_tolerance_unit_cell,
        rpe_enforce_unique_mapping);
>>>>>>> 1baa0dc4
    }
    else
    {
      AssertThrow(n_components == 1 or n_components == dim,
<<<<<<< HEAD
                  dealii::ExcMessage("The current number of components is not"
=======
                  dealii::ExcMessage("The requested number of components is not"
>>>>>>> 1baa0dc4
                                     "supported in `grid_to_grid_projection()`."));
    }
  }
}

} // namespace ExaDG

#endif /* INCLUDE_EXADG_TIME_INTEGRATION_RESTART_H_ */<|MERGE_RESOLUTION|>--- conflicted
+++ resolved
@@ -36,10 +36,7 @@
 #include <deal.II/distributed/fully_distributed_tria.h>
 #include <deal.II/distributed/solution_transfer.h>
 #include <deal.II/distributed/tria.h>
-<<<<<<< HEAD
-=======
 #include <deal.II/grid/manifold.h>
->>>>>>> 1baa0dc4
 #include <deal.II/grid/tria.h>
 #include <deal.II/lac/la_parallel_block_vector.h>
 #include <deal.II/lac/la_parallel_vector.h>
@@ -102,47 +99,12 @@
   double const     l2_norm  = vector.l2_norm();
   if(dealii::Utilities::MPI::this_mpi_process(mpi_comm) == 0)
   {
-<<<<<<< HEAD
-    std::cout << "    global vector l2 norm: " << std::scientific << std::setprecision(8)
-=======
     std::cout << "    vector global l2 norm: " << std::scientific << std::setprecision(8)
->>>>>>> 1baa0dc4
               << std::setw(20) << l2_norm << "\n";
   }
 }
 
 /**
-<<<<<<< HEAD
- * Utility functions to read and write the local entries of a
- * dealii::LinearAlgebra::distributed::Vector
- * from/to a boost archive per block and entry.
- */
-template<typename VectorType, typename BoostInputArchiveType>
-inline void
-read_distributed_vector(VectorType & vector, BoostInputArchiveType & input_archive)
-{
-  // Depending on VectorType, we have to loop over the blocks to
-  // access the local entries via vector.local_element(i).
-  using Number = typename VectorType::value_type;
-  if(std::is_same<VectorType, dealii::LinearAlgebra::distributed::Vector<Number>>::value)
-  {
-    dealii::LinearAlgebra::distributed::Vector<Number> * tmp =
-      dynamic_cast<dealii::LinearAlgebra::distributed::Vector<Number> *>(&vector);
-    for(unsigned int i = 0; i < tmp->locally_owned_size(); ++i)
-    {
-      input_archive >> tmp->local_element(i);
-    }
-  }
-  else if(std::is_same<VectorType, dealii::LinearAlgebra::distributed::BlockVector<Number>>::value)
-  {
-    dealii::LinearAlgebra::distributed::BlockVector<Number> * tmp =
-      dynamic_cast<dealii::LinearAlgebra::distributed::BlockVector<Number> *>(&vector);
-    for(unsigned int i = 0; i < tmp->n_blocks(); ++i)
-    {
-      for(unsigned int j = 0; j < tmp->block(i).locally_owned_size(); ++j)
-      {
-        input_archive >> tmp->block(i).local_element(j);
-=======
  * Utility function to read or write the local entries of a
  * dealii::LinearAlgebra::distributed::(Block)Vector
  * from/to a boost archive per block and entry.
@@ -179,7 +141,6 @@
       for(unsigned int j = 0; j < vector.block(i).locally_owned_size(); ++j)
       {
         archive & vector.block(i).local_element(j);
->>>>>>> 1baa0dc4
       }
     }
   }
@@ -188,52 +149,11 @@
     AssertThrow(false, dealii::ExcMessage("Reading into this VectorType not supported."));
   }
 
-<<<<<<< HEAD
-  // Print L2 norm to screen for comparison.
-  print_vector_l2_norm(vector);
-}
-
-template<typename VectorType, typename BoostOutputArchiveType>
-inline void
-write_distributed_vector(VectorType const & vector, BoostOutputArchiveType & output_archive)
-{
-  // Print L2 norm to screen for comparison.
-  print_vector_l2_norm(vector);
-
-  // Depending on VectorType, we have to loop over the blocks to
-  // access the local entries via vector.local_element(i).
-  using Number = typename VectorType::value_type;
-  if(std::is_same<VectorType, dealii::LinearAlgebra::distributed::Vector<Number>>::value)
-  {
-    dealii::LinearAlgebra::distributed::Vector<Number> const * tmp =
-      dynamic_cast<dealii::LinearAlgebra::distributed::Vector<Number> const *>(&vector);
-    for(unsigned int i = 0; i < tmp->locally_owned_size(); ++i)
-    {
-      output_archive << tmp->local_element(i);
-    }
-  }
-  else if(std::is_same<VectorType, dealii::LinearAlgebra::distributed::BlockVector<Number>>::value)
-  {
-    dealii::LinearAlgebra::distributed::BlockVector<Number> const * tmp =
-      dynamic_cast<dealii::LinearAlgebra::distributed::BlockVector<Number> const *>(&vector);
-    for(unsigned int i = 0; i < tmp->n_blocks(); ++i)
-    {
-      for(unsigned int j = 0; j < tmp->block(i).locally_owned_size(); ++j)
-      {
-        output_archive << tmp->block(i).local_element(j);
-      }
-    }
-  }
-  else
-  {
-    AssertThrow(false, dealii::ExcMessage("Writing into this VectorType not supported."));
-=======
   // Print vector norm here only *after* reading.
   if(std::is_same<BoostArchiveType, boost::archive::text_iarchive>::value or
      std::is_same<BoostArchiveType, boost::archive::binary_iarchive>::value)
   {
     print_vector_l2_norm(vector);
->>>>>>> 1baa0dc4
   }
 }
 
@@ -268,39 +188,6 @@
   return vectors_per_block;
 }
 
-<<<<<<< HEAD
-/**
- * Same as above but input argument is a vector of BlockVectors.
- * Return type is a vector of vector of pointers, i.e, unchanged.
- */
-template<typename VectorType, typename BlockVectorType>
-std::vector<std::vector<VectorType *>>
-get_vectors_per_block(std::vector<BlockVectorType> & block_vectors)
-{
-  unsigned int const n_blocks = block_vectors.at(0).n_blocks();
-  for(unsigned int i = 0; i < block_vectors.size(); ++i)
-  {
-    AssertThrow(block_vectors[i].n_blocks() == n_blocks,
-                dealii::ExcMessage("Provided number of blocks per "
-                                   "BlockVector must be equal."));
-  }
-
-  std::vector<std::vector<VectorType *>> vectors_per_block;
-  for(unsigned int i = 0; i < n_blocks; ++i)
-  {
-    std::vector<VectorType *> vectors;
-    for(unsigned int j = 0; j < block_vectors.size(); ++j)
-    {
-      vectors.push_back(&block_vectors[j].block(i));
-    }
-    vectors_per_block.push_back(vectors);
-  }
-
-  return vectors_per_block;
-}
-
-=======
->>>>>>> 1baa0dc4
 /** Utility function to setup a BlockVector given a vector
  * of DoFHandlers only containing owned DoFs. This can be used
  * in combination with `get_vectors_per_block()` to obtain vectors
@@ -534,20 +421,11 @@
 /**
  * Utility function to deserialize the stored triangulation.
  */
-<<<<<<< HEAD
-template<int dim, typename TriangulationTypeDeserialize>
-inline std::shared_ptr<dealii::Triangulation<dim>>
-deserialize_triangulation(TriangulationTypeDeserialize const & triangulation_new,
-                          std::string const &                  filename_base,
-                          TriangulationType const              triangulation_type,
-                          MPI_Comm const &                     mpi_communicator)
-=======
 template<int dim>
 inline std::shared_ptr<dealii::Triangulation<dim>>
 deserialize_triangulation(std::string const &     filename_base,
                           TriangulationType const triangulation_type,
                           MPI_Comm const &        mpi_communicator)
->>>>>>> 1baa0dc4
 {
   std::shared_ptr<dealii::Triangulation<dim>> triangulation_old;
 
@@ -556,19 +434,6 @@
   {
     triangulation_old = std::make_shared<dealii::Triangulation<dim>>();
     triangulation_old->load(filename_base + ".triangulation");
-<<<<<<< HEAD
-
-    // In case the coarse triangulation has manifolds assigned, copy them.
-    // We assume here that the `dealii::Manifold`s to be copied are exactly the same.
-    for(dealii::types::manifold_id const manifold_id : triangulation_new.get_manifold_ids())
-    {
-      if(manifold_id != dealii::numbers::flat_manifold_id)
-      {
-        triangulation_old->set_manifold(manifold_id, triangulation_new.get_manifold(manifold_id));
-      }
-    }
-=======
->>>>>>> 1baa0dc4
   }
   else if(triangulation_type == TriangulationType::Distributed)
   {
@@ -595,21 +460,9 @@
     tmp->copy_triangulation(coarse_triangulation);
     coarse_triangulation.clear();
 
-<<<<<<< HEAD
-    // In case the coarse triangulation has manifolds assigned, copy them.
-    // We assume here that the `dealii::Manifold`s to be copied are exactly the same.
-    for(dealii::types::manifold_id const manifold_id : triangulation_new.get_manifold_ids())
-    {
-      if(manifold_id != dealii::numbers::flat_manifold_id)
-      {
-        tmp->set_manifold(manifold_id, triangulation_new.get_manifold(manifold_id));
-      }
-    }
-=======
     // We do not need manifolds when applying the refinements, since we recover the mapping
     // separately.
     tmp->reset_all_manifolds();
->>>>>>> 1baa0dc4
     tmp->load(filename_base + ".triangulation");
 
     triangulation_old = std::dynamic_pointer_cast<dealii::Triangulation<dim>>(tmp);
@@ -622,19 +475,6 @@
       std::make_shared<dealii::parallel::fullydistributed::Triangulation<dim>>(mpi_communicator);
     tmp->load(filename_base + ".triangulation");
 
-<<<<<<< HEAD
-    // In case the coarse triangulation has manifolds assigned, copy them.
-    // We assume here that the `dealii::Manifold`s to be copied are exactly the same.
-    for(dealii::types::manifold_id const manifold_id : triangulation_new.get_manifold_ids())
-    {
-      if(manifold_id != dealii::numbers::flat_manifold_id)
-      {
-        tmp->set_manifold(manifold_id, triangulation_new.get_manifold(manifold_id));
-      }
-    }
-
-=======
->>>>>>> 1baa0dc4
     triangulation_old = std::dynamic_pointer_cast<dealii::Triangulation<dim>>(tmp);
   }
   else
@@ -727,11 +567,7 @@
 collect_integration_points(
   dealii::MatrixFree<dim, Number, dealii::VectorizedArray<Number>> const & matrix_free,
   unsigned int const                                                       dof_index,
-<<<<<<< HEAD
-  unsigned int                                                             quad_index)
-=======
   unsigned int const                                                       quad_index)
->>>>>>> 1baa0dc4
 {
   CellIntegrator<dim, n_components, Number> fe_eval(matrix_free, dof_index, quad_index);
 
@@ -804,19 +640,11 @@
         {
           tmp[0][i] = values;
         }
-<<<<<<< HEAD
-        else if constexpr(n_components == dim)
-        {
-          for(unsigned int d = 0; d < n_components; ++d)
-          {
-            tmp[d][i] = values[d];
-=======
         else
         {
           for(unsigned int c = 0; c < n_components; ++c)
           {
             tmp[c][i] = values[c];
->>>>>>> 1baa0dc4
           }
         }
       }
@@ -903,16 +731,10 @@
       target_matrix_free, fe_eval, values_source_in_q_points_target, dof_index);
 
     // CG solver for global projection.
-<<<<<<< HEAD
-    unsigned int constexpr max_iter      = 10000;
-    double const                 abs_tol = 1e-16 * system_rhs.l2_norm();
-    double const                 rel_tol = 1e-12;
-=======
     unsigned int constexpr max_iter = 10000;
     double const abs_tol            = 1e-16 * system_rhs.l2_norm();
     double constexpr rel_tol        = 1e-12;
 
->>>>>>> 1baa0dc4
     dealii::ReductionControl     reduction_control(max_iter, abs_tol, rel_tol);
     dealii::SolverCG<VectorType> solver_cg(reduction_control);
 
@@ -932,18 +754,11 @@
 }
 
 /**
-<<<<<<< HEAD
- * Utility function to perform grid-to-grid projection using `dealii::RemotePointEvaluation`.
- * We assume we only have a single `dealii::FiniteElement` per `dealii::DoFHandler`.
- * The VectorType template argument is assumed no to be of `BlockVector` type.
- * Note that this function initializes a complete `dealii::MatrixFree` object and hence
-=======
  * Utility function to perform grid-to-grid projection using `dealii::RemotePointEvaluation`. We
  * assume we only have a single `dealii::FiniteElement` per `dealii::DoFHandler`. The VectorType
  * template argument is assumed not to be of `BlockVector` type. Note that this function initializes
  * `dealii::MatrixFree` and `dealii::RemotePointEvaluation` object and hence should be used with
  * caution.
->>>>>>> 1baa0dc4
  */
 template<int dim, typename VectorType>
 inline void
@@ -975,11 +790,7 @@
                 dealii::ExcMessage("Vectors of source and target vectors need to have same size."));
   }
 
-<<<<<<< HEAD
-  // Setup `dealii::MatrixFree` object with multiple `dealii::DoFHandler`.
-=======
   // Setup `dealii::MatrixFree` object with multiple `dealii::DoFHandler`s.
->>>>>>> 1baa0dc4
   using Number = typename VectorType::value_type;
   MatrixFreeData<dim, Number> matrix_free_data;
 
@@ -1017,33 +828,6 @@
     unsigned int const n_components = target_dof_handlers[i]->get_fe().n_components();
     if(n_components == 1)
     {
-<<<<<<< HEAD
-      project_vectors<dim, Number, 1 /* n_components */>(source_vectors_per_dof_handler.at(i),
-                                                         *source_dof_handlers.at(i),
-                                                         source_mapping,
-                                                         target_vectors_per_dof_handler.at(i),
-                                                         *target_dof_handlers.at(i),
-                                                         matrix_free,
-                                                         empty_constraints,
-                                                         i /* dof_index */,
-                                                         i /* quad_index */,
-                                                         rpe_tolerance_unit_cell,
-                                                         rpe_enforce_unique_mapping);
-    }
-    else if(n_components == dim)
-    {
-      project_vectors<dim, Number, dim /* n_components */>(source_vectors_per_dof_handler.at(i),
-                                                           *source_dof_handlers.at(i),
-                                                           source_mapping,
-                                                           target_vectors_per_dof_handler.at(i),
-                                                           *target_dof_handlers.at(i),
-                                                           matrix_free,
-                                                           empty_constraints,
-                                                           i /* dof_index */,
-                                                           i /* quad_index */,
-                                                           rpe_tolerance_unit_cell,
-                                                           rpe_enforce_unique_mapping);
-=======
       project_vectors<dim, Number, 1 /* n_components */, VectorType>(
         source_vectors_per_dof_handler.at(i),
         *source_dof_handlers.at(i),
@@ -1086,16 +870,11 @@
         i /* quad_index */,
         rpe_tolerance_unit_cell,
         rpe_enforce_unique_mapping);
->>>>>>> 1baa0dc4
     }
     else
     {
       AssertThrow(n_components == 1 or n_components == dim,
-<<<<<<< HEAD
-                  dealii::ExcMessage("The current number of components is not"
-=======
                   dealii::ExcMessage("The requested number of components is not"
->>>>>>> 1baa0dc4
                                      "supported in `grid_to_grid_projection()`."));
     }
   }
