/*  ______________________________________________________________________
 *
 *  ExaDG - High-Order Discontinuous Galerkin for the Exa-Scale
 *
 *  Copyright (C) 2021 by the ExaDG authors
 *
 *  This program is free software: you can redistribute it and/or modify
 *  it under the terms of the GNU General Public License as published by
 *  the Free Software Foundation, either version 3 of the License, or
 *  (at your option) any later version.
 *
 *  This program is distributed in the hope that it will be useful,
 *  but WITHOUT ANY WARRANTY; without even the implied warranty of
 *  MERCHANTABILITY or FITNESS FOR A PARTICULAR PURPOSE.  See the
 *  GNU General Public License for more details.
 *
 *  You should have received a copy of the GNU General Public License
 *  along with this program. If not, see <https://www.gnu.org/licenses/>.
 *  ______________________________________________________________________
 */

#ifndef EXADG_OPERATORS_INVERSE_MASS_PARAMETERS_H_
#define EXADG_OPERATORS_INVERSE_MASS_PARAMETERS_H_

// ExaDG
#include <exadg/solvers_and_preconditioners/multigrid/multigrid_parameters.h>
#include <exadg/solvers_and_preconditioners/solvers/solver_data.h>

namespace ExaDG
{
enum class InverseMassType
{
  MatrixfreeOperator, // currently only available via deal.II for Hypercube elements with n_nodes_1d
                      // = n_q_points_1d
  ElementwiseKrylovSolver,
  BlockMatrices,
  GlobalKrylovSolver
};

enum class PreconditionerMass
{
  None,
  PointJacobi,
  BlockJacobi,
  AMG
};

/**
 * Data struct for mass operator inversion covering L2-conforming or Hdiv-conforming discontinuous
 * Galerkin methods and continuous Galerkin methods. Depending on the underlying discretization,
 * various implementations exploiting the structure of the matrix related to the discretized mass
 * operator are available. Choices not approximating the inverse operator up to linear solver
 * tolerance are asserted.
 */
struct InverseMassParameters
{
  InverseMassParameters()
    : implementation_type(InverseMassType::MatrixfreeOperator),
      preconditioner(PreconditionerMass::PointJacobi),
<<<<<<< HEAD
      solver_data(SolverData(1000, 1e-18, 1e-12)),
=======
      solver_data(SolverData()),
>>>>>>> 55cf8752
      amg_data(AMGData())
  {
  }

  // The implementation type used to invert the mass operator.
  InverseMassType implementation_type;

  // This parameter is only relevant if the mass operator is inverted by an iterative solver with
  // matrix-free implementation, `InverseMassType::ElementwiseKrylovSolver` or
  // `InverseMassType::GlobalKrylovSolver`.
  PreconditionerMass preconditioner;

  // solver data for iterative solver in case of implementation type
  // `InverseMassType::ElementwiseKrylovSolver` or `InverseMassType::GlobalKrylovSolver`.
  SolverData solver_data;

  // Configuration of AMG settings for `PreconditionerMass::AMG`.
  AMGData amg_data;
};

} // namespace ExaDG

#endif /* EXADG_OPERATORS_INVERSE_MASS_PARAMETERS_H_ */<|MERGE_RESOLUTION|>--- conflicted
+++ resolved
@@ -57,11 +57,7 @@
   InverseMassParameters()
     : implementation_type(InverseMassType::MatrixfreeOperator),
       preconditioner(PreconditionerMass::PointJacobi),
-<<<<<<< HEAD
-      solver_data(SolverData(1000, 1e-18, 1e-12)),
-=======
       solver_data(SolverData()),
->>>>>>> 55cf8752
       amg_data(AMGData())
   {
   }
