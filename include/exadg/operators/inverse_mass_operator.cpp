--- conflicted
+++ resolved
@@ -98,21 +98,11 @@
       {
         mass_operator_data.preconditioner_block_diagonal = Elementwise::Preconditioner::None;
       }
-<<<<<<< HEAD
-      else if(data.preconditioner ==
-              PreconditionerMass::PointJacobi)
+      else if(data.preconditioner == PreconditionerMass::PointJacobi)
       {
         mass_operator_data.preconditioner_block_diagonal = Elementwise::Preconditioner::PointJacobi;
       }
-      mass_operator_data.solver_data_block_diagonal =
-        data.solver_data;
-=======
-      else if(data.preconditioner == PreconditionerMass::PointJacobi)
-      {
-        mass_operator_data.preconditioner_block_diagonal = Elementwise::Preconditioner::PointJacobi;
-      }
       mass_operator_data.solver_data_block_diagonal = data.solver_data;
->>>>>>> 55cf8752
     }
 
     // Use constraints if provided.
@@ -151,33 +141,18 @@
       solver_data.solver_tolerance_abs = data.solver_data.abs_tol;
       solver_data.solver_tolerance_rel = data.solver_data.rel_tol;
 
-<<<<<<< HEAD
-      solver_data.use_preconditioner =
-        data.preconditioner != PreconditionerMass::None;
-=======
       solver_data.use_preconditioner = data.preconditioner != PreconditionerMass::None;
->>>>>>> 55cf8752
       if(data.preconditioner == PreconditionerMass::None)
       {
         // no setup required.
       }
-<<<<<<< HEAD
-      else if(data.preconditioner ==
-              PreconditionerMass::PointJacobi)
-=======
       else if(data.preconditioner == PreconditionerMass::PointJacobi)
->>>>>>> 55cf8752
       {
         global_preconditioner =
           std::make_shared<JacobiPreconditioner<MassOperator<dim, n_components, Number>>>(
             mass_operator, true /* initialize_preconditioner */);
       }
-<<<<<<< HEAD
-      else if(data.preconditioner ==
-              PreconditionerMass::BlockJacobi)
-=======
       else if(data.preconditioner == PreconditionerMass::BlockJacobi)
->>>>>>> 55cf8752
       {
         global_preconditioner =
           std::make_shared<BlockJacobiPreconditioner<MassOperator<dim, n_components, Number>>>(
@@ -187,13 +162,7 @@
       {
         global_preconditioner =
           std::make_shared<PreconditionerAMG<MassOperator<dim, n_components, Number>, Number>>(
-<<<<<<< HEAD
-            mass_operator,
-            true /* initialize_preconditioner */,
-            data.amg_data);
-=======
             mass_operator, true /* initialize_preconditioner */, data.amg_data);
->>>>>>> 55cf8752
       }
       else
       {
