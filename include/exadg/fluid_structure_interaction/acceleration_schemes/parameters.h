/*  ______________________________________________________________________
 *
 *  ExaDG - High-Order Discontinuous Galerkin for the Exa-Scale
 *
 *  Copyright (C) 2021 by the ExaDG authors
 *
 *  This program is free software: you can redistribute it and/or modify
 *  it under the terms of the GNU General Public License as published by
 *  the Free Software Foundation, either version 3 of the License, or
 *  (at your option) any later version.
 *
 *  This program is distributed in the hope that it will be useful,
 *  but WITHOUT ANY WARRANTY; without even the implied warranty of
 *  MERCHANTABILITY or FITNESS FOR A PARTICULAR PURPOSE.  See the
 *  GNU General Public License for more details.
 *
 *  You should have received a copy of the GNU General Public License
 *  along with this program.  If not, see <https://www.gnu.org/licenses/>.
 *  ______________________________________________________________________
 */

#ifndef EXADG_FLUID_STRUCTURE_INTERACTION_ACCELERATION_SCHEMES_PARAMETERS_H_
#define EXADG_FLUID_STRUCTURE_INTERACTION_ACCELERATION_SCHEMES_PARAMETERS_H_

// deal.II
#include <deal.II/base/parameter_handler.h>
#include <deal.II/base/patterns.h>

// ExaDG
#include <exadg/utilities/enum_patterns.h>

namespace ExaDG
{
namespace FSI
{
enum class AccelerationMethod
{
  Undefined,
  Aitken,
  IQN_ILS,
  IQN_IMVLS
};

<<<<<<< HEAD
enum class UpdateMethod
{
  Undefined,
  Implicit,
  GeometricExplicit,
  ImplicitPressureStructure,
  ImplicitVelocityStructure
};

enum class CouplingMethod
{
  Undefined,
  DirichletNeumann,
  DirichletRobinFixedParameter,
  DirichletRobinAdaptiveParameter
=======
// The initial guess used in the FSI coupling loop is computed using an extrapolation of suitable
// order (defined within the single-field time integrators) or the last iterate from the previous
// time step.
enum class InitialGuessCouplingScheme
{
  SolutionExtrapolatedToEndOfTimeStep,
  ConvergedSolutionOfPreviousTimeStep
>>>>>>> 0005cbcf
};

struct Parameters
{
  Parameters()
    : acceleration_method(AccelerationMethod::Undefined),
      update_method(UpdateMethod::Implicit),
      coupling_method(CouplingMethod::DirichletNeumann),
      robin_parameter_scale(0.0),
      abs_tol(1.e-12),
      rel_tol(1.e-3),
      omega_init(0.1),
<<<<<<< HEAD
      use_extrapolation(true),
=======
      initial_guess_coupling_scheme(
        InitialGuessCouplingScheme::SolutionExtrapolatedToEndOfTimeStep),
>>>>>>> 0005cbcf
      reused_time_steps(0),
      partitioned_iter_max(100),
      geometric_tolerance(1.e-10)
  {
  }

  void
  add_parameters(dealii::ParameterHandler & prm, std::string const & subsection_name = "FSI")
  {
    prm.enter_subsection(subsection_name);
    {
      prm.add_parameter("AccelerationMethod",
                        acceleration_method,
                        "Acceleration method.",
                        Patterns::Enum<AccelerationMethod>(),
                        true);
      prm.add_parameter(
        "UpdateMethod", update_method, "Update method.", Patterns::Enum<UpdateMethod>(), false);
      prm.add_parameter("CouplingMethod",
                        coupling_method,
                        "Coupling method.",
                        Patterns::Enum<CouplingMethod>(),
                        false);
      prm.add_parameter("RobinParameterScale",
                        robin_parameter_scale,
                        "Parameter scale for Robin coupling.",
                        dealii::Patterns::Double(),
                        false);
      prm.add_parameter(
        "AbsTol", abs_tol, "Absolute solver tolerance.", dealii::Patterns::Double(0.0, 1.0), true);
      prm.add_parameter(
        "RelTol", rel_tol, "Relative solver tolerance.", dealii::Patterns::Double(0.0, 1.0), true);
      prm.add_parameter("OmegaInit",
                        omega_init,
                        "Initial relaxation parameter.",
                        dealii::Patterns::Double(0.0, 1.0),
                        true);
<<<<<<< HEAD
      prm.add_parameter("UseExtrapolation",
                        use_extrapolation,
                        "Extrapolate for initial guess in coupling scheme.",
                        dealii::Patterns::Bool(),
=======
      prm.add_parameter("InitialGuessCouplingScheme",
                        initial_guess_coupling_scheme,
                        "Scheme for initial guess for the FSI coupling loop at every time step.",
                        Patterns::Enum<InitialGuessCouplingScheme>(),
>>>>>>> 0005cbcf
                        false);
      prm.add_parameter("ReusedTimeSteps",
                        reused_time_steps,
                        "Number of time steps reused for acceleration.",
                        dealii::Patterns::Integer(0, 100),
                        false);
      prm.add_parameter("PartitionedIterMax",
                        partitioned_iter_max,
                        "Maximum number of fixed-point iterations.",
                        dealii::Patterns::Integer(1, 1000),
                        true);
      prm.add_parameter("GeometricTolerance",
                        geometric_tolerance,
                        "Tolerance used to locate points at FSI interface.",
                        dealii::Patterns::Double(0.0, 1.0),
                        false);
    }
    prm.leave_subsection();
  }

<<<<<<< HEAD
  AccelerationMethod acceleration_method;
  UpdateMethod       update_method;
  CouplingMethod     coupling_method;
  double             robin_parameter_scale;
  double             abs_tol;
  double             rel_tol;
  double             omega_init;
  bool               use_extrapolation;
  unsigned int       reused_time_steps;
  unsigned int       partitioned_iter_max;
=======
  AccelerationMethod         acceleration_method;
  double                     abs_tol;
  double                     rel_tol;
  double                     omega_init;
  InitialGuessCouplingScheme initial_guess_coupling_scheme;
  unsigned int               reused_time_steps;
  unsigned int               partitioned_iter_max;
>>>>>>> 0005cbcf

  // tolerance used to locate points at the fluid-structure interface
  double geometric_tolerance;
};

} // namespace FSI
} // namespace ExaDG

#endif /* EXADG_FLUID_STRUCTURE_INTERACTION_ACCELERATION_SCHEMES_PARAMETERS_H_ */<|MERGE_RESOLUTION|>--- conflicted
+++ resolved
@@ -41,7 +41,6 @@
   IQN_IMVLS
 };
 
-<<<<<<< HEAD
 enum class UpdateMethod
 {
   Undefined,
@@ -57,7 +56,8 @@
   DirichletNeumann,
   DirichletRobinFixedParameter,
   DirichletRobinAdaptiveParameter
-=======
+};
+
 // The initial guess used in the FSI coupling loop is computed using an extrapolation of suitable
 // order (defined within the single-field time integrators) or the last iterate from the previous
 // time step.
@@ -65,7 +65,6 @@
 {
   SolutionExtrapolatedToEndOfTimeStep,
   ConvergedSolutionOfPreviousTimeStep
->>>>>>> 0005cbcf
 };
 
 struct Parameters
@@ -78,12 +77,8 @@
       abs_tol(1.e-12),
       rel_tol(1.e-3),
       omega_init(0.1),
-<<<<<<< HEAD
-      use_extrapolation(true),
-=======
       initial_guess_coupling_scheme(
         InitialGuessCouplingScheme::SolutionExtrapolatedToEndOfTimeStep),
->>>>>>> 0005cbcf
       reused_time_steps(0),
       partitioned_iter_max(100),
       geometric_tolerance(1.e-10)
@@ -121,17 +116,10 @@
                         "Initial relaxation parameter.",
                         dealii::Patterns::Double(0.0, 1.0),
                         true);
-<<<<<<< HEAD
-      prm.add_parameter("UseExtrapolation",
-                        use_extrapolation,
-                        "Extrapolate for initial guess in coupling scheme.",
-                        dealii::Patterns::Bool(),
-=======
       prm.add_parameter("InitialGuessCouplingScheme",
                         initial_guess_coupling_scheme,
                         "Scheme for initial guess for the FSI coupling loop at every time step.",
                         Patterns::Enum<InitialGuessCouplingScheme>(),
->>>>>>> 0005cbcf
                         false);
       prm.add_parameter("ReusedTimeSteps",
                         reused_time_steps,
@@ -152,26 +140,16 @@
     prm.leave_subsection();
   }
 
-<<<<<<< HEAD
-  AccelerationMethod acceleration_method;
-  UpdateMethod       update_method;
-  CouplingMethod     coupling_method;
-  double             robin_parameter_scale;
-  double             abs_tol;
-  double             rel_tol;
-  double             omega_init;
-  bool               use_extrapolation;
-  unsigned int       reused_time_steps;
-  unsigned int       partitioned_iter_max;
-=======
   AccelerationMethod         acceleration_method;
+  UpdateMethod               update_method;
+  CouplingMethod             coupling_method;
+  double                     robin_parameter_scale;
   double                     abs_tol;
   double                     rel_tol;
   double                     omega_init;
   InitialGuessCouplingScheme initial_guess_coupling_scheme;
   unsigned int               reused_time_steps;
   unsigned int               partitioned_iter_max;
->>>>>>> 0005cbcf
 
   // tolerance used to locate points at the fluid-structure interface
   double geometric_tolerance;
