/*  ______________________________________________________________________
 *
 *  ExaDG - High-Order Discontinuous Galerkin for the Exa-Scale
 *
 *  Copyright (C) 2021 by the ExaDG authors
 *
 *  This program is free software: you can redistribute it and/or modify
 *  it under the terms of the GNU General Public License as published by
 *  the Free Software Foundation, either version 3 of the License, or
 *  (at your option) any later version.
 *
 *  This program is distributed in the hope that it will be useful,
 *  but WITHOUT ANY WARRANTY; without even the implied warranty of
 *  MERCHANTABILITY or FITNESS FOR A PARTICULAR PURPOSE.  See the
 *  GNU General Public License for more details.
 *
 *  You should have received a copy of the GNU General Public License
 *  along with this program.  If not, see <https://www.gnu.org/licenses/>.
 *  ______________________________________________________________________
 */


#ifndef EXADG_FLUID_STRUCTURE_INTERACTION_ACCELERATION_SCHEMES_PARTITIONED_SOLVER_H_
#define EXADG_FLUID_STRUCTURE_INTERACTION_ACCELERATION_SCHEMES_PARTITIONED_SOLVER_H_

// ExaDG
#include <exadg/fluid_structure_interaction/acceleration_schemes/linear_algebra.h>
#include <exadg/fluid_structure_interaction/acceleration_schemes/parameters.h>
#include <exadg/fluid_structure_interaction/single_field_solvers/fluid.h>
#include <exadg/fluid_structure_interaction/single_field_solvers/structure.h>
#include <exadg/utilities/print_solver_results.h>
#include <exadg/utilities/timer_tree.h>

namespace ExaDG
{
namespace FSI
{
template<int dim, typename Number>
class PartitionedSolver
{
private:
  typedef dealii::LinearAlgebra::distributed::Vector<Number> VectorType;

public:
  PartitionedSolver(Parameters const & parameters, MPI_Comm const & comm);

  void
  setup(std::shared_ptr<SolverFluid<dim, Number>>     fluid_,
        std::shared_ptr<SolverStructure<dim, Number>> structure_);

  void
  solve(std::function<void(VectorType &, VectorType const &, unsigned int)> const &
          apply_dirichlet_robin_scheme);

  void
  print_iterations(dealii::ConditionalOStream const & pcout) const;

  std::shared_ptr<TimerTree>
  get_timings() const;

  void
  get_structure_velocity(VectorType & velocity_structure, unsigned int const iteration) const;

private:
  void
<<<<<<< HEAD
  update_structure_displacement(VectorType &       displacement_structure,
                                unsigned int const iteration) const;
=======
  get_structure_displacement(VectorType &       displacement_structure,
                             unsigned int const iteration) const;
>>>>>>> 0005cbcf

  bool
  check_convergence(VectorType const & residual) const;

  void
  print_solver_info_header(unsigned int const iteration) const;

  void
  print_solver_info_converged(unsigned int const iteration) const;

  Parameters parameters;

  // output to std::cout
  dealii::ConditionalOStream pcout;

  std::shared_ptr<SolverFluid<dim, Number>>     fluid;
  std::shared_ptr<SolverStructure<dim, Number>> structure;

  // required for quasi-Newton methods
  std::vector<std::shared_ptr<std::vector<VectorType>>> D_history, R_history, Z_history;

  // Computation time (wall clock time).
  std::shared_ptr<TimerTree> timer_tree;

  /*
   * The first number counts the number of time steps, the second number the total number
   * (accumulated over all time steps) of iterations of the partitioned FSI scheme.
   */
  std::pair<unsigned int, unsigned long long> partitioned_iterations;
};

template<int dim, typename Number>
PartitionedSolver<dim, Number>::PartitionedSolver(Parameters const & parameters,
                                                  MPI_Comm const &   comm)
  : parameters(parameters),
    pcout(std::cout, dealii::Utilities::MPI::this_mpi_process(comm) == 0),
    partitioned_iterations({0, 0})
{
  timer_tree = std::make_shared<TimerTree>();
}

template<int dim, typename Number>
void
PartitionedSolver<dim, Number>::setup(std::shared_ptr<SolverFluid<dim, Number>>     fluid_,
                                      std::shared_ptr<SolverStructure<dim, Number>> structure_)
{
  fluid     = fluid_;
  structure = structure_;
}

template<int dim, typename Number>
bool
PartitionedSolver<dim, Number>::check_convergence(VectorType const & residual) const
{
  double const residual_norm = residual.l2_norm();
  double const ref_norm_abs  = std::sqrt(structure->pde_operator->get_number_of_dofs());
  double const ref_norm_rel  = structure->time_integrator->get_velocity_np().l2_norm() *
                              structure->time_integrator->get_time_step_size();

  bool const converged = (residual_norm < parameters.abs_tol * ref_norm_abs) or
                         (residual_norm < parameters.rel_tol * ref_norm_rel);

  return converged;
}

template<int dim, typename Number>
void
PartitionedSolver<dim, Number>::print_solver_info_header(unsigned int const iteration) const
{
  if(fluid->time_integrator->print_solver_info())
  {
    pcout << std::endl
          << "======================================================================" << std::endl
          << " Partitioned FSI: iteration counter = " << std::left << std::setw(8) << iteration
          << std::endl
          << "======================================================================" << std::endl;
  }
}

template<int dim, typename Number>
void
PartitionedSolver<dim, Number>::print_solver_info_converged(unsigned int const iteration) const
{
  if(fluid->time_integrator->print_solver_info())
  {
    pcout << std::endl
          << "Partitioned FSI iteration converged in " << iteration << " iterations." << std::endl;
  }
}

template<int dim, typename Number>
void
PartitionedSolver<dim, Number>::print_iterations(dealii::ConditionalOStream const & pcout) const
{
  std::vector<std::string> names;
  std::vector<double>      iterations_avg;

  names = {"Partitioned iterations"};
  iterations_avg.resize(1);
  iterations_avg[0] =
    (double)partitioned_iterations.second / std::max(1.0, (double)partitioned_iterations.first);

  print_list_of_iterations(pcout, names, iterations_avg);
}

template<int dim, typename Number>
std::shared_ptr<TimerTree>
PartitionedSolver<dim, Number>::get_timings() const
{
  return timer_tree;
}

template<int dim, typename Number>
void
<<<<<<< HEAD
PartitionedSolver<dim, Number>::update_structure_displacement(VectorType & displacement_structure,
                                                              unsigned int const iteration) const
{
  if(iteration == 0)
  {
    if(parameters.use_extrapolation)
    {
      structure->time_integrator->extrapolate_displacement_to_np(displacement_structure);
    }
    else
    {
      displacement_structure = structure->time_integrator->get_displacement_n();
    }
=======
PartitionedSolver<dim, Number>::get_structure_velocity(VectorType & velocity_structure,
                                                       unsigned int iteration) const
{
  if(iteration == 0)
  {
    if(parameters.initial_guess_coupling_scheme ==
       InitialGuessCouplingScheme::SolutionExtrapolatedToEndOfTimeStep)
    {
      structure->time_integrator->extrapolate_velocity_to_np(velocity_structure);
    }
    else if(parameters.initial_guess_coupling_scheme ==
            InitialGuessCouplingScheme::ConvergedSolutionOfPreviousTimeStep)
    {
      velocity_structure = structure->time_integrator->get_velocity_n();
    }
    else
    {
      AssertThrow(false,
                  dealii::ExcMessage(
                    "Behavior for this `InitialGuessCouplingScheme` is not defined."));
    }
  }
  else
  {
    velocity_structure = structure->time_integrator->get_velocity_np();
  }
}

template<int dim, typename Number>
void
PartitionedSolver<dim, Number>::get_structure_displacement(VectorType & displacement_structure,
                                                           unsigned int const iteration) const
{
  if(iteration == 0)
  {
    if(this->parameters.initial_guess_coupling_scheme ==
       InitialGuessCouplingScheme::SolutionExtrapolatedToEndOfTimeStep)
    {
      structure->time_integrator->extrapolate_displacement_to_np(displacement_structure);
    }
    else if(this->parameters.initial_guess_coupling_scheme ==
            InitialGuessCouplingScheme::ConvergedSolutionOfPreviousTimeStep)
    {
      displacement_structure = structure->time_integrator->get_displacement_n();
    }
    else
    {
      AssertThrow(false,
                  dealii::ExcMessage(
                    "Behavior for this `InitialGuessCouplingScheme` is not defined."));
    }
>>>>>>> 0005cbcf
  }
  else
  {
    displacement_structure = structure->time_integrator->get_displacement_np();
  }
}

template<int dim, typename Number>
void
PartitionedSolver<dim, Number>::solve(
  std::function<void(VectorType &, VectorType const &, unsigned int const)> const &
    apply_dirichlet_robin_scheme)
{
  // iteration counter
  unsigned int k = 0;

  // fixed-point iteration with dynamic relaxation (Aitken relaxation)
  if(parameters.acceleration_method == AccelerationMethod::Aitken)
  {
    VectorType r_old, d;
    structure->pde_operator->initialize_dof_vector(r_old);
    structure->pde_operator->initialize_dof_vector(d);

    bool   converged = false;
    double omega     = 1.0;
    while(not(converged) and k < parameters.partitioned_iter_max)
    {
      print_solver_info_header(k);

<<<<<<< HEAD
      update_structure_displacement(d, k);
=======
      get_structure_displacement(d, k);
>>>>>>> 0005cbcf

      VectorType d_tilde(d);
      apply_dirichlet_robin_scheme(d_tilde, d, k);

      // compute residual and check convergence
      VectorType r = d_tilde;
      r.add(-1.0, d);
      converged = check_convergence(r);

      // relaxation
      if(not(converged))
      {
        dealii::Timer timer;
        timer.restart();

        if(k == 0)
        {
          omega = parameters.omega_init;
        }
        else
        {
          VectorType delta_r = r;
          delta_r.add(-1.0, r_old);
          omega *= -(r_old * delta_r) / delta_r.norm_sqr();
        }

        r_old = r;

        d.add(omega, r);
        structure->time_integrator->set_displacement(d);

        timer_tree->insert({"Aitken"}, timer.wall_time());
      }

      // increment counter of partitioned iteration
      ++k;
    }
  }
  else if(parameters.acceleration_method == AccelerationMethod::IQN_ILS)
  {
    std::shared_ptr<std::vector<VectorType>> D, R;
    D = std::make_shared<std::vector<VectorType>>();
    R = std::make_shared<std::vector<VectorType>>();

    VectorType d, d_tilde, d_tilde_old, r, r_old;
    structure->pde_operator->initialize_dof_vector(d);
    structure->pde_operator->initialize_dof_vector(d_tilde);
    structure->pde_operator->initialize_dof_vector(d_tilde_old);
    structure->pde_operator->initialize_dof_vector(r);
    structure->pde_operator->initialize_dof_vector(r_old);

    unsigned int const q = parameters.reused_time_steps;
    unsigned int const n = fluid->time_integrator->get_number_of_time_steps();

    bool converged = false;
    while(not(converged) and k < parameters.partitioned_iter_max)
    {
      print_solver_info_header(k);

<<<<<<< HEAD
      update_structure_displacement(d, k);
=======
      get_structure_displacement(d, k);
>>>>>>> 0005cbcf

      apply_dirichlet_robin_scheme(d_tilde, d, k);

      // compute residual and check convergence
      r = d_tilde;
      r.add(-1.0, d);
      converged = check_convergence(r);

      // relaxation
      if(not(converged))
      {
        dealii::Timer timer;
        timer.restart();

        if(k == 0 and (q == 0 or n == 0))
        {
          d.add(parameters.omega_init, r);
        }
        else
        {
          if(k >= 1)
          {
            // append D, R matrices
            VectorType delta_d_tilde = d_tilde;
            delta_d_tilde.add(-1.0, d_tilde_old);
            D->push_back(delta_d_tilde);

            VectorType delta_r = r;
            delta_r.add(-1.0, r_old);
            R->push_back(delta_r);
          }

          // fill vectors (including reuse)
          std::vector<VectorType> Q = *R;
          for(auto R_q : R_history)
            for(auto delta_r : *R_q)
              Q.push_back(delta_r);
          std::vector<VectorType> D_all = *D;
          for(auto D_q : D_history)
            for(auto delta_d : *D_q)
              D_all.push_back(delta_d);

          AssertThrow(D_all.size() == Q.size(),
                      dealii::ExcMessage("D, Q vectors must have same size."));

          unsigned int const k_all = Q.size();
          if(k_all >= 1)
          {
            // compute QR-decomposition
            Matrix<Number> U(k_all);
            compute_QR_decomposition(Q, U);

            std::vector<Number> rhs(k_all, 0.0);
            for(unsigned int i = 0; i < k_all; ++i)
              rhs[i] = -Number(Q[i] * r);

            // alpha = U^{-1} rhs
            std::vector<Number> alpha(k_all, 0.0);
            backward_substitution(U, alpha, rhs);

            // d_{k+1} = d_tilde_{k} + delta d_tilde
            d = d_tilde;
            for(unsigned int i = 0; i < k_all; ++i)
              d.add(alpha[i], D_all[i]);
          }
          else // despite reuse, the vectors might be empty
          {
            d.add(parameters.omega_init, r);
          }
        }

        d_tilde_old = d_tilde;
        r_old       = r;

        structure->time_integrator->set_displacement(d);

        timer_tree->insert({"IQN-ILS"}, timer.wall_time());
      }

      // increment counter of partitioned iteration
      ++k;
    }

    dealii::Timer timer;
    timer.restart();

    // Update history
    D_history.push_back(D);
    R_history.push_back(R);
    if(D_history.size() > q)
      D_history.erase(D_history.begin());
    if(R_history.size() > q)
      R_history.erase(R_history.begin());

    timer_tree->insert({"IQN-ILS"}, timer.wall_time());
  }
  else if(parameters.acceleration_method == AccelerationMethod::IQN_IMVLS)
  {
    std::shared_ptr<std::vector<VectorType>> D, R;
    D = std::make_shared<std::vector<VectorType>>();
    R = std::make_shared<std::vector<VectorType>>();

    std::vector<VectorType> B;

    VectorType d, d_tilde, d_tilde_old, r, r_old, b, b_old;
    structure->pde_operator->initialize_dof_vector(d);
    structure->pde_operator->initialize_dof_vector(d_tilde);
    structure->pde_operator->initialize_dof_vector(d_tilde_old);
    structure->pde_operator->initialize_dof_vector(r);
    structure->pde_operator->initialize_dof_vector(r_old);
    structure->pde_operator->initialize_dof_vector(b);
    structure->pde_operator->initialize_dof_vector(b_old);

    std::shared_ptr<Matrix<Number>> U;
    std::vector<VectorType>         Q;

    unsigned int const q = parameters.reused_time_steps;
    unsigned int const n = fluid->time_integrator->get_number_of_time_steps();

    bool converged = false;
    while(not(converged) and k < parameters.partitioned_iter_max)
    {
      print_solver_info_header(k);

<<<<<<< HEAD
      update_structure_displacement(d, k);
=======
      get_structure_displacement(d, k);
>>>>>>> 0005cbcf

      apply_dirichlet_robin_scheme(d_tilde, d, k);

      // compute residual and check convergence
      r = d_tilde;
      r.add(-1.0, d);
      converged = check_convergence(r);

      // relaxation
      if(not(converged))
      {
        dealii::Timer timer;
        timer.restart();

        // compute b vector
        inv_jacobian_times_residual(b, D_history, R_history, Z_history, r);

        if(k == 0 and (q == 0 or n == 0))
        {
          d.add(parameters.omega_init, r);
        }
        else
        {
          d = d_tilde;
          d.add(-1.0, b);

          if(k >= 1)
          {
            // append D, R, B matrices
            VectorType delta_d_tilde = d_tilde;
            delta_d_tilde.add(-1.0, d_tilde_old);
            D->push_back(delta_d_tilde);

            VectorType delta_r = r;
            delta_r.add(-1.0, r_old);
            R->push_back(delta_r);

            VectorType delta_b = delta_d_tilde;
            delta_b.add(1.0, b_old);
            delta_b.add(-1.0, b);
            B.push_back(delta_b);

            // compute QR-decomposition
            U = std::make_shared<Matrix<Number>>(k);
            Q = *R;
            compute_QR_decomposition(Q, *U);

            std::vector<Number> rhs(k, 0.0);
            for(unsigned int i = 0; i < k; ++i)
              rhs[i] = -Number(Q[i] * r);

            // alpha = U^{-1} rhs
            std::vector<Number> alpha(k, 0.0);
            backward_substitution(*U, alpha, rhs);

            for(unsigned int i = 0; i < k; ++i)
              d.add(alpha[i], B[i]);
          }
        }

        d_tilde_old = d_tilde;
        r_old       = r;
        b_old       = b;

        structure->time_integrator->set_displacement(d);

        timer_tree->insert({"IQN-IMVLS"}, timer.wall_time());
      }

      // increment counter of partitioned iteration
      ++k;
    }

    dealii::Timer timer;
    timer.restart();

    // Update history
    D_history.push_back(D);
    R_history.push_back(R);
    if(D_history.size() > q)
      D_history.erase(D_history.begin());
    if(R_history.size() > q)
      R_history.erase(R_history.begin());

    // compute Z and add to Z_history
    std::shared_ptr<std::vector<VectorType>> Z;
    Z  = std::make_shared<std::vector<VectorType>>();
    *Z = Q; // make sure that Z has correct size
    backward_substitution_multiple_rhs(*U, *Z, Q);
    Z_history.push_back(Z);
    if(Z_history.size() > q)
      Z_history.erase(Z_history.begin());

    timer_tree->insert({"IQN-IMVLS"}, timer.wall_time());
  }
  else
  {
    AssertThrow(false, dealii::ExcMessage("This AccelerationMethod is not implemented."));
  }

  partitioned_iterations.first += 1;
  partitioned_iterations.second += k;

  print_solver_info_converged(k);
}

} // namespace FSI
} // namespace ExaDG

#endif /* EXADG_FLUID_STRUCTURE_INTERACTION_ACCELERATION_SCHEMES_PARTITIONED_SOLVER_H_ */<|MERGE_RESOLUTION|>--- conflicted
+++ resolved
@@ -63,13 +63,8 @@
 
 private:
   void
-<<<<<<< HEAD
-  update_structure_displacement(VectorType &       displacement_structure,
-                                unsigned int const iteration) const;
-=======
   get_structure_displacement(VectorType &       displacement_structure,
                              unsigned int const iteration) const;
->>>>>>> 0005cbcf
 
   bool
   check_convergence(VectorType const & residual) const;
@@ -184,21 +179,6 @@
 
 template<int dim, typename Number>
 void
-<<<<<<< HEAD
-PartitionedSolver<dim, Number>::update_structure_displacement(VectorType & displacement_structure,
-                                                              unsigned int const iteration) const
-{
-  if(iteration == 0)
-  {
-    if(parameters.use_extrapolation)
-    {
-      structure->time_integrator->extrapolate_displacement_to_np(displacement_structure);
-    }
-    else
-    {
-      displacement_structure = structure->time_integrator->get_displacement_n();
-    }
-=======
 PartitionedSolver<dim, Number>::get_structure_velocity(VectorType & velocity_structure,
                                                        unsigned int iteration) const
 {
@@ -250,7 +230,6 @@
                   dealii::ExcMessage(
                     "Behavior for this `InitialGuessCouplingScheme` is not defined."));
     }
->>>>>>> 0005cbcf
   }
   else
   {
@@ -280,11 +259,7 @@
     {
       print_solver_info_header(k);
 
-<<<<<<< HEAD
-      update_structure_displacement(d, k);
-=======
       get_structure_displacement(d, k);
->>>>>>> 0005cbcf
 
       VectorType d_tilde(d);
       apply_dirichlet_robin_scheme(d_tilde, d, k);
@@ -344,11 +319,7 @@
     {
       print_solver_info_header(k);
 
-<<<<<<< HEAD
-      update_structure_displacement(d, k);
-=======
       get_structure_displacement(d, k);
->>>>>>> 0005cbcf
 
       apply_dirichlet_robin_scheme(d_tilde, d, k);
 
@@ -473,11 +444,7 @@
     {
       print_solver_info_header(k);
 
-<<<<<<< HEAD
-      update_structure_displacement(d, k);
-=======
       get_structure_displacement(d, k);
->>>>>>> 0005cbcf
 
       apply_dirichlet_robin_scheme(d_tilde, d, k);
 
