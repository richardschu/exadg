--- conflicted
+++ resolved
@@ -118,14 +118,10 @@
         auto vector_coarse_level =
           this->get_operator_nonlinear(coarse_level)->get_solution_linearization();
         this->transfers->interpolate(fine_level, vector_coarse_level, vector_fine_level);
-<<<<<<< HEAD
+        // Note: This function also re-assembles the sparse matrix in case a matrix-based
+        // implementation is used
         this->get_operator_nonlinear(coarse_level)
           ->set_solution_linearization(vector_coarse_level, false);
-=======
-        // Note: This function also re-assembles the sparse matrix in case a matrix-based
-        // implementation is used
-        this->get_operator_nonlinear(coarse_level)->set_solution_linearization(vector_coarse_level);
->>>>>>> 683e3a5e
       });
   }
   else // linear problems
