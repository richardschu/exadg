--- conflicted
+++ resolved
@@ -125,13 +125,8 @@
     // calculate right-hand side vector
     pde_operator->compute_rhs_linear(rhs_vector, 0.0 /* time */);
 
-<<<<<<< HEAD
     unsigned int const N_iter_linear =
-      pde_operator->solve_linear(solution, rhs_vector, 0.0 /* no mass terms */, 0.0 /* no mass terms */, 0.0 /* time */);
-=======
-    unsigned int const N_iter_linear = pde_operator->solve_linear(
-      solution, rhs_vector, 0.0 /* no mass term */, 0.0 /* time */, param.update_preconditioner);
->>>>>>> 61584fcb
+      pde_operator->solve_linear(solution, rhs_vector, 0.0 /* no mass terms */, 0.0 /* no mass terms */, 0.0 /* time */, param.update_preconditioner);
 
     if(not(is_test))
       print_solver_info_linear(pcout, N_iter_linear, timer.wall_time());
