/*  ______________________________________________________________________
 *
 *  ExaDG - High-Order Discontinuous Galerkin for the Exa-Scale
 *
 *  Copyright (C) 2021 by the ExaDG authors
 *
 *  This program is free software: you can redistribute it and/or modify
 *  it under the terms of the GNU General Public License as published by
 *  the Free Software Foundation, either version 3 of the License, or
 *  (at your option) any later version.
 *
 *  This program is distributed in the hope that it will be useful,
 *  but WITHOUT ANY WARRANTY; without even the implied warranty of
 *  MERCHANTABILITY or FITNESS FOR A PARTICULAR PURPOSE.  See the
 *  GNU General Public License for more details.
 *
 *  You should have received a copy of the GNU General Public License
 *  along with this program.  If not, see <https://www.gnu.org/licenses/>.
 *  ______________________________________________________________________
 */

// likwid
#ifdef EXADG_WITH_LIKWID
#  include <likwid.h>
#endif

// ExaDG
#include <exadg/functions_and_boundary_conditions/verify_boundary_conditions.h>
#include <exadg/operators/throughput_parameters.h>
#include <exadg/structure/driver.h>
#include <exadg/utilities/print_solver_results.h>

namespace ExaDG
{
namespace Structure
{
template<int dim, typename Number>
Driver<dim, Number>::Driver(MPI_Comm const &                              comm,
                            std::shared_ptr<ApplicationBase<dim, Number>> app,
                            bool const                                    is_test,
                            bool const                                    is_throughput_study)
  : mpi_comm(comm),
    pcout(std::cout, dealii::Utilities::MPI::this_mpi_process(comm) == 0),
    is_test(is_test),
    is_throughput_study(is_throughput_study),
    application(app)
{
  print_general_info<Number>(pcout, mpi_comm, is_test);
}

template<int dim, typename Number>
void
Driver<dim, Number>::setup()
{
  dealii::Timer timer;
  timer.restart();

  pcout << std::endl << "Setting up elasticity solver:" << std::endl;

  application->setup(grid, mapping, multigrid_mappings);

  // setup spatial operator
  pde_operator = std::make_shared<Operator<dim, Number>>(grid,
                                                         mapping,
                                                         multigrid_mappings,
                                                         application->get_boundary_descriptor(),
                                                         application->get_field_functions(),
                                                         application->get_material_descriptor(),
                                                         application->get_parameters(),
                                                         "elasticity",
                                                         mpi_comm);

  pde_operator->setup();

  if(not is_throughput_study)
  {
    // initialize postprocessor
    postprocessor = application->create_postprocessor();
    postprocessor->setup(pde_operator->get_dof_handler(), pde_operator->get_mapping());

    // initialize time integrator/driver
    if(application->get_parameters().problem_type == ProblemType::Unsteady)
    {
      time_integrator = std::make_shared<TimeIntGenAlpha<dim, Number>>(
        pde_operator, postprocessor, application->get_parameters(), mpi_comm, is_test);
      time_integrator->setup(application->get_parameters().restarted_simulation);
    }
    else if(application->get_parameters().problem_type == ProblemType::Steady)
    {
      driver_steady = std::make_shared<DriverSteady<dim, Number>>(
        pde_operator, postprocessor, application->get_parameters(), mpi_comm, is_test);
      driver_steady->setup();
    }
    else if(application->get_parameters().problem_type == ProblemType::QuasiStatic)
    {
      driver_quasi_static = std::make_shared<DriverQuasiStatic<dim, Number>>(
        pde_operator, postprocessor, application->get_parameters(), mpi_comm, is_test);
      driver_quasi_static->setup();
    }
    else
    {
      AssertThrow(false, dealii::ExcMessage("Not implemented."));
    }
  }

  timer_tree.insert({"Elasticity", "Setup"}, timer.wall_time());
}

template<int dim, typename Number>
void
Driver<dim, Number>::solve() const
{
  if(application->get_parameters().problem_type == ProblemType::Unsteady)
  {
    time_integrator->compute_initial_acceleration(
      application->get_parameters().restarted_simulation);
    time_integrator->timeloop();
  }
  else if(application->get_parameters().problem_type == ProblemType::Steady)
  {
    driver_steady->solve();
  }
  else if(application->get_parameters().problem_type == ProblemType::QuasiStatic)
  {
    driver_quasi_static->solve();
  }
  else
  {
    AssertThrow(false, dealii::ExcMessage("Not implemented."));
  }
}

template<int dim, typename Number>
void
Driver<dim, Number>::print_performance_results(double const total_time) const
{
  pcout << std::endl
        << "_________________________________________________________________________________"
        << std::endl
        << std::endl;

  pcout << "Performance results for elasticity solver:" << std::endl;

  // Iterations
  if(application->get_parameters().problem_type == ProblemType::QuasiStatic)
  {
    pcout << std::endl << "Average number of iterations:" << std::endl;
    driver_quasi_static->print_iterations();
  }
  else if(application->get_parameters().problem_type == ProblemType::Unsteady)
  {
    pcout << std::endl << "Average number of iterations:" << std::endl;
    time_integrator->print_iterations();
  }

  timer_tree.insert({"Elasticity"}, total_time);

  if(application->get_parameters().problem_type == ProblemType::Unsteady)
  {
    timer_tree.insert({"Elasticity"}, time_integrator->get_timings());
  }
  else if(application->get_parameters().problem_type == ProblemType::Steady)
  {
    timer_tree.insert({"Elasticity"}, driver_steady->get_timings());
  }
  else if(application->get_parameters().problem_type == ProblemType::QuasiStatic)
  {
    timer_tree.insert({"Elasticity"}, driver_quasi_static->get_timings());
  }
  else
  {
    AssertThrow(false, dealii::ExcMessage("Not implemented."));
  }

  pcout << std::endl << "Timings for level 1:" << std::endl;
  timer_tree.print_level(pcout, 1);

  pcout << std::endl << "Timings for level 2:" << std::endl;
  timer_tree.print_level(pcout, 2);

  // Throughput in DoFs/s per time step per core
  dealii::types::global_dof_index const DoFs = pde_operator->get_number_of_dofs();
  unsigned int const N_mpi_processes         = dealii::Utilities::MPI::n_mpi_processes(mpi_comm);

  dealii::Utilities::MPI::MinMaxAvg total_time_data =
    dealii::Utilities::MPI::min_max_avg(total_time, mpi_comm);
  double const total_time_avg = total_time_data.avg;

  if(application->get_parameters().problem_type == ProblemType::Unsteady)
  {
    unsigned int const N_time_steps = time_integrator->get_number_of_time_steps();
    print_throughput_unsteady(pcout, DoFs, total_time_avg, N_time_steps, N_mpi_processes);
  }
  else
  {
    print_throughput_steady(pcout, DoFs, total_time_avg, N_mpi_processes);
  }

  // computational costs in CPUh
  print_costs(pcout, total_time_avg, N_mpi_processes);

  pcout << std::endl
        << "_________________________________________________________________________________"
        << std::endl
        << std::endl;
}

template<int dim, typename Number>
std::tuple<unsigned int, dealii::types::global_dof_index, double>
Driver<dim, Number>::apply_operator(OperatorType const & operator_type,
                                    unsigned int const   n_repetitions_inner,
                                    unsigned int const   n_repetitions_outer) const
{
  pcout << std::endl << "Computing matrix-vector product ..." << std::endl;

  dealii::LinearAlgebra::distributed::Vector<Number> dst, src, linearization;
  pde_operator->initialize_dof_vector(src);
  pde_operator->initialize_dof_vector(dst);
  src = 1.0;

  pde_operator->update_elasticity_operator(1.0, 0.0);

  if(operator_type == OperatorType::Apply)
  {
    if(application->get_parameters().large_deformation)
    {
      pde_operator->initialize_dof_vector(linearization);
      linearization = 1.0;
      pde_operator->set_solution_linearization(linearization);
    }
    else
    {
      pde_operator->assemble_matrix_if_necessary_for_linear_elasticity_operator();
    }
  }

  const std::function<void(void)> operator_evaluation = [&](void) {
    if(operator_type == OperatorType::Evaluate)
    {
      pde_operator->evaluate_elasticity_operator(dst, src, 1.0, 1.0, 0.0);
    }
    else if(operator_type == OperatorType::Apply)
    {
<<<<<<< HEAD
      pde_operator->apply_elasticity_operator(dst, src, linearization, 1.0, 1.0, 0.0);
=======
      pde_operator->apply_elasticity_operator(dst, src);
>>>>>>> 6c8d7ca0
    }
  };

  // do the measurements
  double const wall_time = measure_operator_evaluation_time(operator_evaluation,
                                                            application->get_parameters().degree,
                                                            n_repetitions_inner,
                                                            n_repetitions_outer,
                                                            mpi_comm);

  // calculate throughput
  dealii::types::global_dof_index const dofs = pde_operator->get_number_of_dofs();

  double const throughput = (double)dofs / wall_time;

  unsigned int const N_mpi_processes = dealii::Utilities::MPI::n_mpi_processes(mpi_comm);

  if(not(is_test))
  {
    // clang-format off
    pcout << std::endl
          << std::scientific << std::setprecision(4)
          << "DoFs/sec:        " << throughput << std::endl
          << "DoFs/(sec*core): " << throughput/(double)N_mpi_processes << std::endl;
    // clang-format on
  }

  pcout << std::endl << " ... done." << std::endl << std::endl;

  return std::tuple<unsigned int, dealii::types::global_dof_index, double>(
    application->get_parameters().degree, dofs, throughput);
}

template class Driver<2, float>;
template class Driver<3, float>;

template class Driver<2, double>;
template class Driver<3, double>;

} // namespace Structure
} // namespace ExaDG<|MERGE_RESOLUTION|>--- conflicted
+++ resolved
@@ -218,7 +218,7 @@
   pde_operator->initialize_dof_vector(dst);
   src = 1.0;
 
-  pde_operator->update_elasticity_operator(1.0, 0.0);
+  pde_operator->update_elasticity_operator(1.0, 1.0, 0.0);
 
   if(operator_type == OperatorType::Apply)
   {
@@ -241,11 +241,7 @@
     }
     else if(operator_type == OperatorType::Apply)
     {
-<<<<<<< HEAD
-      pde_operator->apply_elasticity_operator(dst, src, linearization, 1.0, 1.0, 0.0);
-=======
       pde_operator->apply_elasticity_operator(dst, src);
->>>>>>> 6c8d7ca0
     }
   };
 
