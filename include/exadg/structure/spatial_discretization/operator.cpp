/*  ______________________________________________________________________
 *
 *  ExaDG - High-Order Discontinuous Galerkin for the Exa-Scale
 *
 *  Copyright (C) 2021 by the ExaDG authors
 *
 *  This program is free software: you can redistribute it and/or modify
 *  it under the terms of the GNU General Public License as published by
 *  the Free Software Foundation, either version 3 of the License, or
 *  (at your option) any later version.
 *
 *  This program is distributed in the hope that it will be useful,
 *  but WITHOUT ANY WARRANTY; without even the implied warranty of
 *  MERCHANTABILITY or FITNESS FOR A PARTICULAR PURPOSE.  See the
 *  GNU General Public License for more details.
 *
 *  You should have received a copy of the GNU General Public License
 *  along with this program.  If not, see <https://www.gnu.org/licenses/>.
 *  ______________________________________________________________________
 */

// deal.II
#include <deal.II/numerics/vector_tools.h>

// ExaDG
#include <exadg/grid/grid_data.h>
#include <exadg/operators/constraints.h>
#include <exadg/operators/finite_element.h>
#include <exadg/operators/quadrature.h>
#include <exadg/solvers_and_preconditioners/preconditioners/jacobi_preconditioner.h>
#include <exadg/solvers_and_preconditioners/preconditioners/preconditioner_amg.h>
#include <exadg/solvers_and_preconditioners/solvers/iterative_solvers_dealii_wrapper.h>
#include <exadg/structure/preconditioners/multigrid_preconditioner.h>
#include <exadg/structure/spatial_discretization/operator.h>
#include <exadg/structure/time_integration/time_int_gen_alpha.h>
#include <exadg/utilities/exceptions.h>

namespace ExaDG
{
namespace Structure
{
template<int dim, typename Number>
Operator<dim, Number>::Operator(
  std::shared_ptr<Grid<dim> const>                      grid_in,
  std::shared_ptr<dealii::Mapping<dim> const>           mapping_in,
  std::shared_ptr<MultigridMappings<dim, Number>> const multigrid_mappings_in,
  std::shared_ptr<BoundaryDescriptor<dim> const>        boundary_descriptor_in,
  std::shared_ptr<FieldFunctions<dim> const>            field_functions_in,
  std::shared_ptr<MaterialDescriptor const>             material_descriptor_in,
  Parameters const &                                    param_in,
  std::string const &                                   field_in,
  MPI_Comm const &                                      mpi_comm_in)
  : dealii::Subscriptor(),
    grid(grid_in),
    mapping(mapping_in),
    multigrid_mappings(multigrid_mappings_in),
    boundary_descriptor(boundary_descriptor_in),
    field_functions(field_functions_in),
    material_descriptor(material_descriptor_in),
    param(param_in),
    field(field_in),
    dof_handler(*grid_in->triangulation),
    mpi_comm(mpi_comm_in),
    pcout(std::cout, dealii::Utilities::MPI::this_mpi_process(mpi_comm_in) == 0)
{
  pcout << std::endl << "Construct elasticity operator ..." << std::endl;

  initialize_dof_handler_and_constraints();

  pcout << std::endl << "... done!" << std::endl;
}

template<int dim, typename Number>
void
Operator<dim, Number>::initialize_dof_handler_and_constraints()
{
  // create finite element
  fe = create_finite_element<dim>(param.grid.element_type,
                                  false /* continuous Galerkin */,
                                  dim,
                                  param.degree);

  // enumerate degrees of freedom
  dof_handler.distribute_dofs(*fe);

  // affine constraints
  affine_constraints_periodicity_and_hanging_nodes.clear();

  add_hanging_node_and_periodicity_constraints(affine_constraints_periodicity_and_hanging_nodes,
                                               *this->grid,
                                               dof_handler);

  // copy periodicity and hanging node constraints, and add further constraints stemming from
  // Dirichlet boundary conditions
  affine_constraints.copy_from(affine_constraints_periodicity_and_hanging_nodes);

  // use all the component masks defined by the user
  std::map<dealii::types::boundary_id, dealii::ComponentMask> map_bid_to_mask =
    boundary_descriptor->dirichlet_bc_component_mask;

  // Dirichlet constraints
  std::map<dealii::types::boundary_id, dealii::ComponentMask> map_boundary_id_to_component_mask;

  // collect all Dirichlet boundary IDs in a set:
  // DirichletCached boundary IDs are already provided as a set
  std::set<dealii::types::boundary_id> all_dirichlet_bids =
    boundary_descriptor->dirichlet_cached_bc;

  // standard Dirichlet boundaries: extract keys from map
  fill_keys_of_map_into_set(all_dirichlet_bids, boundary_descriptor->dirichlet_bc);

  // fill with default mask if no mask has been defined
  fill_map_bid_to_mask_with_default_mask(map_bid_to_mask, all_dirichlet_bids);

  // call deal.II utility function to add Dirichlet constraints
  add_homogeneous_dirichlet_constraints(affine_constraints, dof_handler, map_bid_to_mask);

  // compress constraints *once after* complete setup, since affine constraints to copy from need to
  // be non-closed to add further constraints
  affine_constraints_periodicity_and_hanging_nodes.close();
  affine_constraints.close();

  pcout << std::endl
        << "Continuous Galerkin finite element discretization:" << std::endl
        << std::endl;

  print_parameter(pcout, "degree of 1D polynomials", param.degree);
  print_parameter(pcout, "number of dofs per cell", fe->n_dofs_per_cell());
  print_parameter(pcout, "number of dofs (total)", dof_handler.n_dofs());
}

template<int dim, typename Number>
void
Operator<dim, Number>::fill_matrix_free_data(MatrixFreeData<dim, Number> & matrix_free_data) const
{
  if(param.large_deformation)
    matrix_free_data.append_mapping_flags(NonLinearOperator<dim, Number>::get_mapping_flags());
  else
    matrix_free_data.append_mapping_flags(LinearOperator<dim, Number>::get_mapping_flags());

  if(param.body_force)
    matrix_free_data.append_mapping_flags(BodyForceOperator<dim, Number>::get_mapping_flags());

  // dealii::DoFHandler, dealii::AffineConstraints
  matrix_free_data.insert_dof_handler(&dof_handler, get_dof_name());
  matrix_free_data.insert_constraint(&affine_constraints, get_dof_name());

  // inhomogeneous Dirichlet boundary conditions: use additional AffineConstraints object, but the
  // same DoFHandler
  matrix_free_data.insert_dof_handler(&dof_handler,
                                      get_dof_name_periodicity_and_hanging_node_constraints());
  matrix_free_data.insert_constraint(&affine_constraints_periodicity_and_hanging_nodes,
                                     get_dof_name_periodicity_and_hanging_node_constraints());

  // dealii::Quadrature
  std::shared_ptr<dealii::Quadrature<dim>> quadrature =
    create_quadrature<dim>(param.grid.element_type, param.degree + 1);
  matrix_free_data.insert_quadrature(*quadrature, get_quad_name());

  // Create a Gauss-Lobatto quadrature rule for DirichletCached boundary conditions.
  // These quadrature points coincide with the nodes of the discretization, so that
  // the values stored in the DirichletCached boundary condition can be directly
  // injected into the DoF vector. This allows to set constrained degrees of freedom
  // in case of continuous Galerkin discretizations with DirichletCached boundary
  // conditions.
  if(not(boundary_descriptor->dirichlet_cached_bc.empty()))
  {
    AssertThrow(this->grid->triangulation->all_reference_cells_are_hyper_cube(),
                ExcNotImplemented());

    matrix_free_data.insert_quadrature(dealii::QGaussLobatto<1>(param.degree + 1),
                                       get_quad_gauss_lobatto_name());
  }
}

template<int dim, typename Number>
void
Operator<dim, Number>::setup_coupling_boundary_conditions()
{
  if(not(boundary_descriptor->dirichlet_cached_bc.empty()))
  {
    interface_data_dirichlet_cached = std::make_shared<ContainerInterfaceData<1, dim, double>>();
    std::vector<unsigned int> quad_indices;
    // Gauss-Lobatto quadrature rule for DirichletCached boundary conditions!
    quad_indices.emplace_back(get_quad_index_gauss_lobatto());

    interface_data_dirichlet_cached->setup(*matrix_free,
                                           get_dof_index(),
                                           quad_indices,
                                           boundary_descriptor->dirichlet_cached_bc);

    boundary_descriptor->set_dirichlet_cached_data(interface_data_dirichlet_cached);
  }

  if(not(boundary_descriptor->neumann_cached_bc.empty()))
  {
    interface_data_neumann_cached = std::make_shared<ContainerInterfaceData<1, dim, double>>();
    std::vector<unsigned int> quad_indices;
    quad_indices.emplace_back(get_quad_index());

    interface_data_neumann_cached->setup(*matrix_free,
                                         get_dof_index(),
                                         quad_indices,
                                         boundary_descriptor->neumann_cached_bc);

    boundary_descriptor->set_neumann_cached_data(interface_data_neumann_cached);
  }
}

template<int dim, typename Number>
void
Operator<dim, Number>::setup_operators()
{
  // elasticity operator
  operator_data.dof_index               = get_dof_index();
  operator_data.quad_index              = get_quad_index();
  operator_data.dof_index_inhomogeneous = get_dof_index_periodicity_and_hanging_node_constraints();
  operator_data.use_matrix_based_vmult  = param.use_matrix_based_implementation;
  operator_data.sparse_matrix_type      = param.sparse_matrix_type;

  if(not(boundary_descriptor->dirichlet_cached_bc.empty()))
  {
    AssertThrow(this->grid->triangulation->all_reference_cells_are_hyper_cube(),
                ExcNotImplemented());

    operator_data.quad_index_gauss_lobatto = get_quad_index_gauss_lobatto();
  }
  operator_data.bc                  = boundary_descriptor;
  operator_data.material_descriptor = material_descriptor;
  operator_data.unsteady            = (param.problem_type == ProblemType::Unsteady);
  operator_data.density             = param.density;
  operator_data.large_deformation   = param.large_deformation;
  operator_data.mapping_degree      = param.mapping_degree;
  operator_data.stable_formulation  = param.stable_formulation;
  if(param.large_deformation)
  {
    operator_data.pull_back_traction      = param.pull_back_traction;
    operator_data.spatial_integration     = param.spatial_integration;
    operator_data.force_material_residual = param.force_material_residual;
    operator_data.cache_level             = param.cache_level;
    operator_data.check_type              = param.check_type;
  }
  else
  {
    operator_data.pull_back_traction  = false;
    operator_data.spatial_integration = false;
  }

  if(param.large_deformation)
  {
    elasticity_operator_nonlinear.initialize(*matrix_free, affine_constraints, operator_data);

    // Set undeformed mapping to construct map for spatial integration
    if(param.spatial_integration)
    {
      elasticity_operator_nonlinear.set_mapping_undeformed(mapping);
    }
  }
  else
  {
    elasticity_operator_linear.initialize(*matrix_free, affine_constraints, operator_data);
  }

  // mass operator
  if(param.problem_type == ProblemType::Unsteady)
  {
    Structure::MassOperatorData<dim> mass_data;
    mass_data.dof_index               = get_dof_index();
    mass_data.dof_index_inhomogeneous = get_dof_index_periodicity_and_hanging_node_constraints();
    mass_data.quad_index              = get_quad_index();
    mass_data.bc                      = boundary_descriptor;

    mass_operator.initialize(*matrix_free, affine_constraints, mass_data);

    mass_operator.set_scaling_factor(param.density);
  }

  // setup rhs operator
  BodyForceData<dim> body_force_data;
  body_force_data.dof_index  = get_dof_index();
  body_force_data.quad_index = get_quad_index();
  body_force_data.function   = field_functions->right_hand_side;
  if(param.large_deformation)
    body_force_data.pull_back_body_force = param.pull_back_body_force;
  else
    body_force_data.pull_back_body_force = false;
  body_force_operator.initialize(*matrix_free, body_force_data);
}

template<int dim, typename Number>
void
Operator<dim, Number>::setup()
{
  // initialize MatrixFree and MatrixFreeData
  std::shared_ptr<dealii::MatrixFree<dim, Number>> mf =
    std::make_shared<dealii::MatrixFree<dim, Number>>();
  std::shared_ptr<MatrixFreeData<dim, Number>> mf_data =
    std::make_shared<MatrixFreeData<dim, Number>>();

  fill_matrix_free_data(*mf_data);

  mf->reinit(get_mapping(),
             mf_data->get_dof_handler_vector(),
             mf_data->get_constraint_vector(),
             mf_data->get_quadrature_vector(),
             mf_data->data);

  // Subsequently, call the other setup function with MatrixFree/MatrixFreeData objects as
  // arguments.
  this->setup(mf, mf_data);
}

template<int dim, typename Number>
void
Operator<dim, Number>::setup(std::shared_ptr<dealii::MatrixFree<dim, Number> const> matrix_free_in,
                             std::shared_ptr<MatrixFreeData<dim, Number> const> matrix_free_data_in)
{
  pcout << std::endl << "Setup elasticity operator ..." << std::endl;

  matrix_free      = matrix_free_in;
  matrix_free_data = matrix_free_data_in;

  setup_coupling_boundary_conditions();

  setup_operators();

  setup_preconditioner();

  setup_solver();

  pcout << std::endl << "... done!" << std::endl;
}

template<int dim, typename Number>
void
Operator<dim, Number>::setup_preconditioner()
{
  if(param.problem_type == ProblemType::Unsteady)
  {
    mass_preconditioner =
      std::make_shared<JacobiPreconditioner<Structure::MassOperator<dim, Number>>>(mass_operator,
                                                                                   true);
  }

  if(param.preconditioner == Preconditioner::None)
  {
    // do nothing
  }
  else if(param.preconditioner == Preconditioner::PointJacobi)
  {
    if(param.large_deformation)
    {
      preconditioner = std::make_shared<JacobiPreconditioner<NonLinearOperator<dim, Number>>>(
        elasticity_operator_nonlinear, false);
    }
    else
    {
      preconditioner = std::make_shared<JacobiPreconditioner<LinearOperator<dim, Number>>>(
        elasticity_operator_linear, false);
    }
  }
  else if(param.preconditioner == Preconditioner::AdditiveSchwarz)
  {
    if(param.large_deformation)
    {
      preconditioner =
        std::make_shared<AdditiveSchwarzPreconditioner<NonLinearOperator<dim, Number>>>(
          elasticity_operator_nonlinear, false);
    }
    else
    {
      preconditioner = std::make_shared<AdditiveSchwarzPreconditioner<LinearOperator<dim, Number>>>(
        elasticity_operator_linear, false);
    }
  }
  else if(param.preconditioner == Preconditioner::Multigrid)
  {
    if(param.large_deformation)
    {
      typedef MultigridPreconditioner<dim, Number> Multigrid;

      preconditioner = std::make_shared<Multigrid>(mpi_comm);
      std::shared_ptr<Multigrid> mg_preconditioner =
        std::dynamic_pointer_cast<Multigrid>(preconditioner);

      std::map<dealii::types::boundary_id, std::shared_ptr<dealii::Function<dim>>>
        dirichlet_boundary_conditions = elasticity_operator_nonlinear.get_data().bc->dirichlet_bc;

      typedef std::map<dealii::types::boundary_id, dealii::ComponentMask> Map_DBC_ComponentMask;
      Map_DBC_ComponentMask dirichlet_bc_component_mask =
        elasticity_operator_nonlinear.get_data().bc->dirichlet_bc_component_mask;

      // We also need to add DirichletCached boundary conditions. From the
      // perspective of multigrid, there is no difference between standard
      // and cached Dirichlet BCs. Since multigrid does not need information
      // about inhomogeneous boundary data, we simply fill the map with
      // dealii::Functions::ZeroFunction for DirichletCached BCs.
      for(auto iter : elasticity_operator_nonlinear.get_data().bc->dirichlet_cached_bc)
      {
        typedef
          typename std::pair<dealii::types::boundary_id, std::shared_ptr<dealii::Function<dim>>>
            pair;

        dirichlet_boundary_conditions.insert(
          pair(iter, new dealii::Functions::ZeroFunction<dim>(dim)));

        typedef typename std::pair<dealii::types::boundary_id, dealii::ComponentMask> pair_mask;

        std::vector<bool> default_mask = std::vector<bool>(dim, true);
        dirichlet_bc_component_mask.insert(pair_mask(iter, default_mask));
      }

      mg_preconditioner->initialize(param.multigrid_data,
                                    grid,
                                    multigrid_mappings,
                                    dof_handler.get_fe(),
                                    elasticity_operator_nonlinear,
                                    param.large_deformation,
                                    dirichlet_boundary_conditions,
                                    dirichlet_bc_component_mask);
    }
    else
    {
      typedef MultigridPreconditioner<dim, Number> Multigrid;

      preconditioner = std::make_shared<Multigrid>(mpi_comm);
      std::shared_ptr<Multigrid> mg_preconditioner =
        std::dynamic_pointer_cast<Multigrid>(preconditioner);

      std::map<dealii::types::boundary_id, std::shared_ptr<dealii::Function<dim>>>
        dirichlet_boundary_conditions = elasticity_operator_linear.get_data().bc->dirichlet_bc;

      typedef std::map<dealii::types::boundary_id, dealii::ComponentMask> Map_DBC_ComponentMask;
      Map_DBC_ComponentMask dirichlet_bc_component_mask =
        elasticity_operator_linear.get_data().bc->dirichlet_bc_component_mask;

      // We also need to add DirichletCached boundary conditions. From the
      // perspective of multigrid, there is no difference between standard
      // and cached Dirichlet BCs. Since multigrid does not need information
      // about inhomogeneous boundary data, we simply fill the map with
      // dealii::Functions::ZeroFunction for DirichletCached BCs.
      for(auto iter : elasticity_operator_linear.get_data().bc->dirichlet_cached_bc)
      {
        typedef
          typename std::pair<dealii::types::boundary_id, std::shared_ptr<dealii::Function<dim>>>
            pair;

        dirichlet_boundary_conditions.insert(
          pair(iter, new dealii::Functions::ZeroFunction<dim>(dim)));

        typedef typename std::pair<dealii::types::boundary_id, dealii::ComponentMask> pair_mask;

        std::vector<bool> default_mask = std::vector<bool>(dim, true);
        dirichlet_bc_component_mask.insert(pair_mask(iter, default_mask));
      }

      mg_preconditioner->initialize(param.multigrid_data,
                                    grid,
                                    multigrid_mappings,
                                    dof_handler.get_fe(),
                                    elasticity_operator_linear,
                                    param.large_deformation,
                                    dirichlet_boundary_conditions,
                                    dirichlet_bc_component_mask);
    }
  }
  else if(param.preconditioner == Preconditioner::AMG)
  {
    if(param.large_deformation)
    {
      typedef PreconditionerAMG<dim, NonLinearOperator<dim, Number>, Number> AMG;
      preconditioner = std::make_shared<AMG>(elasticity_operator_nonlinear,
                                             false,
                                             param.multigrid_data.coarse_problem.amg_data,
                                             dof_handler,
                                             *mapping);
    }
    else
    {
      typedef PreconditionerAMG<dim, LinearOperator<dim, Number>, Number> AMG;
      preconditioner = std::make_shared<AMG>(elasticity_operator_linear,
                                             false,
                                             param.multigrid_data.coarse_problem.amg_data,
                                             dof_handler,
                                             *mapping);
    }
  }
  else
  {
    AssertThrow(false, dealii::ExcMessage("Specified preconditioner is not implemented!"));
  }
}

template<int dim, typename Number>
void
Operator<dim, Number>::setup_solver()
{
  if(param.problem_type == ProblemType::Unsteady)
  {
    // initialize solver
    Krylov::SolverDataCG solver_data;
    solver_data.use_preconditioner = true;
    // use the same solver tolerances as for solving the momentum equation
    if(param.large_deformation)
    {
      solver_data.solver_tolerance_abs = param.newton_solver_data.abs_tol;
      solver_data.solver_tolerance_rel = param.newton_solver_data.rel_tol;
      solver_data.max_iter             = param.newton_solver_data.max_iter;
    }
    else
    {
      solver_data.solver_tolerance_abs = param.solver_data.abs_tol;
      solver_data.solver_tolerance_rel = param.solver_data.rel_tol;
      solver_data.max_iter             = param.solver_data.max_iter;
    }

    typedef Krylov::
      SolverCG<Structure::MassOperator<dim, Number>, PreconditionerBase<Number>, VectorType>
        CG;
    mass_solver = std::make_shared<CG>(mass_operator, *mass_preconditioner, solver_data);
  }

  // initialize linear solver
  if(param.solver == Solver::CG)
  {
    // initialize solver_data
    Krylov::SolverDataCG solver_data;
    solver_data.solver_tolerance_abs = param.solver_data.abs_tol;
    solver_data.solver_tolerance_rel = param.solver_data.rel_tol;
    solver_data.max_iter             = param.solver_data.max_iter;

    if(param.preconditioner != Preconditioner::None)
      solver_data.use_preconditioner = true;

    // initialize solver
    if(param.large_deformation)
    {
      typedef Krylov::
        SolverCG<NonLinearOperator<dim, Number>, PreconditionerBase<Number>, VectorType>
          CG;
      linear_solver =
        std::make_shared<CG>(elasticity_operator_nonlinear, *preconditioner, solver_data);
    }
    else
    {
      typedef Krylov::SolverCG<LinearOperator<dim, Number>, PreconditionerBase<Number>, VectorType>
        CG;
      linear_solver =
        std::make_shared<CG>(elasticity_operator_linear, *preconditioner, solver_data);
    }
  }
  else if(param.solver == Solver::FGMRES)
  {
    // initialize solver_data
    Krylov::SolverDataFGMRES solver_data;
    solver_data.solver_tolerance_abs = param.solver_data.abs_tol;
    solver_data.solver_tolerance_rel = param.solver_data.rel_tol;
    solver_data.max_iter             = param.solver_data.max_iter;
    solver_data.max_n_tmp_vectors    = param.solver_data.max_krylov_size;

    if(param.preconditioner != Preconditioner::None)
      solver_data.use_preconditioner = true;

    // initialize solver
    if(param.large_deformation)
    {
      typedef Krylov::
        SolverFGMRES<NonLinearOperator<dim, Number>, PreconditionerBase<Number>, VectorType>
          FGMRES;
      linear_solver =
        std::make_shared<FGMRES>(elasticity_operator_nonlinear, *preconditioner, solver_data);
    }
    else
    {
      typedef Krylov::
        SolverFGMRES<LinearOperator<dim, Number>, PreconditionerBase<Number>, VectorType>
          FGMRES;
      linear_solver =
        std::make_shared<FGMRES>(elasticity_operator_linear, *preconditioner, solver_data);
    }
  }
  else
  {
    AssertThrow(false, dealii::ExcMessage("Specified solver is not implemented!"));
  }

  // initialize Newton solver
  if(param.large_deformation)
  {
    residual_operator.initialize(*this);
    linearized_operator.initialize(*this);

    newton_solver = std::make_shared<NewtonSolver>(param.newton_solver_data,
                                                   residual_operator,
                                                   linearized_operator,
                                                   *linear_solver);
  }
}

template<int dim, typename Number>
std::string
Operator<dim, Number>::get_dof_name() const
{
  return field + "_" + dof_index;
}

template<int dim, typename Number>
std::string
Operator<dim, Number>::get_dof_name_periodicity_and_hanging_node_constraints() const
{
  return field + "_" + dof_index_periodicity_and_handing_node_constraints;
}

template<int dim, typename Number>
std::string
Operator<dim, Number>::get_quad_name() const
{
  return field + "_" + quad_index;
}

template<int dim, typename Number>
std::string
Operator<dim, Number>::get_quad_gauss_lobatto_name() const
{
  return field + "_" + quad_index_gauss_lobatto;
}

template<int dim, typename Number>
unsigned int
Operator<dim, Number>::get_dof_index() const
{
  return matrix_free_data->get_dof_index(get_dof_name());
}

template<int dim, typename Number>
unsigned int
Operator<dim, Number>::get_dof_index_periodicity_and_hanging_node_constraints() const
{
  return matrix_free_data->get_dof_index(get_dof_name_periodicity_and_hanging_node_constraints());
}

template<int dim, typename Number>
unsigned int
Operator<dim, Number>::get_quad_index() const
{
  return matrix_free_data->get_quad_index(get_quad_name());
}

template<int dim, typename Number>
unsigned int
Operator<dim, Number>::get_quad_index_gauss_lobatto() const
{
  return matrix_free_data->get_quad_index(get_quad_gauss_lobatto_name());
}

template<int dim, typename Number>
double
Operator<dim, Number>::compute_scaling_factor_mass(double const scaling_factor_acceleration,
                                                   double const scaling_factor_velocity) const
{
  double scaling_factor_mass = scaling_factor_acceleration;
  if(param.weak_damping_active)
  {
    scaling_factor_mass += param.weak_damping_coefficient * scaling_factor_velocity;
  }
  return scaling_factor_mass;
}

template<int dim, typename Number>
std::shared_ptr<ContainerInterfaceData<1, dim, double>>
Operator<dim, Number>::get_container_interface_data_neumann() const
{
  return interface_data_neumann_cached;
}

template<int dim, typename Number>
std::shared_ptr<ContainerInterfaceData<1, dim, double>>
Operator<dim, Number>::get_container_interface_data_dirichlet() const
{
  return interface_data_dirichlet_cached;
}

template<int dim, typename Number>
void
Operator<dim, Number>::initialize_dof_vector(VectorType & src) const
{
  matrix_free->initialize_dof_vector(src, get_dof_index());
}

template<int dim, typename Number>
void
Operator<dim, Number>::prescribe_initial_displacement(VectorType & displacement,
                                                      double const time) const
{
  // This is necessary if Number == float
  typedef dealii::LinearAlgebra::distributed::Vector<double> VectorTypeDouble;

  VectorTypeDouble src_double;
  src_double = displacement;

  field_functions->initial_displacement->set_time(time);
  dealii::VectorTools::interpolate(dof_handler, *field_functions->initial_displacement, src_double);

  displacement = src_double;
}

template<int dim, typename Number>
void
Operator<dim, Number>::prescribe_initial_velocity(VectorType & velocity, double const time) const
{
  // This is necessary if Number == float
  typedef dealii::LinearAlgebra::distributed::Vector<double> VectorTypeDouble;

  VectorTypeDouble src_double;
  src_double = velocity;

  field_functions->initial_velocity->set_time(time);
  dealii::VectorTools::interpolate(dof_handler, *field_functions->initial_velocity, src_double);

  velocity = src_double;
}

template<int dim, typename Number>
void
Operator<dim, Number>::compute_initial_acceleration(VectorType &       initial_acceleration,
                                                    VectorType const & initial_displacement,
                                                    double const       time) const
{
  if(field_functions->initial_acceleration.get())
  {
    // This is necessary if Number == float
    typedef dealii::LinearAlgebra::distributed::Vector<double> VectorTypeDouble;

    VectorTypeDouble src_double;
    src_double = initial_acceleration;

    field_functions->initial_acceleration->set_time(time);
    dealii::VectorTools::interpolate(dof_handler,
                                     *field_functions->initial_acceleration,
                                     src_double);

    initial_acceleration = src_double;
  }
  else
  {
    VectorType rhs(initial_acceleration);
    rhs = 0.0;

    if(param.large_deformation) // nonlinear case
    {
      // elasticity operator

      // NB: we have to deactivate the mass operator term
      double const scaling_factor_mass =
        elasticity_operator_nonlinear.get_scaling_factor_mass_operator();
      elasticity_operator_nonlinear.set_scaling_factor_mass_operator(0.0);

      // evaluate elasticity operator including inhomogeneous Dirichlet/Neumann boundary conditions:
      // Note that we do not have to set inhomogeneous Dirichlet degrees of freedom explicitly since
      // the function prescribe_initial_displacement() sets the initial displacement for all dofs
      // (including Dirichlet dofs) and since the initial condition for the displacements needs to
      // be consistent with the Dirichlet boundary data g(t=t0) at initial time, i.e. the vector
      // initial_displacement already contains the correct Dirichlet data.
      elasticity_operator_nonlinear.set_time(time);
      elasticity_operator_nonlinear.evaluate_nonlinear(rhs, initial_displacement);
      // shift to right-hand side
      rhs *= -1.0;

      // revert scaling factor to initialized value
      elasticity_operator_nonlinear.set_scaling_factor_mass_operator(scaling_factor_mass);

      // body forces
      if(param.body_force)
      {
        body_force_operator.evaluate_add(rhs, initial_displacement, time);
      }
    }
    else // linear case
    {
      // elasticity operator
      // NB: we have to deactivate the mass operator
      double const scaling_factor_mass =
        elasticity_operator_linear.get_scaling_factor_mass_operator();
      elasticity_operator_linear.set_scaling_factor_mass_operator(0.0);

      // evaluate elasticity operator including inhomogeneous Dirichlet/Neumann boundary conditions:
      // Note that we do not have to set inhomogeneous Dirichlet degrees of freedom explicitly since
      // the function prescribe_initial_displacement() sets the initial displacement for all dofs
      // (including Dirichlet dofs) and since the initial condition for the displacements needs to
      // be consistent with the Dirichlet boundary data g(t=t0) at initial time, i.e. the vector
      // initial_displacement already contains the correct Dirichlet data.
      elasticity_operator_linear.set_time(time);
      elasticity_operator_linear.evaluate(rhs, initial_displacement);
      // shift to right-hand side
      rhs *= -1.0;

      // revert scaling factor to initialized value
      elasticity_operator_linear.set_scaling_factor_mass_operator(scaling_factor_mass);

      // body force
      if(param.body_force)
      {
        // displacement is irrelevant for linear problem, since
        // pull_back_body_force = false in this case.
        body_force_operator.evaluate_add(rhs, initial_displacement, time);
      }
    }

    // Shift inhomogeneous part of mass matrix operator (i.e. mass matrix applied to a dof vector
    // with the initial acceleration in Dirichlet degrees of freedom) to the right-hand side
    mass_operator.rhs_add(rhs);

    // invert mass operator to get acceleration
    mass_solver->solve(initial_acceleration, rhs);

    // Set initial acceleration for the Dirichlet degrees of freedom so that the initial
    // acceleration is also correct on the Dirichlet boundary
    mass_operator.set_inhomogeneous_boundary_values(initial_acceleration);
    affine_constraints_periodicity_and_hanging_nodes.distribute(initial_acceleration);
  }
}

template<int dim, typename Number>
void
Operator<dim, Number>::evaluate_mass_operator(VectorType & dst, VectorType const & src) const
{
  mass_operator.evaluate(dst, src);
}

template<int dim, typename Number>
void
Operator<dim, Number>::apply_add_damping_operator(VectorType & dst, VectorType const & src) const
{
  if(param.weak_damping_active)
  {
    VectorType tmp;
    tmp.reinit(src);
    tmp.equ(param.weak_damping_coefficient, src);
    mass_operator.apply_add(dst, tmp);
  }
}

template<int dim, typename Number>
void
Operator<dim, Number>::evaluate_nonlinear_residual(VectorType &       dst,
                                                   VectorType const & src,
                                                   VectorType const & const_vector,
                                                   double const       factor,
                                                   double const       time) const
{
  // elasticity operator: make sure that constrained degrees of freedom have been set correctly
  // before evaluating the elasticity operator.
<<<<<<< HEAD
  elasticity_operator_nonlinear.set_scaling_factor_mass_operator(factor);
  elasticity_operator_nonlinear.set_time(time);

  // update linearization vector for interpolation and update mapping
  // if we integrate in the spatial configuration
  bool const update_mapping = (not param.force_material_residual);
  elasticity_operator_nonlinear.set_solution_linearization(src, update_mapping);
=======
  update_elasticity_operator(factor, time);

>>>>>>> 683e3a5e
  elasticity_operator_nonlinear.evaluate_nonlinear(dst, src);

  // dynamic problems
  if(param.problem_type == ProblemType::Unsteady)
  {
    dst.add(1.0, const_vector);
  }

  // body forces
  if(param.body_force)
  {
    VectorType body_forces;
    body_forces.reinit(dst);
    body_force_operator.evaluate_add(body_forces, src, time);
    dst -= body_forces;
  }

  // To ensure convergence of the Newton solver, the residual has to be zero
  // for constrained degrees of freedom as well, which might not be the case
  // in general, e.g. due to const_vector. Hence, we set the constrained
  // degrees of freedom explicitly to zero.
  elasticity_operator_nonlinear.set_constrained_dofs_to_zero(dst);
}

template<int dim, typename Number>
void
Operator<dim, Number>::set_solution_linearization(VectorType const & vector) const
{
  elasticity_operator_nonlinear.set_solution_linearization(vector, true);
}

template<int dim, typename Number>
void
Operator<dim, Number>::assemble_matrix_if_necessary_for_linear_elasticity_operator() const
{
  elasticity_operator_linear.assemble_matrix_if_necessary();
}

template<int dim, typename Number>
void
Operator<dim, Number>::evaluate_elasticity_operator(VectorType &       dst,
                                                    VectorType const & src,
                                                    double const       factor,
                                                    double const       time) const
{
  update_elasticity_operator(factor, time);

  if(param.large_deformation)
  {
    elasticity_operator_nonlinear.evaluate_nonlinear(dst, src);
  }
  else
  {
    elasticity_operator_linear.evaluate(dst, src);
  }
}

template<int dim, typename Number>
void
Operator<dim, Number>::update_elasticity_operator(double const factor, double const time) const
{
  if(param.large_deformation)
  {
    elasticity_operator_nonlinear.set_scaling_factor_mass_operator(factor);
    elasticity_operator_nonlinear.set_time(time);
  }
  else
  {
    elasticity_operator_linear.set_scaling_factor_mass_operator(factor);
    elasticity_operator_linear.set_time(time);
  }
}

template<int dim, typename Number>
void
Operator<dim, Number>::apply_elasticity_operator(VectorType & dst, VectorType const & src) const
{
  if(param.large_deformation)
  {
    elasticity_operator_nonlinear.vmult(dst, src);
  }
  else
  {
    elasticity_operator_linear.vmult(dst, src);
  }
}

template<int dim, typename Number>
std::tuple<unsigned int, unsigned int>
Operator<dim, Number>::solve_nonlinear(VectorType &       sol,
                                       VectorType const & const_vector,
                                       double const       scaling_factor_acceleration,
                                       double const       scaling_factor_velocity,
                                       double const       time,
                                       bool const         update_preconditioner) const
{
  // update operators
  double const scaling_factor_mass =
    compute_scaling_factor_mass(scaling_factor_acceleration, scaling_factor_velocity);
  residual_operator.update(const_vector, scaling_factor_mass, time);

  linearized_operator.update(scaling_factor_mass, time);

  // set inhomogeneous Dirichlet values in order to evaluate the nonlinear residual correctly
  elasticity_operator_nonlinear.set_time(time);
  elasticity_operator_nonlinear.set_inhomogeneous_boundary_values(sol);
  affine_constraints_periodicity_and_hanging_nodes.distribute(sol);

  // call Newton solver
  Newton::UpdateData update;
  update.do_update                = update_preconditioner;
  update.update_every_newton_iter = param.update_preconditioner_every_newton_iterations;
  update.update_once_converged    = param.update_preconditioner_once_newton_converged;

  // solve nonlinear problem
  auto const iter = newton_solver->solve(sol, update);

  // TODO: This call should not be necessary: The constraints have already been set
  // before the nonlinear solver is called and no contributions to the constrained
  // degrees of freedom should be added in the Newton solver by the linearized solver
  // (because the residual vector forming the rhs of the linearized problem is zero
  // for constrained degrees of freedom, the initial solution of the linearized
  // solver is also zero, and the linearized operator contains values of 1 on the
  // diagonal for constrained degrees of freedom).

  //  elasticity_operator_nonlinear.set_inhomogeneous_boundary_values(sol);

  return iter;
}

template<int dim, typename Number>
void
Operator<dim, Number>::rhs(VectorType & dst, double const time) const
{
  dst = 0.0;

  // body force
  if(param.body_force)
  {
    // src is irrelevant for linear problem, since
    // pull_back_body_force = false in this case.
    VectorType src;
    body_force_operator.evaluate_add(dst, src, time);
  }

  // Neumann BCs and inhomogeneous Dirichlet BCs
  elasticity_operator_linear.set_time(time);
  elasticity_operator_linear.rhs_add(dst);
}

template<int dim, typename Number>
unsigned int
Operator<dim, Number>::solve_linear(VectorType &       sol,
                                    VectorType const & rhs,
                                    double const       scaling_factor_acceleration,
                                    double const       scaling_factor_velocity,
                                    double const       time,
                                    bool const         update_preconditioner) const
{
  // unsteady problems
  double const scaling_factor_mass =
    compute_scaling_factor_mass(scaling_factor_acceleration, scaling_factor_velocity);

  update_elasticity_operator(scaling_factor_mass, time);
  assemble_matrix_if_necessary_for_linear_elasticity_operator();

  linear_solver->update_preconditioner(update_preconditioner);

  // solve linear system of equations
  unsigned int const iterations = linear_solver->solve(sol, rhs);

  // Set Dirichlet degrees of freedom according to Dirichlet boundary condition.
  elasticity_operator_linear.set_time(time);
  elasticity_operator_linear.set_inhomogeneous_boundary_values(sol);
  affine_constraints_periodicity_and_hanging_nodes.distribute(sol);

  return iterations;
}

template<int dim, typename Number>
std::shared_ptr<dealii::MatrixFree<dim, Number> const>
Operator<dim, Number>::get_matrix_free() const
{
  return matrix_free;
}

template<int dim, typename Number>
dealii::Mapping<dim> const &
Operator<dim, Number>::get_mapping() const
{
  return *mapping;
}

template<int dim, typename Number>
dealii::DoFHandler<dim> const &
Operator<dim, Number>::get_dof_handler() const
{
  return dof_handler;
}

template<int dim, typename Number>
dealii::types::global_dof_index
Operator<dim, Number>::get_number_of_dofs() const
{
  return dof_handler.n_dofs();
}

template class Operator<2, float>;
template class Operator<2, double>;

template class Operator<3, float>;
template class Operator<3, double>;

} // namespace Structure
} // namespace ExaDG<|MERGE_RESOLUTION|>--- conflicted
+++ resolved
@@ -850,18 +850,8 @@
 {
   // elasticity operator: make sure that constrained degrees of freedom have been set correctly
   // before evaluating the elasticity operator.
-<<<<<<< HEAD
-  elasticity_operator_nonlinear.set_scaling_factor_mass_operator(factor);
-  elasticity_operator_nonlinear.set_time(time);
-
-  // update linearization vector for interpolation and update mapping
-  // if we integrate in the spatial configuration
-  bool const update_mapping = (not param.force_material_residual);
-  elasticity_operator_nonlinear.set_solution_linearization(src, update_mapping);
-=======
   update_elasticity_operator(factor, time);
 
->>>>>>> 683e3a5e
   elasticity_operator_nonlinear.evaluate_nonlinear(dst, src);
 
   // dynamic problems
