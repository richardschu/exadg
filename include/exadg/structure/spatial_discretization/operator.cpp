--- conflicted
+++ resolved
@@ -18,6 +18,9 @@
  *  along with this program.  If not, see <https://www.gnu.org/licenses/>.
  *  ______________________________________________________________________
  */
+
+// deal.II
+#include <deal.II/numerics/vector_tools.h>
 
 // ExaDG
 #include <exadg/functions_and_boundary_conditions/interpolate.h>
@@ -468,29 +471,19 @@
     {
       typedef PreconditionerAMG<dim, NonLinearOperator<dim, Number>, Number> AMG;
       preconditioner = std::make_shared<AMG>(elasticity_operator_nonlinear,
-<<<<<<< HEAD
                                              false,
                                              param.multigrid_data.coarse_problem.amg_data,
                                              dof_handler,
                                              *mapping);
-=======
-                                             false /* initialize */,
-                                             param.multigrid_data.coarse_problem.amg_data);
->>>>>>> b65265ac
     }
     else
     {
       typedef PreconditionerAMG<dim, LinearOperator<dim, Number>, Number> AMG;
       preconditioner = std::make_shared<AMG>(elasticity_operator_linear,
-<<<<<<< HEAD
                                              false,
                                              param.multigrid_data.coarse_problem.amg_data,
                                              dof_handler,
                                              *mapping);
-=======
-                                             false /* initialize */,
-                                             param.multigrid_data.coarse_problem.amg_data);
->>>>>>> b65265ac
     }
   }
   else
@@ -971,7 +964,8 @@
   // solve nonlinear problem
   auto const iter = newton_solver->solve(sol, update);
 
-  // TODO: This call should not be necessary: The constraints have already been set
+  // TODO
+  // This call should not be necessary: The constraints have already been set
   // before the nonlinear solver is called and no contributions to the constrained
   // degrees of freedom should be added in the Newton solver by the linearized solver
   // (because the residual vector forming the rhs of the linearized problem is zero
