--- conflicted
+++ resolved
@@ -924,14 +924,8 @@
 {
   // elasticity operator: make sure that constrained degrees of freedom have been set correctly
   // before evaluating the elasticity operator.
-<<<<<<< HEAD
-  elasticity_operator_nonlinear.set_scaling_factor_mass_operator(factor);
-  elasticity_operator_nonlinear.set_scaling_factor_mass_boundary_operator(factor_boundary);
-  elasticity_operator_nonlinear.set_time(time);
-=======
-  update_elasticity_operator(factor, time);
-
->>>>>>> 6c8d7ca0
+  update_elasticity_operator(factor, factor_boundary, time);
+
   elasticity_operator_nonlinear.evaluate_nonlinear(dst, src);
 
   // dynamic problems
@@ -965,22 +959,9 @@
 
 template<int dim, typename Number>
 void
-<<<<<<< HEAD
-Operator<dim, Number>::apply_linearized_operator(VectorType &       dst,
-                                                 VectorType const & src,
-                                                 double const       factor,
-                                                 double const       factor_boundary,
-                                                 double const       time) const
-{
-  elasticity_operator_nonlinear.set_scaling_factor_mass_operator(factor);
-  elasticity_operator_nonlinear.set_scaling_factor_mass_boundary_operator(factor_boundary);
-  elasticity_operator_nonlinear.set_time(time);
-  elasticity_operator_nonlinear.vmult(dst, src);
-=======
 Operator<dim, Number>::assemble_matrix_if_necessary_for_linear_elasticity_operator() const
 {
   elasticity_operator_linear.assemble_matrix_if_necessary();
->>>>>>> 6c8d7ca0
 }
 
 template<int dim, typename Number>
@@ -991,52 +972,27 @@
                                                     double const       factor_boundary,
                                                     double const       time) const
 {
-  update_elasticity_operator(factor, time);
+  update_elasticity_operator(factor, factor_boundary, time);
 
   if(param.large_deformation)
   {
-<<<<<<< HEAD
+    elasticity_operator_nonlinear.evaluate_nonlinear(dst, src);
+  }
+  else
+  {
+    elasticity_operator_linear.evaluate(dst, src);
+  }
+}
+
+template<int dim, typename Number>
+void
+Operator<dim, Number>::update_elasticity_operator(double const factor, double const factor_boundary, double const time) const
+{
+  if(param.large_deformation)
+  {
     elasticity_operator_nonlinear.set_scaling_factor_mass_operator(factor);
     elasticity_operator_nonlinear.set_scaling_factor_mass_boundary_operator(factor_boundary);
     elasticity_operator_nonlinear.set_time(time);
-=======
->>>>>>> 6c8d7ca0
-    elasticity_operator_nonlinear.evaluate_nonlinear(dst, src);
-  }
-  else
-  {
-<<<<<<< HEAD
-    elasticity_operator_linear.set_scaling_factor_mass_operator(factor);
-    elasticity_operator_linear.set_scaling_factor_mass_boundary_operator(factor_boundary);
-    elasticity_operator_linear.set_time(time);
-=======
->>>>>>> 6c8d7ca0
-    elasticity_operator_linear.evaluate(dst, src);
-  }
-}
-
-template<int dim, typename Number>
-void
-<<<<<<< HEAD
-Operator<dim, Number>::apply_elasticity_operator(VectorType &       dst,
-                                                 VectorType const & src,
-                                                 VectorType const & linearization,
-                                                 double const       factor,
-                                                 double const       factor_boundary,
-                                                 double const       time) const
-{
-  if(param.large_deformation)
-  {
-    set_solution_linearization(linearization);
-    apply_linearized_operator(dst, src, factor, factor_boundary, time);
-=======
-Operator<dim, Number>::update_elasticity_operator(double const factor, double const time) const
-{
-  if(param.large_deformation)
-  {
-    elasticity_operator_nonlinear.set_scaling_factor_mass_operator(factor);
-    elasticity_operator_nonlinear.set_time(time);
->>>>>>> 6c8d7ca0
   }
   else
   {
@@ -1135,15 +1091,9 @@
   // unsteady problems
   double const scaling_factor_mass =
     compute_scaling_factor_mass(scaling_factor_acceleration, scaling_factor_velocity);
-<<<<<<< HEAD
-  elasticity_operator_linear.set_scaling_factor_mass_operator(scaling_factor_mass);
-  elasticity_operator_linear.set_scaling_factor_mass_boundary_operator(scaling_factor_velocity);
-  elasticity_operator_linear.set_time(time);
-=======
-
-  update_elasticity_operator(scaling_factor_mass, time);
+
+  update_elasticity_operator(scaling_factor_mass, scaling_factor_velocity, time);
   assemble_matrix_if_necessary_for_linear_elasticity_operator();
->>>>>>> 6c8d7ca0
 
   linear_solver->update_preconditioner(update_preconditioner);
 
