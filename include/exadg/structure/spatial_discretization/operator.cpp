/*  ______________________________________________________________________
 *
 *  ExaDG - High-Order Discontinuous Galerkin for the Exa-Scale
 *
 *  Copyright (C) 2021 by the ExaDG authors
 *
 *  This program is free software: you can redistribute it and/or modify
 *  it under the terms of the GNU General Public License as published by
 *  the Free Software Foundation, either version 3 of the License, or
 *  (at your option) any later version.
 *
 *  This program is distributed in the hope that it will be useful,
 *  but WITHOUT ANY WARRANTY; without even the implied warranty of
 *  MERCHANTABILITY or FITNESS FOR A PARTICULAR PURPOSE.  See the
 *  GNU General Public License for more details.
 *
 *  You should have received a copy of the GNU General Public License
 *  along with this program.  If not, see <https://www.gnu.org/licenses/>.
 *  ______________________________________________________________________
 */

// deal.II
#include <deal.II/fe/fe_q.h>
#include <deal.II/fe/fe_simplex_p.h>
#include <deal.II/numerics/vector_tools.h>

// ExaDG
#include <exadg/grid/grid_utilities.h>
#include <exadg/solvers_and_preconditioners/preconditioners/jacobi_preconditioner.h>
#include <exadg/solvers_and_preconditioners/preconditioners/preconditioner_amg.h>
#include <exadg/solvers_and_preconditioners/solvers/iterative_solvers_dealii_wrapper.h>
#include <exadg/structure/preconditioners/multigrid_preconditioner.h>
#include <exadg/structure/spatial_discretization/operator.h>
#include <exadg/utilities/exceptions.h>

namespace ExaDG
{
namespace Structure
{
template<int dim, typename Number>
Operator<dim, Number>::Operator(
  std::shared_ptr<Grid<dim> const>               grid_in,
  std::shared_ptr<BoundaryDescriptor<dim> const> boundary_descriptor_in,
  std::shared_ptr<FieldFunctions<dim> const>     field_functions_in,
  std::shared_ptr<MaterialDescriptor const>      material_descriptor_in,
  Parameters const &                             param_in,
  std::string const &                            field_in,
  MPI_Comm const &                               mpi_comm_in)
  : dealii::Subscriptor(),
    grid(grid_in),
    boundary_descriptor(boundary_descriptor_in),
    field_functions(field_functions_in),
    material_descriptor(material_descriptor_in),
    param(param_in),
    field(field_in),
    dof_handler(*grid_in->triangulation),
    mpi_comm(mpi_comm_in),
    pcout(std::cout, dealii::Utilities::MPI::this_mpi_process(mpi_comm_in) == 0)
{
  pcout << std::endl << "Construct elasticity operator ..." << std::endl;

  distribute_dofs();

  pcout << std::endl << "... done!" << std::endl;
}

template<int dim, typename Number>
void
Operator<dim, Number>::setup(std::shared_ptr<dealii::MatrixFree<dim, Number>> matrix_free_in,
                             std::shared_ptr<MatrixFreeData<dim, Number>>     matrix_free_data_in)
{
  pcout << std::endl << "Setup elasticity operator ..." << std::endl;

  matrix_free      = matrix_free_in;
  matrix_free_data = matrix_free_data_in;

  if(not(boundary_descriptor->dirichlet_cached_bc.empty()))
  {
    interface_data_dirichlet_cached = std::make_shared<ContainerInterfaceData<1, dim, double>>();
    std::vector<unsigned int> quad_indices;
    // Gauss-Lobatto quadrature rule for DirichletCached boundary conditions!
    quad_indices.emplace_back(get_quad_index_gauss_lobatto());

    std::set<dealii::types::boundary_id> bids;
    for(auto const & bc : boundary_descriptor->dirichlet_cached_bc)
      bids.insert(bc.first);

    interface_data_dirichlet_cached->setup(matrix_free, get_dof_index(), quad_indices, bids);

    for(auto const & bc : boundary_descriptor->dirichlet_cached_bc)
      bc.second->set_data_pointer(interface_data_dirichlet_cached);
  }

  if(not(boundary_descriptor->neumann_cached_bc.empty()))
  {
    interface_data_neumann_cached = std::make_shared<ContainerInterfaceData<1, dim, double>>();
    std::vector<unsigned int> quad_indices;
    quad_indices.emplace_back(get_quad_index());

    std::set<dealii::types::boundary_id> bids;
    for(auto const & bc : boundary_descriptor->neumann_cached_bc)
      bids.insert(bc.first);

    interface_data_neumann_cached->setup(matrix_free, get_dof_index(), quad_indices, bids);

    for(auto const & bc : boundary_descriptor->neumann_cached_bc)
      bc.second->set_data_pointer(interface_data_neumann_cached);
  }

  setup_operators();

  pcout << std::endl << "... done!" << std::endl;
}

template<int dim, typename Number>
void
Operator<dim, Number>::distribute_dofs()
{
  // setup finite element
  if(this->grid->triangulation->all_reference_cells_are_hyper_cube())
    fe = std::make_shared<dealii::FESystem<dim>>(dealii::FE_Q<dim>(param.degree), dim);
  else if(this->grid->triangulation->all_reference_cells_are_simplex())
    fe = std::make_shared<dealii::FESystem<dim>>(dealii::FE_SimplexP<dim>(param.degree), dim);
  else
    AssertThrow(false, ExcNotImplemented());

  // enumerate degrees of freedom
  dof_handler.distribute_dofs(*fe);

  // The AffineConstraints object is used to initialize MatrixFree. Here, we apply homogeneous
  // boundary conditions as needed by vmult() in iterative solvers for linear(ized) systems of
  // equations, implemented via dealii::MatrixFree and FEEvaluation::read_dof_values() (or
  // gather_evaluate()). The actual inhomogeneous boundary data needs to be imposed separately due
  // to the implementation in deal.II that can not handle multiple AffineConstraints. Hence, we need
  // to do this explicitly in ExaDG.

  // affine constraints
  affine_constraints.clear();

  dealii::IndexSet locally_relevant_dofs;
  dealii::DoFTools::extract_locally_relevant_dofs(dof_handler, locally_relevant_dofs);
  affine_constraints.reinit(locally_relevant_dofs);

  // hanging nodes (needs to be done before imposing periodicity constraints and boundary
  // conditions)
  if(this->grid->triangulation->has_hanging_nodes())
    dealii::DoFTools::make_hanging_node_constraints(dof_handler, affine_constraints);

  // constraints from periodic boundary conditions
  if(not(this->grid->periodic_face_pairs.empty()))
  {
    auto periodic_faces_dof = GridUtilities::transform_periodic_face_pairs_to_dof_cell_iterator(
      this->grid->periodic_face_pairs, dof_handler);

    dealii::DoFTools::make_periodicity_constraints<dim, dim, Number>(periodic_faces_dof,
                                                                     affine_constraints);
  }

  // standard Dirichlet boundaries
  for(auto it : this->boundary_descriptor->dirichlet_bc)
  {
    dealii::ComponentMask mask = dealii::ComponentMask();

    auto it_mask = this->boundary_descriptor->dirichlet_bc_component_mask.find(it.first);
    if(it_mask != this->boundary_descriptor->dirichlet_bc_component_mask.end())
      mask = it_mask->second;

    dealii::DoFTools::make_zero_boundary_constraints(this->dof_handler,
                                                     it.first,
                                                     affine_constraints,
                                                     mask);
  }

  // DirichletCached boundaries
  for(auto it : this->boundary_descriptor->dirichlet_cached_bc)
  {
    dealii::ComponentMask mask = dealii::ComponentMask();
    dealii::DoFTools::make_zero_boundary_constraints(dof_handler,
                                                     it.first,
                                                     affine_constraints,
                                                     mask);
  }

  affine_constraints.close();

  // affine constraints for mass operator
  if(param.problem_type == ProblemType::Unsteady)
  {
    constraints_mass.clear();

    dealii::IndexSet locally_relevant_dofs;
    dealii::DoFTools::extract_locally_relevant_dofs(dof_handler, locally_relevant_dofs);
    constraints_mass.reinit(locally_relevant_dofs);

    // hanging nodes (needs to be done before imposing periodicity constraints and boundary
    // conditions)
    if(this->grid->triangulation->has_hanging_nodes())
      dealii::DoFTools::make_hanging_node_constraints(dof_handler, constraints_mass);

    // constraints from periodic boundary conditions
    if(not(this->grid->periodic_face_pairs.empty()))
    {
      auto periodic_faces_dof = GridUtilities::transform_periodic_face_pairs_to_dof_cell_iterator(
        this->grid->periodic_face_pairs, dof_handler);

      dealii::DoFTools::make_periodicity_constraints<dim, dim, Number>(periodic_faces_dof,
                                                                       constraints_mass);
    }

    // no constraints from Dirichlet boundary conditions for mass operator

    constraints_mass.close();
  }

  pcout << std::endl
        << "Continuous Galerkin finite element discretization:" << std::endl
        << std::endl;

  print_parameter(pcout, "degree of 1D polynomials", param.degree);
  print_parameter(pcout, "number of dofs per cell", fe->n_dofs_per_cell());
  print_parameter(pcout, "number of dofs (total)", dof_handler.n_dofs());
}

template<int dim, typename Number>
std::string
Operator<dim, Number>::get_dof_name() const
{
  return field + "_" + dof_index;
}

template<int dim, typename Number>
std::string
Operator<dim, Number>::get_dof_name_mass() const
{
  return field + "_" + dof_index_mass;
}

template<int dim, typename Number>
std::string
Operator<dim, Number>::get_quad_name() const
{
  return field + "_" + quad_index;
}

template<int dim, typename Number>
std::string
Operator<dim, Number>::get_quad_gauss_lobatto_name() const
{
  return field + "_" + quad_index_gauss_lobatto;
}

template<int dim, typename Number>
unsigned int
Operator<dim, Number>::get_dof_index() const
{
  return matrix_free_data->get_dof_index(get_dof_name());
}

template<int dim, typename Number>
unsigned int
Operator<dim, Number>::get_dof_index_mass() const
{
  return matrix_free_data->get_dof_index(get_dof_name_mass());
}

template<int dim, typename Number>
unsigned int
Operator<dim, Number>::get_quad_index() const
{
  return matrix_free_data->get_quad_index(get_quad_name());
}

template<int dim, typename Number>
unsigned int
Operator<dim, Number>::get_quad_index_gauss_lobatto() const
{
  return matrix_free_data->get_quad_index(get_quad_gauss_lobatto_name());
}

template<int dim, typename Number>
std::shared_ptr<ContainerInterfaceData<1, dim, double>>
Operator<dim, Number>::get_container_interface_data_neumann()
{
  return interface_data_neumann_cached;
}

template<int dim, typename Number>
std::shared_ptr<ContainerInterfaceData<1, dim, double>>
Operator<dim, Number>::get_container_interface_data_dirichlet()
{
  return interface_data_dirichlet_cached;
}

template<int dim, typename Number>
void
Operator<dim, Number>::fill_matrix_free_data(MatrixFreeData<dim, Number> & matrix_free_data) const
{
  if(param.large_deformation)
    matrix_free_data.append_mapping_flags(NonLinearOperator<dim, Number>::get_mapping_flags());
  else
    matrix_free_data.append_mapping_flags(LinearOperator<dim, Number>::get_mapping_flags());

  if(param.body_force)
    matrix_free_data.append_mapping_flags(BodyForceOperator<dim, Number>::get_mapping_flags());

  // dealii::DoFHandler, dealii::AffineConstraints
  matrix_free_data.insert_dof_handler(&dof_handler, get_dof_name());
  matrix_free_data.insert_constraint(&affine_constraints, get_dof_name());

  if(param.problem_type == ProblemType::Unsteady)
  {
    matrix_free_data.insert_dof_handler(&dof_handler, get_dof_name_mass());
    matrix_free_data.insert_constraint(&constraints_mass, get_dof_name_mass());
  }

  // dealii::Quadrature
  if(this->grid->triangulation->all_reference_cells_are_hyper_cube())
    matrix_free_data.insert_quadrature(dealii::QGauss<1>(param.degree + 1), get_quad_name());
  else if(this->grid->triangulation->all_reference_cells_are_simplex())
    matrix_free_data.insert_quadrature(dealii::QGaussSimplex<dim>(param.degree + 1),
                                       get_quad_name());
  else
    AssertThrow(false, ExcNotImplemented());

  // Create a Gauss-Lobatto quadrature rule for DirichletCached boundary conditions.
  // These quadrature points coincide with the nodes of the discretization, so that
  // the values stored in the DirichletCached boundary condition can be directly
  // injected into the DoF vector. This allows to set constrained degrees of freedom
  // in case of continuous Galerkin discretizations with DirichletCached boundary
  // conditions.
  if(not(boundary_descriptor->dirichlet_cached_bc.empty()))
  {
    AssertThrow(this->grid->triangulation->all_reference_cells_are_hyper_cube(),
                ExcNotImplemented());

    matrix_free_data.insert_quadrature(dealii::QGaussLobatto<1>(param.degree + 1),
                                       get_quad_gauss_lobatto_name());
  }
}

template<int dim, typename Number>
void
Operator<dim, Number>::setup_operators()
{
  // elasticity operator
  operator_data.dof_index  = get_dof_index();
  operator_data.quad_index = get_quad_index();
  if(not(boundary_descriptor->dirichlet_cached_bc.empty()))
  {
    AssertThrow(this->grid->triangulation->all_reference_cells_are_hyper_cube(),
                ExcNotImplemented());

    operator_data.quad_index_gauss_lobatto = get_quad_index_gauss_lobatto();
  }
  operator_data.bc                  = boundary_descriptor;
  operator_data.material_descriptor = material_descriptor;
  operator_data.unsteady            = (param.problem_type == ProblemType::Unsteady);
  operator_data.density             = param.density;
  if(param.large_deformation)
  {
    operator_data.pull_back_traction = param.pull_back_traction;
  }
  else
  {
    operator_data.pull_back_traction = false;
  }

  if(param.large_deformation)
  {
    elasticity_operator_nonlinear.initialize(*matrix_free, affine_constraints, operator_data);
  }
  else
  {
    elasticity_operator_linear.initialize(*matrix_free, affine_constraints, operator_data);
  }

  // (boundary) mass operator and related solver for inversion
  if(param.problem_type == ProblemType::Unsteady)
  {
    MassOperatorData<dim> mass_data;
    mass_data.dof_index  = get_dof_index_mass();
    mass_data.quad_index = get_quad_index();
    mass_operator.initialize(*matrix_free, constraints_mass /*  empty affine constraints  */, mass_data);

    mass_operator.set_scaling_factor(param.density);

    // preconditioner and solver for mass operator have to be initialized in
    // setup_operators() since the mass solver is already needed in
    // setup() function of time integration scheme.

    // preconditioner
    mass_preconditioner =
      std::make_shared<JacobiPreconditioner<MassOperator<dim, dim, Number>>>(mass_operator);

    // initialize solver
    Krylov::SolverDataCG solver_data;
    solver_data.use_preconditioner = true;
    // use the same solver tolerances as for solving the momentum equation
    if(param.large_deformation)
    {
      solver_data.solver_tolerance_abs = param.newton_solver_data.abs_tol;
      solver_data.solver_tolerance_rel = param.newton_solver_data.rel_tol;
      solver_data.max_iter             = param.newton_solver_data.max_iter;
    }
    else
    {
      solver_data.solver_tolerance_abs = param.solver_data.abs_tol;
      solver_data.solver_tolerance_rel = param.solver_data.rel_tol;
      solver_data.max_iter             = param.solver_data.max_iter;
    }

    typedef Krylov::SolverCG<MassOperator<dim, dim, Number>, PreconditionerBase<Number>, VectorType>
      CG;
    mass_solver = std::make_shared<CG>(mass_operator, *mass_preconditioner, solver_data);

    // setup boundary mass operator
    BoundaryMassOperatorData<dim> boundary_mass_data;
    boundary_mass_data.dof_index  = get_dof_index_mass();
    boundary_mass_data.quad_index = get_quad_index();

    std::set<dealii::types::boundary_id> boundary_ids_dashpot;
    for(auto const & entry : boundary_descriptor->robin_k_c_p_param)
    {
      double dashpot_coefficient = entry.second.second[1];
      if(std::abs(dashpot_coefficient) > 1e-20)
    	  boundary_ids_dashpot.insert(entry.first);
    }

    boundary_mass_data.boundary_ids = boundary_ids_dashpot;

    boundary_mass_operator.initialize(*matrix_free, constraints_mass /* empty affine constraints */, boundary_mass_data);

    boundary_mass_operator.set_scaling_factor(1.0 /* Robin boundary term is not scaled additionally */);
  }

  // setup rhs operator
  BodyForceData<dim> body_force_data;
  body_force_data.dof_index  = get_dof_index();
  body_force_data.quad_index = get_quad_index();
  body_force_data.function   = field_functions->right_hand_side;
  if(param.large_deformation)
    body_force_data.pull_back_body_force = param.pull_back_body_force;
  else
    body_force_data.pull_back_body_force = false;
  body_force_operator.initialize(*matrix_free, body_force_data);
}

template<int dim, typename Number>
void
Operator<dim, Number>::setup_solver(double const & scaling_factor_mass)
{
  pcout << std::endl << "Setup elasticity solver ..." << std::endl;

  double active_scaling_factor_mass =
    param.problem_type == ProblemType::Unsteady ? scaling_factor_mass : 0.0;

  if(param.large_deformation)
    elasticity_operator_nonlinear.set_scaling_factor_mass_operator(active_scaling_factor_mass);
  else
    elasticity_operator_linear.set_scaling_factor_mass_operator(active_scaling_factor_mass);

  initialize_preconditioner();

  initialize_solver();

  pcout << std::endl << "... done!" << std::endl;
}

template<int dim, typename Number>
void
Operator<dim, Number>::initialize_preconditioner()
{
  if(param.preconditioner == Preconditioner::None)
  {
    // do nothing
  }
  else if(param.preconditioner == Preconditioner::PointJacobi)
  {
    if(param.large_deformation)
    {
      preconditioner = std::make_shared<JacobiPreconditioner<NonLinearOperator<dim, Number>>>(
        elasticity_operator_nonlinear);
    }
    else
    {
      preconditioner = std::make_shared<JacobiPreconditioner<LinearOperator<dim, Number>>>(
        elasticity_operator_linear);
    }
  }
  else if(param.preconditioner == Preconditioner::Multigrid)
  {
    if(param.large_deformation)
    {
      typedef MultigridPreconditioner<dim, Number> Multigrid;

      preconditioner = std::make_shared<Multigrid>(mpi_comm);
      std::shared_ptr<Multigrid> mg_preconditioner =
        std::dynamic_pointer_cast<Multigrid>(preconditioner);

      std::map<dealii::types::boundary_id, std::shared_ptr<dealii::Function<dim>>>
        dirichlet_boundary_conditions = elasticity_operator_nonlinear.get_data().bc->dirichlet_bc;

      typedef std::map<dealii::types::boundary_id, dealii::ComponentMask> Map_DBC_ComponentMask;
      Map_DBC_ComponentMask dirichlet_bc_component_mask =
        elasticity_operator_nonlinear.get_data().bc->dirichlet_bc_component_mask;

      // We also need to add DirichletCached boundary conditions. From the
      // perspective of multigrid, there is no difference between standard
      // and cached Dirichlet BCs. Since multigrid does not need information
      // about inhomogeneous boundary data, we simply fill the map with
      // dealii::Functions::ZeroFunction for DirichletCached BCs.
      for(auto iter : elasticity_operator_nonlinear.get_data().bc->dirichlet_cached_bc)
      {
        typedef
          typename std::pair<dealii::types::boundary_id, std::shared_ptr<dealii::Function<dim>>>
            pair;

        dirichlet_boundary_conditions.insert(
          pair(iter.first, new dealii::Functions::ZeroFunction<dim>(dim)));

        typedef typename std::pair<dealii::types::boundary_id, dealii::ComponentMask> pair_mask;

        std::vector<bool> default_mask = std::vector<bool>(dim, true);
        dirichlet_bc_component_mask.insert(pair_mask(iter.first, default_mask));
      }

      mg_preconditioner->initialize(param.multigrid_data,
                                    param.grid.multigrid,
                                    &dof_handler.get_triangulation(),
                                    grid->periodic_face_pairs,
                                    grid->coarse_triangulations,
                                    grid->coarse_periodic_face_pairs,
                                    dof_handler.get_fe(),
                                    grid->mapping,
                                    elasticity_operator_nonlinear,
                                    param.large_deformation,
                                    dirichlet_boundary_conditions,
                                    dirichlet_bc_component_mask);
    }
    else
    {
      typedef MultigridPreconditioner<dim, Number> Multigrid;

      preconditioner = std::make_shared<Multigrid>(mpi_comm);
      std::shared_ptr<Multigrid> mg_preconditioner =
        std::dynamic_pointer_cast<Multigrid>(preconditioner);

      std::map<dealii::types::boundary_id, std::shared_ptr<dealii::Function<dim>>>
        dirichlet_boundary_conditions = elasticity_operator_linear.get_data().bc->dirichlet_bc;

      typedef std::map<dealii::types::boundary_id, dealii::ComponentMask> Map_DBC_ComponentMask;
      Map_DBC_ComponentMask dirichlet_bc_component_mask =
        elasticity_operator_linear.get_data().bc->dirichlet_bc_component_mask;

      // We also need to add DirichletCached boundary conditions. From the
      // perspective of multigrid, there is no difference between standard
      // and cached Dirichlet BCs. Since multigrid does not need information
      // about inhomogeneous boundary data, we simply fill the map with
      // dealii::Functions::ZeroFunction for DirichletCached BCs.
      for(auto iter : elasticity_operator_linear.get_data().bc->dirichlet_cached_bc)
      {
        typedef
          typename std::pair<dealii::types::boundary_id, std::shared_ptr<dealii::Function<dim>>>
            pair;

        dirichlet_boundary_conditions.insert(
          pair(iter.first, new dealii::Functions::ZeroFunction<dim>(dim)));

        typedef typename std::pair<dealii::types::boundary_id, dealii::ComponentMask> pair_mask;

        std::vector<bool> default_mask = std::vector<bool>(dim, true);
        dirichlet_bc_component_mask.insert(pair_mask(iter.first, default_mask));
      }

      mg_preconditioner->initialize(param.multigrid_data,
                                    param.grid.multigrid,
                                    &dof_handler.get_triangulation(),
                                    grid->periodic_face_pairs,
                                    grid->coarse_triangulations,
                                    grid->coarse_periodic_face_pairs,
                                    dof_handler.get_fe(),
                                    grid->mapping,
                                    elasticity_operator_linear,
                                    param.large_deformation,
                                    dirichlet_boundary_conditions,
                                    dirichlet_bc_component_mask);
    }
  }
  else if(param.preconditioner == Preconditioner::AMG)
  {
    if(param.large_deformation)
    {
      typedef PreconditionerAMG<NonLinearOperator<dim, Number>, Number> AMG;
      preconditioner = std::make_shared<AMG>(elasticity_operator_nonlinear,
                                             param.multigrid_data.coarse_problem.amg_data);
    }
    else
    {
      typedef PreconditionerAMG<LinearOperator<dim, Number>, Number> AMG;
      preconditioner = std::make_shared<AMG>(elasticity_operator_linear,
                                             param.multigrid_data.coarse_problem.amg_data);
    }
  }
  else
  {
    AssertThrow(false, dealii::ExcMessage("Specified preconditioner is not implemented!"));
  }
}

template<int dim, typename Number>
void
Operator<dim, Number>::initialize_solver()
{
  // initialize linear solver
  if(param.solver == Solver::CG)
  {
    // initialize solver_data
    Krylov::SolverDataCG solver_data;
    solver_data.solver_tolerance_abs = param.solver_data.abs_tol;
    solver_data.solver_tolerance_rel = param.solver_data.rel_tol;
    solver_data.max_iter             = param.solver_data.max_iter;

    if(param.preconditioner != Preconditioner::None)
      solver_data.use_preconditioner = true;

    // initialize solver
    if(param.large_deformation)
    {
      typedef Krylov::
        SolverCG<NonLinearOperator<dim, Number>, PreconditionerBase<Number>, VectorType>
          CG;
      linear_solver =
        std::make_shared<CG>(elasticity_operator_nonlinear, *preconditioner, solver_data);
    }
    else
    {
      typedef Krylov::SolverCG<LinearOperator<dim, Number>, PreconditionerBase<Number>, VectorType>
        CG;
      linear_solver =
        std::make_shared<CG>(elasticity_operator_linear, *preconditioner, solver_data);
    }
  }
  else if(param.solver == Solver::FGMRES)
  {
    // initialize solver_data
    Krylov::SolverDataFGMRES solver_data;
    solver_data.solver_tolerance_abs = param.solver_data.abs_tol;
    solver_data.solver_tolerance_rel = param.solver_data.rel_tol;
    solver_data.max_iter             = param.solver_data.max_iter;
    solver_data.max_n_tmp_vectors    = param.solver_data.max_krylov_size;

    if(param.preconditioner != Preconditioner::None)
      solver_data.use_preconditioner = true;

    // initialize solver
    if(param.large_deformation)
    {
      typedef Krylov::
        SolverFGMRES<NonLinearOperator<dim, Number>, PreconditionerBase<Number>, VectorType>
          FGMRES;
      linear_solver =
        std::make_shared<FGMRES>(elasticity_operator_nonlinear, *preconditioner, solver_data);
    }
    else
    {
      typedef Krylov::
        SolverFGMRES<LinearOperator<dim, Number>, PreconditionerBase<Number>, VectorType>
          FGMRES;
      linear_solver =
        std::make_shared<FGMRES>(elasticity_operator_linear, *preconditioner, solver_data);
    }
  }
  else
  {
    AssertThrow(false, dealii::ExcMessage("Specified solver is not implemented!"));
  }

  // initialize Newton solver
  if(param.large_deformation)
  {
    residual_operator.initialize(*this);
    linearized_operator.initialize(*this);

    newton_solver = std::make_shared<NewtonSolver>(param.newton_solver_data,
                                                   residual_operator,
                                                   linearized_operator,
                                                   *linear_solver);
  }
}

template<int dim, typename Number>
void
Operator<dim, Number>::initialize_dof_vector(VectorType & src) const
{
  matrix_free->initialize_dof_vector(src, get_dof_index());
}

template<int dim, typename Number>
void
Operator<dim, Number>::prescribe_initial_displacement(VectorType & displacement,
                                                      double const time) const
{
  // This is necessary if Number == float
  typedef dealii::LinearAlgebra::distributed::Vector<double> VectorTypeDouble;

  VectorTypeDouble src_double;
  src_double = displacement;

  field_functions->initial_displacement->set_time(time);
  dealii::VectorTools::interpolate(dof_handler, *field_functions->initial_displacement, src_double);

  displacement = src_double;
}

template<int dim, typename Number>
void
Operator<dim, Number>::prescribe_initial_velocity(VectorType & velocity, double const time) const
{
  // This is necessary if Number == float
  typedef dealii::LinearAlgebra::distributed::Vector<double> VectorTypeDouble;

  VectorTypeDouble src_double;
  src_double = velocity;

  field_functions->initial_velocity->set_time(time);
  dealii::VectorTools::interpolate(dof_handler, *field_functions->initial_velocity, src_double);

  velocity = src_double;
}

template<int dim, typename Number>
void
Operator<dim, Number>::compute_initial_acceleration(VectorType &       acceleration,
                                                    VectorType const & displacement,
                                                    double const       time) const
{
  VectorType rhs(acceleration);
  rhs = 0.0;

  double scaling_factor_mass;

  if(param.large_deformation) // nonlinear case
  {
    // elasticity operator
    elasticity_operator_nonlinear.set_time(time);
    // NB: we have to deactivate the mass operator term
    scaling_factor_mass = elasticity_operator_nonlinear.get_scaling_factor_mass_operator();
    elasticity_operator_nonlinear.set_scaling_factor_mass_operator(0.0);
    elasticity_operator_nonlinear.set_scaling_factor_mass_velocity_operator(0.0);

    // evaluate nonlinear operator including Neumann BCs
    elasticity_operator_nonlinear.evaluate_nonlinear(rhs, displacement);
    // shift to right-hand side
    rhs *= -1.0;

    // body forces
    if(param.body_force)
    {
      body_force_operator.evaluate_add(rhs, displacement, time);
    }
  }
  else // linear case
  {
    // elasticity operator
    elasticity_operator_linear.set_time(time);
    // NB: we have to deactivate the mass operator
    scaling_factor_mass = elasticity_operator_linear.get_scaling_factor_mass_operator();
    elasticity_operator_linear.set_scaling_factor_mass_operator(0.0);
    elasticity_operator_linear.set_scaling_factor_mass_velocity_operator(0.0);

    // compute action of homogeneous operator
    elasticity_operator_linear.apply(rhs, displacement);
    // shift to right-hand side
    rhs *= -1.0;

    // Neumann BCs and inhomogeneous Dirichlet BCs
    // (has already the correct sign, since rhs_add())
    elasticity_operator_linear.rhs_add(rhs);

    // body force
    if(param.body_force)
    {
      // displacement is irrelevant for linear problem, since
      // pull_back_body_force = false in this case.
      body_force_operator.evaluate_add(rhs, displacement, time);
    }
  }

  // invert mass operator to get acceleration
  mass_solver->solve(acceleration, rhs);

  // revert scaling factor to initialized value
  if(param.large_deformation)
    elasticity_operator_nonlinear.set_scaling_factor_mass_operator(scaling_factor_mass);
  else
    elasticity_operator_linear.set_scaling_factor_mass_operator(scaling_factor_mass);
}

template<int dim, typename Number>
void
Operator<dim, Number>::apply_mass_operator(VectorType & dst, VectorType const & src) const
{
  mass_operator.apply(dst, src);
}

template<int dim, typename Number>
void
Operator<dim, Number>::apply_add_boundary_mass_operator(VectorType & dst, VectorType const & src) const
{
  boundary_mass_operator.apply_add(dst, src);
}

template<int dim, typename Number>
void
Operator<dim, Number>::compute_rhs_linear(VectorType & dst, double const time) const
{
  dst = 0.0;

  // body force
  if(param.body_force)
  {
    // src is irrelevant for linear problem, since
    // pull_back_body_force = false in this case.
    VectorType src;
    body_force_operator.evaluate_add(dst, src, time);
  }

  // Neumann BCs and inhomogeneous Dirichlet BCs
  elasticity_operator_linear.set_time(time);
  elasticity_operator_linear.rhs_add(dst);
}

template<int dim, typename Number>
void
Operator<dim, Number>::evaluate_nonlinear_residual(VectorType &       dst,
                                                   VectorType const & src,
                                                   VectorType const & const_vector,
                                                   double const       factor,
												   double const       factor_velocity,
                                                   double const       time) const
{
  // elasticity operator: make sure that constrained degrees of freedom have been set correctly
  // before evaluating the elasticity operator.
  elasticity_operator_nonlinear.set_scaling_factor_mass_operator(factor);
  elasticity_operator_nonlinear.set_scaling_factor_mass_velocity_operator(factor_velocity);
  elasticity_operator_nonlinear.set_time(time);
  elasticity_operator_nonlinear.evaluate_nonlinear(dst, src);

  // dynamic problems
  if(param.problem_type == ProblemType::Unsteady)
  {
    dst.add(1.0, const_vector);
  }

  // body forces
  if(param.body_force)
  {
    VectorType body_forces;
    body_forces.reinit(dst);
    body_force_operator.evaluate_add(body_forces, src, time);
    dst -= body_forces;
  }

  // To ensure convergence of the Newton solver, the residual has to be zero
  // for constrained degrees of freedom as well, which might not be the case
  // in general, e.g. due to const_vector. Hence, we set the constrained
  // degrees of freedom explicitly to zero.
  elasticity_operator_nonlinear.set_constrained_values_to_zero(dst);
}

template<int dim, typename Number>
void
Operator<dim, Number>::set_solution_linearization(VectorType const & vector) const
{
  elasticity_operator_nonlinear.set_solution_linearization(vector);
}

template<int dim, typename Number>
void
Operator<dim, Number>::apply_linearized_operator(VectorType &       dst,
                                                 VectorType const & src,
                                                 double const       factor,
												 double const       factor_velocity,
                                                 double const       time) const
{
  elasticity_operator_nonlinear.set_scaling_factor_mass_operator(factor);
  elasticity_operator_nonlinear.set_scaling_factor_mass_velocity_operator(factor_velocity);
  elasticity_operator_nonlinear.set_time(time);
  elasticity_operator_nonlinear.vmult(dst, src);
}

template<int dim, typename Number>
void
Operator<dim, Number>::apply_nonlinear_operator(VectorType &       dst,
                                                VectorType const & src,
                                                double const       factor,
												double const       factor_velocity,
                                                double const       time) const
{
  elasticity_operator_nonlinear.set_scaling_factor_mass_operator(factor);
  elasticity_operator_nonlinear.set_scaling_factor_mass_velocity_operator(factor_velocity);
  elasticity_operator_nonlinear.set_time(time);
  elasticity_operator_nonlinear.evaluate_nonlinear(dst, src);
}

template<int dim, typename Number>
void
Operator<dim, Number>::apply_linear_operator(VectorType &       dst,
                                             VectorType const & src,
                                             double const       factor,
											 double const       factor_velocity,
                                             double const       time) const
{
  elasticity_operator_linear.set_scaling_factor_mass_operator(factor);
  elasticity_operator_linear.set_scaling_factor_mass_velocity_operator(factor_velocity);
  elasticity_operator_linear.set_time(time);
  elasticity_operator_linear.vmult(dst, src);
}

template<int dim, typename Number>
std::tuple<unsigned int, unsigned int>
Operator<dim, Number>::solve_nonlinear(VectorType &       sol,
                                       VectorType const & rhs,
                                       double const       factor,
									   double const       factor_velocity,
                                       double const       time,
                                       bool const         update_preconditioner) const
{
  // update operators
  residual_operator.update(rhs, factor, factor_velocity, time);
  linearized_operator.update(factor, factor_velocity, time);

  // set inhomogeneous Dirichlet values (this is necessary since we use
  // FEEvaluation::read_dof_values_plain() to evaluate the operator)
  elasticity_operator_nonlinear.set_constrained_values(sol, time);

  // call Newton solver
  Newton::UpdateData update;
  update.do_update                = update_preconditioner;
  update.update_every_newton_iter = param.update_preconditioner_every_newton_iterations;
  update.update_once_converged    = param.update_preconditioner_once_newton_converged;

  // solve nonlinear problem
  auto const iter = newton_solver->solve(sol, update);

  // This step should actually be optional: The constraints have already been set
  // before the nonlinear solver is called and no contributions to the constrained
  // degrees of freedom should be added in the Newton solver by the linearized solver
  // (because the residual vector forming the rhs of the linearized problem is zero
  // for constrained degrees of freedom, the initial solution of the linearized
  // solver is also zero, and the linearized operator contains values of 1 on the
  // diagonal for constrained degrees of freedom).
  elasticity_operator_nonlinear.set_constrained_values(sol, time);

  return iter;
}

template<int dim, typename Number>
unsigned int
Operator<dim, Number>::solve_linear(VectorType &       sol,
                                    VectorType const & rhs,
                                    double const       factor,
<<<<<<< HEAD
									double const       factor_velocity,
                                    double const       time) const
=======
                                    double const       time,
                                    bool const         update_preconditioner) const
>>>>>>> 61584fcb
{
  // unsteady problems
  elasticity_operator_linear.set_scaling_factor_mass_operator(factor);
  elasticity_operator_linear.set_scaling_factor_mass_velocity_operator(factor_velocity);
  elasticity_operator_linear.set_time(time);

  linear_solver->update_preconditioner(update_preconditioner);

  // Set constrained degrees of freedom of rhs vector according to the prescribed
  // Dirichlet boundary conditions.
  VectorType & rhs_mutable = const_cast<VectorType &>(rhs);
  elasticity_operator_linear.set_constrained_values(rhs_mutable, time);

  // solve linear system of equations
  unsigned int const iterations = linear_solver->solve(sol, rhs_mutable);

  // This step should actually be optional: The constrained degrees of freedom of the
  // rhs vector contain the Dirichlet boundary values and the linear operator contains
  // values of 1 on the diagonal. Hence, sol should already contain the correct
  // Dirichlet boundary values for constrained degrees of freedom.
  elasticity_operator_linear.set_constrained_values(sol, time);

  return iterations;
}

template<int dim, typename Number>
dealii::MatrixFree<dim, Number> const &
Operator<dim, Number>::get_matrix_free() const
{
  return *matrix_free;
}

template<int dim, typename Number>
dealii::Mapping<dim> const &
Operator<dim, Number>::get_mapping() const
{
  return *grid->mapping;
}

template<int dim, typename Number>
dealii::DoFHandler<dim> const &
Operator<dim, Number>::get_dof_handler() const
{
  return dof_handler;
}

template<int dim, typename Number>
dealii::types::global_dof_index
Operator<dim, Number>::get_number_of_dofs() const
{
  return dof_handler.n_dofs();
}

template class Operator<2, float>;
template class Operator<2, double>;

template class Operator<3, float>;
template class Operator<3, double>;

} // namespace Structure
} // namespace ExaDG<|MERGE_RESOLUTION|>--- conflicted
+++ resolved
@@ -960,13 +960,9 @@
 Operator<dim, Number>::solve_linear(VectorType &       sol,
                                     VectorType const & rhs,
                                     double const       factor,
-<<<<<<< HEAD
 									double const       factor_velocity,
-                                    double const       time) const
-=======
                                     double const       time,
                                     bool const         update_preconditioner) const
->>>>>>> 61584fcb
 {
   // unsteady problems
   elasticity_operator_linear.set_scaling_factor_mass_operator(factor);
