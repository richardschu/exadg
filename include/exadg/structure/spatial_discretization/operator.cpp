/*  ______________________________________________________________________
 *
 *  ExaDG - High-Order Discontinuous Galerkin for the Exa-Scale
 *
 *  Copyright (C) 2021 by the ExaDG authors
 *
 *  This program is free software: you can redistribute it and/or modify
 *  it under the terms of the GNU General Public License as published by
 *  the Free Software Foundation, either version 3 of the License, or
 *  (at your option) any later version.
 *
 *  This program is distributed in the hope that it will be useful,
 *  but WITHOUT ANY WARRANTY; without even the implied warranty of
 *  MERCHANTABILITY or FITNESS FOR A PARTICULAR PURPOSE.  See the
 *  GNU General Public License for more details.
 *
 *  You should have received a copy of the GNU General Public License
 *  along with this program.  If not, see <https://www.gnu.org/licenses/>.
 *  ______________________________________________________________________
 */

// deal.II
#include <deal.II/fe/fe_q.h>
#include <deal.II/fe/fe_simplex_p.h>
#include <deal.II/numerics/vector_tools.h>

// ExaDG
#include <exadg/grid/grid_utilities.h>
#include <exadg/solvers_and_preconditioners/preconditioners/jacobi_preconditioner.h>
#include <exadg/solvers_and_preconditioners/preconditioners/preconditioner_amg.h>
#include <exadg/solvers_and_preconditioners/solvers/iterative_solvers_dealii_wrapper.h>
#include <exadg/structure/preconditioners/multigrid_preconditioner.h>
#include <exadg/structure/spatial_discretization/operator.h>
#include <exadg/utilities/exceptions.h>

namespace ExaDG
{
namespace Structure
{
template<int dim, typename Number>
Operator<dim, Number>::Operator(
  std::shared_ptr<Grid<dim> const>               grid_in,
  std::shared_ptr<BoundaryDescriptor<dim> const> boundary_descriptor_in,
  std::shared_ptr<FieldFunctions<dim> const>     field_functions_in,
  std::shared_ptr<MaterialDescriptor const>      material_descriptor_in,
  Parameters const &                             param_in,
  std::string const &                            field_in,
  MPI_Comm const &                               mpi_comm_in)
  : dealii::Subscriptor(),
    grid(grid_in),
    boundary_descriptor(boundary_descriptor_in),
    field_functions(field_functions_in),
    material_descriptor(material_descriptor_in),
    param(param_in),
    field(field_in),
    dof_handler(*grid_in->triangulation),
    mpi_comm(mpi_comm_in),
    pcout(std::cout, dealii::Utilities::MPI::this_mpi_process(mpi_comm_in) == 0)
{
  pcout << std::endl << "Construct elasticity operator ..." << std::endl;

  distribute_dofs();

  pcout << std::endl << "... done!" << std::endl;
}

template<int dim, typename Number>
void
Operator<dim, Number>::setup(std::shared_ptr<dealii::MatrixFree<dim, Number>> matrix_free_in,
                             std::shared_ptr<MatrixFreeData<dim, Number>>     matrix_free_data_in)
{
  pcout << std::endl << "Setup elasticity operator ..." << std::endl;

  matrix_free      = matrix_free_in;
  matrix_free_data = matrix_free_data_in;

  if(not(boundary_descriptor->dirichlet_cached_bc.empty()))
  {
    interface_data_dirichlet_cached = std::make_shared<ContainerInterfaceData<1, dim, double>>();
    std::vector<unsigned int> quad_indices;
    // Gauss-Lobatto quadrature rule for DirichletCached boundary conditions!
    quad_indices.emplace_back(get_quad_index_gauss_lobatto());

    std::set<dealii::types::boundary_id> bids;
    for(auto const & bc : boundary_descriptor->dirichlet_cached_bc)
      bids.insert(bc.first);

    interface_data_dirichlet_cached->setup(matrix_free, get_dof_index(), quad_indices, bids);

    for(auto const & bc : boundary_descriptor->dirichlet_cached_bc)
      bc.second->set_data_pointer(interface_data_dirichlet_cached);
  }

  if(not(boundary_descriptor->neumann_cached_bc.empty()))
  {
    interface_data_neumann_cached = std::make_shared<ContainerInterfaceData<1, dim, double>>();
    std::vector<unsigned int> quad_indices;
    quad_indices.emplace_back(get_quad_index());

    std::set<dealii::types::boundary_id> bids;
    for(auto const & bc : boundary_descriptor->neumann_cached_bc)
      bids.insert(bc.first);

    interface_data_neumann_cached->setup(matrix_free, get_dof_index(), quad_indices, bids);

    for(auto const & bc : boundary_descriptor->neumann_cached_bc)
      bc.second->set_data_pointer(interface_data_neumann_cached);
  }

  setup_operators();

  pcout << std::endl << "... done!" << std::endl;
}

template<int dim, typename Number>
void
Operator<dim, Number>::distribute_dofs()
{
  // setup finite element
  if(this->grid->triangulation->all_reference_cells_are_hyper_cube())
    fe = std::make_shared<dealii::FESystem<dim>>(dealii::FE_Q<dim>(param.degree), dim);
  else if(this->grid->triangulation->all_reference_cells_are_simplex())
    fe = std::make_shared<dealii::FESystem<dim>>(dealii::FE_SimplexP<dim>(param.degree), dim);
  else
    AssertThrow(false, ExcNotImplemented());

  // enumerate degrees of freedom
  dof_handler.distribute_dofs(*fe);

  // The AffineConstraints object is used to initialize MatrixFree. Here, we apply homogeneous
  // boundary conditions as needed by vmult() in iterative solvers for linear(ized) systems of
  // equations, implemented via dealii::MatrixFree and FEEvaluation::read_dof_values() (or
  // gather_evaluate()). The actual inhomogeneous boundary data needs to be imposed separately due
  // to the implementation in deal.II that can not handle multiple AffineConstraints. Hence, we need
  // to do this explicitly in ExaDG.

  // affine constraints
  affine_constraints.clear();

  dealii::IndexSet locally_relevant_dofs;
  dealii::DoFTools::extract_locally_relevant_dofs(dof_handler, locally_relevant_dofs);
  affine_constraints.reinit(locally_relevant_dofs);

  // hanging nodes (needs to be done before imposing periodicity constraints and boundary
  // conditions)
  if(this->grid->triangulation->has_hanging_nodes())
    dealii::DoFTools::make_hanging_node_constraints(dof_handler, affine_constraints);

  // constraints from periodic boundary conditions
  if(not(this->grid->periodic_face_pairs.empty()))
  {
    auto periodic_faces_dof = GridUtilities::transform_periodic_face_pairs_to_dof_cell_iterator(
      this->grid->periodic_face_pairs, dof_handler);

    dealii::DoFTools::make_periodicity_constraints<dim, dim, Number>(periodic_faces_dof,
                                                                     affine_constraints);
  }

  // standard Dirichlet boundaries
  for(auto it : this->boundary_descriptor->dirichlet_bc)
  {
    dealii::ComponentMask mask = dealii::ComponentMask();

    auto it_mask = this->boundary_descriptor->dirichlet_bc_component_mask.find(it.first);
    if(it_mask != this->boundary_descriptor->dirichlet_bc_component_mask.end())
      mask = it_mask->second;

    dealii::DoFTools::make_zero_boundary_constraints(this->dof_handler,
                                                     it.first,
                                                     affine_constraints,
                                                     mask);
  }

  // DirichletCached boundaries
  for(auto it : this->boundary_descriptor->dirichlet_cached_bc)
  {
    dealii::ComponentMask mask = dealii::ComponentMask();
    dealii::DoFTools::make_zero_boundary_constraints(dof_handler,
                                                     it.first,
                                                     affine_constraints,
                                                     mask);
  }

  affine_constraints.close();

  // affine constraints for mass operator
  if(param.problem_type == ProblemType::Unsteady)
  {
    constraints_mass.clear();

    dealii::IndexSet locally_relevant_dofs;
    dealii::DoFTools::extract_locally_relevant_dofs(dof_handler, locally_relevant_dofs);
    constraints_mass.reinit(locally_relevant_dofs);

    // hanging nodes (needs to be done before imposing periodicity constraints and boundary
    // conditions)
    if(this->grid->triangulation->has_hanging_nodes())
      dealii::DoFTools::make_hanging_node_constraints(dof_handler, constraints_mass);

    // constraints from periodic boundary conditions
    if(not(this->grid->periodic_face_pairs.empty()))
    {
      auto periodic_faces_dof = GridUtilities::transform_periodic_face_pairs_to_dof_cell_iterator(
        this->grid->periodic_face_pairs, dof_handler);

      dealii::DoFTools::make_periodicity_constraints<dim, dim, Number>(periodic_faces_dof,
                                                                       constraints_mass);
    }

    // no constraints from Dirichlet boundary conditions for mass operator

    constraints_mass.close();
  }

  pcout << std::endl
        << "Continuous Galerkin finite element discretization:" << std::endl
        << std::endl;

  print_parameter(pcout, "degree of 1D polynomials", param.degree);
  print_parameter(pcout, "number of dofs per cell", fe->n_dofs_per_cell());
  print_parameter(pcout, "number of dofs (total)", dof_handler.n_dofs());
}

template<int dim, typename Number>
std::string
Operator<dim, Number>::get_dof_name() const
{
  return field + "_" + dof_index;
}

template<int dim, typename Number>
std::string
Operator<dim, Number>::get_dof_name_mass() const
{
  return field + "_" + dof_index_mass;
}

template<int dim, typename Number>
std::string
Operator<dim, Number>::get_quad_name() const
{
  return field + "_" + quad_index;
}

template<int dim, typename Number>
std::string
Operator<dim, Number>::get_quad_gauss_lobatto_name() const
{
  return field + "_" + quad_index_gauss_lobatto;
}

template<int dim, typename Number>
unsigned int
Operator<dim, Number>::get_dof_index() const
{
  return matrix_free_data->get_dof_index(get_dof_name());
}

template<int dim, typename Number>
unsigned int
Operator<dim, Number>::get_dof_index_mass() const
{
  return matrix_free_data->get_dof_index(get_dof_name_mass());
}

template<int dim, typename Number>
unsigned int
Operator<dim, Number>::get_quad_index() const
{
  return matrix_free_data->get_quad_index(get_quad_name());
}

template<int dim, typename Number>
unsigned int
Operator<dim, Number>::get_quad_index_gauss_lobatto() const
{
  return matrix_free_data->get_quad_index(get_quad_gauss_lobatto_name());
}

template<int dim, typename Number>
std::shared_ptr<ContainerInterfaceData<1, dim, double>>
Operator<dim, Number>::get_container_interface_data_neumann()
{
  return interface_data_neumann_cached;
}

template<int dim, typename Number>
std::shared_ptr<ContainerInterfaceData<1, dim, double>>
Operator<dim, Number>::get_container_interface_data_dirichlet()
{
  return interface_data_dirichlet_cached;
}

template<int dim, typename Number>
void
Operator<dim, Number>::fill_matrix_free_data(MatrixFreeData<dim, Number> & matrix_free_data) const
{
  if(param.large_deformation)
    matrix_free_data.append_mapping_flags(NonLinearOperator<dim, Number>::get_mapping_flags());
  else
    matrix_free_data.append_mapping_flags(LinearOperator<dim, Number>::get_mapping_flags());

  if(param.body_force)
    matrix_free_data.append_mapping_flags(BodyForceOperator<dim, Number>::get_mapping_flags());

  // dealii::DoFHandler, dealii::AffineConstraints
  matrix_free_data.insert_dof_handler(&dof_handler, get_dof_name());
  matrix_free_data.insert_constraint(&affine_constraints, get_dof_name());

  if(param.problem_type == ProblemType::Unsteady)
  {
    matrix_free_data.insert_dof_handler(&dof_handler, get_dof_name_mass());
    matrix_free_data.insert_constraint(&constraints_mass, get_dof_name_mass());

    matrix_free_data.append_mapping_flags(BoundaryMassOperator<dim,Number,dim>::get_mapping_flags());
  }

  // dealii::Quadrature
  if(this->grid->triangulation->all_reference_cells_are_hyper_cube())
    matrix_free_data.insert_quadrature(dealii::QGauss<1>(param.degree + 1), get_quad_name());
  else if(this->grid->triangulation->all_reference_cells_are_simplex())
    matrix_free_data.insert_quadrature(dealii::QGaussSimplex<dim>(param.degree + 1),
                                       get_quad_name());
  else
    AssertThrow(false, ExcNotImplemented());

  // Create a Gauss-Lobatto quadrature rule for DirichletCached boundary conditions.
  // These quadrature points coincide with the nodes of the discretization, so that
  // the values stored in the DirichletCached boundary condition can be directly
  // injected into the DoF vector. This allows to set constrained degrees of freedom
  // in case of continuous Galerkin discretizations with DirichletCached boundary
  // conditions.
  if(not(boundary_descriptor->dirichlet_cached_bc.empty()))
  {
    AssertThrow(this->grid->triangulation->all_reference_cells_are_hyper_cube(),
                ExcNotImplemented());

    matrix_free_data.insert_quadrature(dealii::QGaussLobatto<1>(param.degree + 1),
                                       get_quad_gauss_lobatto_name());
  }
}

template<int dim, typename Number>
void
Operator<dim, Number>::setup_operators()
{
  // elasticity operator
  operator_data.dof_index  = get_dof_index();
  operator_data.quad_index = get_quad_index();
  if(not(boundary_descriptor->dirichlet_cached_bc.empty()))
  {
    AssertThrow(this->grid->triangulation->all_reference_cells_are_hyper_cube(),
                ExcNotImplemented());

    operator_data.quad_index_gauss_lobatto = get_quad_index_gauss_lobatto();
  }
  operator_data.bc                  = boundary_descriptor;
  operator_data.material_descriptor = material_descriptor;
  operator_data.unsteady            = (param.problem_type == ProblemType::Unsteady);
  operator_data.density             = param.density;
  if(param.large_deformation)
  {
    operator_data.pull_back_traction = param.pull_back_traction;
  }
  else
  {
    operator_data.pull_back_traction = false;
  }

  if(param.large_deformation)
  {
    elasticity_operator_nonlinear.initialize(*matrix_free, affine_constraints, operator_data);
  }
  else
  {
    elasticity_operator_linear.initialize(*matrix_free, affine_constraints, operator_data);
  }

  // (boundary) mass operator and related solver for inversion
  if(param.problem_type == ProblemType::Unsteady)
  {
    MassOperatorData<dim> mass_data;
    mass_data.dof_index  = get_dof_index_mass();
    mass_data.quad_index = get_quad_index();
    mass_operator.initialize(*matrix_free,
                             constraints_mass,
                             mass_data);

    mass_operator.set_scaling_factor(param.density);

    // preconditioner and solver for mass operator have to be initialized in
    // setup_operators() since the mass solver is already needed in
    // setup() function of time integration scheme.

    // preconditioner
    mass_preconditioner =
      std::make_shared<JacobiPreconditioner<MassOperator<dim, dim, Number>>>(mass_operator);

    // initialize solver
    Krylov::SolverDataCG solver_data;
    solver_data.use_preconditioner = true;
    // use the same solver tolerances as for solving the momentum equation
    if(param.large_deformation)
    {
      solver_data.solver_tolerance_abs = param.newton_solver_data.abs_tol;
      solver_data.solver_tolerance_rel = param.newton_solver_data.rel_tol;
      solver_data.max_iter             = param.newton_solver_data.max_iter;
    }
    else
    {
      solver_data.solver_tolerance_abs = param.solver_data.abs_tol;
      solver_data.solver_tolerance_rel = param.solver_data.rel_tol;
      solver_data.max_iter             = param.solver_data.max_iter;
    }

    typedef Krylov::SolverCG<MassOperator<dim, dim, Number>, PreconditionerBase<Number>, VectorType>
      CG;
    mass_solver = std::make_shared<CG>(mass_operator, *mass_preconditioner, solver_data);

    // setup boundary mass operator
    BoundaryMassOperatorData<dim, Number> boundary_mass_data;
    boundary_mass_data.dof_index  = get_dof_index_mass();
    boundary_mass_data.quad_index = get_quad_index();

    boundary_mass_operator.initialize(*matrix_free,
                                      constraints_mass,
                                      boundary_mass_data);
  }

  // setup rhs operator
  BodyForceData<dim> body_force_data;
  body_force_data.dof_index  = get_dof_index();
  body_force_data.quad_index = get_quad_index();
  body_force_data.function   = field_functions->right_hand_side;
  if(param.large_deformation)
    body_force_data.pull_back_body_force = param.pull_back_body_force;
  else
    body_force_data.pull_back_body_force = false;
  body_force_operator.initialize(*matrix_free, body_force_data);
}

template<int dim, typename Number>
void
Operator<dim, Number>::setup_solver(double const & scaling_factor_mass,
                                    double const & scaling_factor_mass_velocity)
{
  pcout << std::endl << "Setup elasticity solver ..." << std::endl;

<<<<<<< HEAD
  double active_scaling_factor_mass =
    param.problem_type == ProblemType::Unsteady ? scaling_factor_mass : 0.0;

  double active_scaling_factor_mass_velocity =
    param.problem_type == ProblemType::Unsteady ? scaling_factor_mass_velocity : 0.0;

  if(param.large_deformation)
  {
    elasticity_operator_nonlinear.set_scaling_factor_mass_operator(active_scaling_factor_mass);
    elasticity_operator_nonlinear.set_scaling_factor_mass_velocity_operator(
      active_scaling_factor_mass_velocity);
  }
  else
  {
    elasticity_operator_linear.set_scaling_factor_mass_operator(active_scaling_factor_mass);
    elasticity_operator_linear.set_scaling_factor_mass_velocity_operator(
      active_scaling_factor_mass_velocity);
  }

  update_boundary_mass_operator(active_scaling_factor_mass_velocity);
=======
  if(param.large_deformation)
    elasticity_operator_nonlinear.set_scaling_factor_mass_operator(scaling_factor_mass);
  else
    elasticity_operator_linear.set_scaling_factor_mass_operator(scaling_factor_mass);
>>>>>>> 3438289a

  initialize_preconditioner();

  initialize_solver();

  pcout << std::endl << "... done!" << std::endl;
}

template<int dim, typename Number>
void
Operator<dim, Number>::initialize_preconditioner()
{
  if(param.preconditioner == Preconditioner::None)
  {
    // do nothing
  }
  else if(param.preconditioner == Preconditioner::PointJacobi)
  {
    if(param.large_deformation)
    {
      preconditioner = std::make_shared<JacobiPreconditioner<NonLinearOperator<dim, Number>>>(
        elasticity_operator_nonlinear);
    }
    else
    {
      preconditioner = std::make_shared<JacobiPreconditioner<LinearOperator<dim, Number>>>(
        elasticity_operator_linear);
    }
  }
  else if(param.preconditioner == Preconditioner::Multigrid)
  {
    if(param.large_deformation)
    {
      typedef MultigridPreconditioner<dim, Number> Multigrid;

      preconditioner = std::make_shared<Multigrid>(mpi_comm);
      std::shared_ptr<Multigrid> mg_preconditioner =
        std::dynamic_pointer_cast<Multigrid>(preconditioner);

      std::map<dealii::types::boundary_id, std::shared_ptr<dealii::Function<dim>>>
        dirichlet_boundary_conditions = elasticity_operator_nonlinear.get_data().bc->dirichlet_bc;

      typedef std::map<dealii::types::boundary_id, dealii::ComponentMask> Map_DBC_ComponentMask;
      Map_DBC_ComponentMask dirichlet_bc_component_mask =
        elasticity_operator_nonlinear.get_data().bc->dirichlet_bc_component_mask;

      // We also need to add DirichletCached boundary conditions. From the
      // perspective of multigrid, there is no difference between standard
      // and cached Dirichlet BCs. Since multigrid does not need information
      // about inhomogeneous boundary data, we simply fill the map with
      // dealii::Functions::ZeroFunction for DirichletCached BCs.
      for(auto iter : elasticity_operator_nonlinear.get_data().bc->dirichlet_cached_bc)
      {
        typedef
          typename std::pair<dealii::types::boundary_id, std::shared_ptr<dealii::Function<dim>>>
            pair;

        dirichlet_boundary_conditions.insert(
          pair(iter.first, new dealii::Functions::ZeroFunction<dim>(dim)));

        typedef typename std::pair<dealii::types::boundary_id, dealii::ComponentMask> pair_mask;

        std::vector<bool> default_mask = std::vector<bool>(dim, true);
        dirichlet_bc_component_mask.insert(pair_mask(iter.first, default_mask));
      }

      mg_preconditioner->initialize(param.multigrid_data,
                                    param.grid.multigrid,
                                    &dof_handler.get_triangulation(),
                                    grid->periodic_face_pairs,
                                    grid->coarse_triangulations,
                                    grid->coarse_periodic_face_pairs,
                                    dof_handler.get_fe(),
                                    grid->mapping,
                                    elasticity_operator_nonlinear,
                                    param.large_deformation,
                                    dirichlet_boundary_conditions,
                                    dirichlet_bc_component_mask);
    }
    else
    {
      typedef MultigridPreconditioner<dim, Number> Multigrid;

      preconditioner = std::make_shared<Multigrid>(mpi_comm);
      std::shared_ptr<Multigrid> mg_preconditioner =
        std::dynamic_pointer_cast<Multigrid>(preconditioner);

      std::map<dealii::types::boundary_id, std::shared_ptr<dealii::Function<dim>>>
        dirichlet_boundary_conditions = elasticity_operator_linear.get_data().bc->dirichlet_bc;

      typedef std::map<dealii::types::boundary_id, dealii::ComponentMask> Map_DBC_ComponentMask;
      Map_DBC_ComponentMask dirichlet_bc_component_mask =
        elasticity_operator_linear.get_data().bc->dirichlet_bc_component_mask;

      // We also need to add DirichletCached boundary conditions. From the
      // perspective of multigrid, there is no difference between standard
      // and cached Dirichlet BCs. Since multigrid does not need information
      // about inhomogeneous boundary data, we simply fill the map with
      // dealii::Functions::ZeroFunction for DirichletCached BCs.
      for(auto iter : elasticity_operator_linear.get_data().bc->dirichlet_cached_bc)
      {
        typedef
          typename std::pair<dealii::types::boundary_id, std::shared_ptr<dealii::Function<dim>>>
            pair;

        dirichlet_boundary_conditions.insert(
          pair(iter.first, new dealii::Functions::ZeroFunction<dim>(dim)));

        typedef typename std::pair<dealii::types::boundary_id, dealii::ComponentMask> pair_mask;

        std::vector<bool> default_mask = std::vector<bool>(dim, true);
        dirichlet_bc_component_mask.insert(pair_mask(iter.first, default_mask));
      }

      mg_preconditioner->initialize(param.multigrid_data,
                                    param.grid.multigrid,
                                    &dof_handler.get_triangulation(),
                                    grid->periodic_face_pairs,
                                    grid->coarse_triangulations,
                                    grid->coarse_periodic_face_pairs,
                                    dof_handler.get_fe(),
                                    grid->mapping,
                                    elasticity_operator_linear,
                                    param.large_deformation,
                                    dirichlet_boundary_conditions,
                                    dirichlet_bc_component_mask);
    }
  }
  else if(param.preconditioner == Preconditioner::AMG)
  {
    if(param.large_deformation)
    {
      typedef PreconditionerAMG<NonLinearOperator<dim, Number>, Number> AMG;
      preconditioner = std::make_shared<AMG>(elasticity_operator_nonlinear,
                                             param.multigrid_data.coarse_problem.amg_data);
    }
    else
    {
      typedef PreconditionerAMG<LinearOperator<dim, Number>, Number> AMG;
      preconditioner = std::make_shared<AMG>(elasticity_operator_linear,
                                             param.multigrid_data.coarse_problem.amg_data);
    }
  }
  else
  {
    AssertThrow(false, dealii::ExcMessage("Specified preconditioner is not implemented!"));
  }
}

template<int dim, typename Number>
void
Operator<dim, Number>::initialize_solver()
{
  // initialize linear solver
  if(param.solver == Solver::CG)
  {
    // initialize solver_data
    Krylov::SolverDataCG solver_data;
    solver_data.solver_tolerance_abs = param.solver_data.abs_tol;
    solver_data.solver_tolerance_rel = param.solver_data.rel_tol;
    solver_data.max_iter             = param.solver_data.max_iter;

    if(param.preconditioner != Preconditioner::None)
      solver_data.use_preconditioner = true;

    // initialize solver
    if(param.large_deformation)
    {
      typedef Krylov::
        SolverCG<NonLinearOperator<dim, Number>, PreconditionerBase<Number>, VectorType>
          CG;
      linear_solver =
        std::make_shared<CG>(elasticity_operator_nonlinear, *preconditioner, solver_data);
    }
    else
    {
      typedef Krylov::SolverCG<LinearOperator<dim, Number>, PreconditionerBase<Number>, VectorType>
        CG;
      linear_solver =
        std::make_shared<CG>(elasticity_operator_linear, *preconditioner, solver_data);
    }
  }
  else if(param.solver == Solver::FGMRES)
  {
    // initialize solver_data
    Krylov::SolverDataFGMRES solver_data;
    solver_data.solver_tolerance_abs = param.solver_data.abs_tol;
    solver_data.solver_tolerance_rel = param.solver_data.rel_tol;
    solver_data.max_iter             = param.solver_data.max_iter;
    solver_data.max_n_tmp_vectors    = param.solver_data.max_krylov_size;

    if(param.preconditioner != Preconditioner::None)
      solver_data.use_preconditioner = true;

    // initialize solver
    if(param.large_deformation)
    {
      typedef Krylov::
        SolverFGMRES<NonLinearOperator<dim, Number>, PreconditionerBase<Number>, VectorType>
          FGMRES;
      linear_solver =
        std::make_shared<FGMRES>(elasticity_operator_nonlinear, *preconditioner, solver_data);
    }
    else
    {
      typedef Krylov::
        SolverFGMRES<LinearOperator<dim, Number>, PreconditionerBase<Number>, VectorType>
          FGMRES;
      linear_solver =
        std::make_shared<FGMRES>(elasticity_operator_linear, *preconditioner, solver_data);
    }
  }
  else
  {
    AssertThrow(false, dealii::ExcMessage("Specified solver is not implemented!"));
  }

  // initialize Newton solver
  if(param.large_deformation)
  {
    residual_operator.initialize(*this);
    linearized_operator.initialize(*this);

    newton_solver = std::make_shared<NewtonSolver>(param.newton_solver_data,
                                                   residual_operator,
                                                   linearized_operator,
                                                   *linear_solver);
  }
}

template<int dim, typename Number>
void
Operator<dim, Number>::initialize_dof_vector(VectorType & src) const
{
  matrix_free->initialize_dof_vector(src, get_dof_index());
}

template<int dim, typename Number>
void
Operator<dim, Number>::prescribe_initial_displacement(VectorType & displacement,
                                                      double const time) const
{
  // This is necessary if Number == float
  typedef dealii::LinearAlgebra::distributed::Vector<double> VectorTypeDouble;

  VectorTypeDouble src_double;
  src_double = displacement;

  field_functions->initial_displacement->set_time(time);
  dealii::VectorTools::interpolate(dof_handler, *field_functions->initial_displacement, src_double);

  displacement = src_double;
}

template<int dim, typename Number>
void
Operator<dim, Number>::prescribe_initial_velocity(VectorType & velocity, double const time) const
{
  // This is necessary if Number == float
  typedef dealii::LinearAlgebra::distributed::Vector<double> VectorTypeDouble;

  VectorTypeDouble src_double;
  src_double = velocity;

  field_functions->initial_velocity->set_time(time);
  dealii::VectorTools::interpolate(dof_handler, *field_functions->initial_velocity, src_double);

  velocity = src_double;
}

template<int dim, typename Number>
void
Operator<dim, Number>::compute_initial_acceleration(VectorType &       acceleration,
                                                    VectorType const & displacement,
                                                    double const       time) const
{
  VectorType rhs(acceleration);
  rhs = 0.0;

<<<<<<< HEAD
  // store scaling factors
  double scaling_factor_mass          = 0.0;
  double scaling_factor_mass_velocity = 0.0;

=======
>>>>>>> 3438289a
  if(param.large_deformation) // nonlinear case
  {
    // elasticity operator
    elasticity_operator_nonlinear.set_time(time);

    // NB: we have to deactivate the mass operator term
<<<<<<< HEAD
    scaling_factor_mass = elasticity_operator_nonlinear.get_scaling_factor_mass_operator();
    scaling_factor_mass_velocity =
      elasticity_operator_nonlinear.get_scaling_factor_mass_velocity_operator();
    elasticity_operator_nonlinear.set_scaling_factor_mass_operator(0.0);
    elasticity_operator_nonlinear.set_scaling_factor_mass_velocity_operator(0.0);
=======
    double const scaling_factor_mass =
      elasticity_operator_nonlinear.get_scaling_factor_mass_operator();
    elasticity_operator_nonlinear.set_scaling_factor_mass_operator(0.0);
>>>>>>> 3438289a

    // evaluate nonlinear operator including Neumann BCs
    elasticity_operator_nonlinear.evaluate_nonlinear(rhs, displacement);
    // shift to right-hand side
    rhs *= -1.0;

    // revert scaling factor to initialized value
    elasticity_operator_nonlinear.set_scaling_factor_mass_operator(scaling_factor_mass);

    // body forces
    if(param.body_force)
    {
      body_force_operator.evaluate_add(rhs, displacement, time);
    }
  }
  else // linear case
  {
    // elasticity operator
    elasticity_operator_linear.set_time(time);

    // NB: we have to deactivate the mass operator
<<<<<<< HEAD
    scaling_factor_mass = elasticity_operator_linear.get_scaling_factor_mass_operator();
    scaling_factor_mass_velocity =
      elasticity_operator_linear.get_scaling_factor_mass_velocity_operator();
=======
    double const scaling_factor_mass =
      elasticity_operator_linear.get_scaling_factor_mass_operator();
>>>>>>> 3438289a
    elasticity_operator_linear.set_scaling_factor_mass_operator(0.0);
    elasticity_operator_linear.set_scaling_factor_mass_velocity_operator(0.0);

    // compute action of homogeneous operator
    elasticity_operator_linear.apply(rhs, displacement);
    // shift to right-hand side
    rhs *= -1.0;

    // revert scaling factor to initialized value
    elasticity_operator_linear.set_scaling_factor_mass_operator(scaling_factor_mass);

    // Neumann BCs and inhomogeneous Dirichlet BCs
    // (has already the correct sign, since rhs_add())
    elasticity_operator_linear.rhs_add(rhs);

    // body force
    if(param.body_force)
    {
      // displacement is irrelevant for linear problem, since
      // pull_back_body_force = false in this case.
      body_force_operator.evaluate_add(rhs, displacement, time);
    }
  }

  // invert mass operator to get acceleration
  mass_solver->solve(acceleration, rhs);
<<<<<<< HEAD

  // revert scaling factor to initialized value
  if(param.large_deformation)
  {
    elasticity_operator_nonlinear.set_scaling_factor_mass_operator(scaling_factor_mass);
    elasticity_operator_nonlinear.set_scaling_factor_mass_velocity_operator(
      scaling_factor_mass_velocity);
  }
  else
  {
    elasticity_operator_linear.set_scaling_factor_mass_operator(scaling_factor_mass);
    elasticity_operator_linear.set_scaling_factor_mass_velocity_operator(
      scaling_factor_mass_velocity);
  }
=======
>>>>>>> 3438289a
}

template<int dim, typename Number>
void
Operator<dim, Number>::apply_mass_operator(VectorType & dst, VectorType const & src) const
{
  mass_operator.apply(dst, src);
}

template<int dim, typename Number>
void
Operator<dim, Number>::evaluate_add_boundary_mass_operator(VectorType &       dst,
                                                           VectorType const & src) const
{
  boundary_mass_operator.evaluate_add(dst, src);
}

template<int dim, typename Number>
void
Operator<dim, Number>::update_boundary_mass_operator(Number const scaling_factor) const
{
  boundary_mass_operator.set_scaling_factor(scaling_factor);

  std::map<dealii::types::boundary_id, std::pair<bool, Number>>
    robin_c_param;

  // update data from dashpots on Robin boundary
  for(auto const & entry : boundary_descriptor->robin_k_c_p_param)
  {
    dealii::types::boundary_id boundary_id = entry.first;
	bool normal_dashpot = entry.second.first[1];
    Number dashpot_coefficient = entry.second.second[1];

    if(std::abs(dashpot_coefficient) > 1e-20)
    {
      robin_c_param.insert(std::make_pair(boundary_id, std::make_pair(normal_dashpot, dashpot_coefficient)));
    }
  }

  boundary_mass_operator.set_ids_normal_coefficients(robin_c_param);
}

template<int dim, typename Number>
void
Operator<dim, Number>::compute_rhs_linear(VectorType & dst, double const time) const
{
  dst = 0.0;

  // body force
  if(param.body_force)
  {
    // src is irrelevant for linear problem, since
    // pull_back_body_force = false in this case.
    VectorType src;
    body_force_operator.evaluate_add(dst, src, time);
  }

  // Neumann BCs and inhomogeneous Dirichlet BCs
  elasticity_operator_linear.set_time(time);
  elasticity_operator_linear.rhs_add(dst);
}

template<int dim, typename Number>
void
Operator<dim, Number>::evaluate_nonlinear_residual(VectorType &       dst,
                                                   VectorType const & src,
                                                   VectorType const & const_vector,
                                                   double const       factor,
                                                   double const       factor_velocity,
                                                   double const       time) const
{
  // elasticity operator: make sure that constrained degrees of freedom have been set correctly
  // before evaluating the elasticity operator.
  elasticity_operator_nonlinear.set_scaling_factor_mass_operator(factor);
  elasticity_operator_nonlinear.set_scaling_factor_mass_velocity_operator(factor_velocity);
  elasticity_operator_nonlinear.set_time(time);
  elasticity_operator_nonlinear.evaluate_nonlinear(dst, src);

  // dynamic problems
  if(param.problem_type == ProblemType::Unsteady)
  {
    dst.add(1.0, const_vector);
  }

  // body forces
  if(param.body_force)
  {
    VectorType body_forces;
    body_forces.reinit(dst);
    body_force_operator.evaluate_add(body_forces, src, time);
    dst -= body_forces;
  }

  // To ensure convergence of the Newton solver, the residual has to be zero
  // for constrained degrees of freedom as well, which might not be the case
  // in general, e.g. due to const_vector. Hence, we set the constrained
  // degrees of freedom explicitly to zero.
  elasticity_operator_nonlinear.set_constrained_values_to_zero(dst);
}

template<int dim, typename Number>
void
Operator<dim, Number>::set_solution_linearization(VectorType const & vector) const
{
  elasticity_operator_nonlinear.set_solution_linearization(vector);
}

template<int dim, typename Number>
void
Operator<dim, Number>::apply_linearized_operator(VectorType &       dst,
                                                 VectorType const & src,
                                                 double const       factor,
                                                 double const       factor_velocity,
                                                 double const       time) const
{
  elasticity_operator_nonlinear.set_scaling_factor_mass_operator(factor);
  elasticity_operator_nonlinear.set_scaling_factor_mass_velocity_operator(factor_velocity);
  elasticity_operator_nonlinear.set_time(time);
  elasticity_operator_nonlinear.vmult(dst, src);
}

template<int dim, typename Number>
void
Operator<dim, Number>::apply_nonlinear_operator(VectorType &       dst,
                                                VectorType const & src,
                                                double const       factor,
                                                double const       factor_velocity,
                                                double const       time) const
{
  elasticity_operator_nonlinear.set_scaling_factor_mass_operator(factor);
  elasticity_operator_nonlinear.set_scaling_factor_mass_velocity_operator(factor_velocity);
  elasticity_operator_nonlinear.set_time(time);
  elasticity_operator_nonlinear.evaluate_nonlinear(dst, src);
}

template<int dim, typename Number>
void
Operator<dim, Number>::apply_linear_operator(VectorType &       dst,
                                             VectorType const & src,
                                             double const       factor,
                                             double const       factor_velocity,
                                             double const       time) const
{
  elasticity_operator_linear.set_scaling_factor_mass_operator(factor);
  elasticity_operator_linear.set_scaling_factor_mass_velocity_operator(factor_velocity);
  elasticity_operator_linear.set_time(time);
  elasticity_operator_linear.vmult(dst, src);
}

template<int dim, typename Number>
std::tuple<unsigned int, unsigned int>
Operator<dim, Number>::solve_nonlinear(VectorType &       sol,
                                       VectorType const & rhs,
                                       double const       factor,
                                       double const       factor_velocity,
                                       double const       time,
                                       bool const         update_preconditioner) const
{
  // update operators
  residual_operator.update(rhs, factor, factor_velocity, time);
  linearized_operator.update(factor, factor_velocity, time);

  // set inhomogeneous Dirichlet values (this is necessary since we use
  // FEEvaluation::read_dof_values_plain() to evaluate the operator)
  elasticity_operator_nonlinear.set_constrained_values(sol, time);

  // call Newton solver
  Newton::UpdateData update;
  update.do_update                = update_preconditioner;
  update.update_every_newton_iter = param.update_preconditioner_every_newton_iterations;
  update.update_once_converged    = param.update_preconditioner_once_newton_converged;

  // solve nonlinear problem
  auto const iter = newton_solver->solve(sol, update);

  // This step should actually be optional: The constraints have already been set
  // before the nonlinear solver is called and no contributions to the constrained
  // degrees of freedom should be added in the Newton solver by the linearized solver
  // (because the residual vector forming the rhs of the linearized problem is zero
  // for constrained degrees of freedom, the initial solution of the linearized
  // solver is also zero, and the linearized operator contains values of 1 on the
  // diagonal for constrained degrees of freedom).
  elasticity_operator_nonlinear.set_constrained_values(sol, time);

  return iter;
}

template<int dim, typename Number>
unsigned int
Operator<dim, Number>::solve_linear(VectorType &       sol,
                                    VectorType const & rhs,
                                    double const       factor,
                                    double const       factor_velocity,
                                    double const       time,
                                    bool const         update_preconditioner) const
{
  // unsteady problems
  elasticity_operator_linear.set_scaling_factor_mass_operator(factor);
  elasticity_operator_linear.set_scaling_factor_mass_velocity_operator(factor_velocity);
  elasticity_operator_linear.set_time(time);

  linear_solver->update_preconditioner(update_preconditioner);

  // Set constrained degrees of freedom of rhs vector according to the prescribed
  // Dirichlet boundary conditions.
  VectorType & rhs_mutable = const_cast<VectorType &>(rhs);
  elasticity_operator_linear.set_constrained_values(rhs_mutable, time);

  // solve linear system of equations
  unsigned int const iterations = linear_solver->solve(sol, rhs_mutable);

  // This step should actually be optional: The constrained degrees of freedom of the
  // rhs vector contain the Dirichlet boundary values and the linear operator contains
  // values of 1 on the diagonal. Hence, sol should already contain the correct
  // Dirichlet boundary values for constrained degrees of freedom.
  elasticity_operator_linear.set_constrained_values(sol, time);

  return iterations;
}

template<int dim, typename Number>
dealii::MatrixFree<dim, Number> const &
Operator<dim, Number>::get_matrix_free() const
{
  return *matrix_free;
}

template<int dim, typename Number>
dealii::Mapping<dim> const &
Operator<dim, Number>::get_mapping() const
{
  return *grid->mapping;
}

template<int dim, typename Number>
dealii::DoFHandler<dim> const &
Operator<dim, Number>::get_dof_handler() const
{
  return dof_handler;
}

template<int dim, typename Number>
dealii::types::global_dof_index
Operator<dim, Number>::get_number_of_dofs() const
{
  return dof_handler.n_dofs();
}

template class Operator<2, float>;
template class Operator<2, double>;

template class Operator<3, float>;
template class Operator<3, double>;

} // namespace Structure
} // namespace ExaDG<|MERGE_RESOLUTION|>--- conflicted
+++ resolved
@@ -446,7 +446,6 @@
 {
   pcout << std::endl << "Setup elasticity solver ..." << std::endl;
 
-<<<<<<< HEAD
   double active_scaling_factor_mass =
     param.problem_type == ProblemType::Unsteady ? scaling_factor_mass : 0.0;
 
@@ -455,24 +454,16 @@
 
   if(param.large_deformation)
   {
-    elasticity_operator_nonlinear.set_scaling_factor_mass_operator(active_scaling_factor_mass);
-    elasticity_operator_nonlinear.set_scaling_factor_mass_velocity_operator(
-      active_scaling_factor_mass_velocity);
+    elasticity_operator_nonlinear.set_scaling_factor_mass_operator(scaling_factor_mass);
+    elasticity_operator_nonlinear.set_scaling_factor_mass_velocity_operator(scaling_factor_mass_velocity);
   }
   else
   {
-    elasticity_operator_linear.set_scaling_factor_mass_operator(active_scaling_factor_mass);
-    elasticity_operator_linear.set_scaling_factor_mass_velocity_operator(
-      active_scaling_factor_mass_velocity);
+    elasticity_operator_linear.set_scaling_factor_mass_operator(scaling_factor_mass);
+    elasticity_operator_linear.set_scaling_factor_mass_velocity_operator(scaling_factor_mass_velocity);
   }
 
   update_boundary_mass_operator(active_scaling_factor_mass_velocity);
-=======
-  if(param.large_deformation)
-    elasticity_operator_nonlinear.set_scaling_factor_mass_operator(scaling_factor_mass);
-  else
-    elasticity_operator_linear.set_scaling_factor_mass_operator(scaling_factor_mass);
->>>>>>> 3438289a
 
   initialize_preconditioner();
 
@@ -752,30 +743,16 @@
   VectorType rhs(acceleration);
   rhs = 0.0;
 
-<<<<<<< HEAD
-  // store scaling factors
-  double scaling_factor_mass          = 0.0;
-  double scaling_factor_mass_velocity = 0.0;
-
-=======
->>>>>>> 3438289a
   if(param.large_deformation) // nonlinear case
   {
     // elasticity operator
     elasticity_operator_nonlinear.set_time(time);
 
     // NB: we have to deactivate the mass operator term
-<<<<<<< HEAD
-    scaling_factor_mass = elasticity_operator_nonlinear.get_scaling_factor_mass_operator();
-    scaling_factor_mass_velocity =
-      elasticity_operator_nonlinear.get_scaling_factor_mass_velocity_operator();
+    double const scaling_factor_mass = elasticity_operator_nonlinear.get_scaling_factor_mass_operator();
+    double const scaling_factor_mass_velocity = elasticity_operator_nonlinear.get_scaling_factor_mass_velocity_operator();
     elasticity_operator_nonlinear.set_scaling_factor_mass_operator(0.0);
     elasticity_operator_nonlinear.set_scaling_factor_mass_velocity_operator(0.0);
-=======
-    double const scaling_factor_mass =
-      elasticity_operator_nonlinear.get_scaling_factor_mass_operator();
-    elasticity_operator_nonlinear.set_scaling_factor_mass_operator(0.0);
->>>>>>> 3438289a
 
     // evaluate nonlinear operator including Neumann BCs
     elasticity_operator_nonlinear.evaluate_nonlinear(rhs, displacement);
@@ -784,6 +761,7 @@
 
     // revert scaling factor to initialized value
     elasticity_operator_nonlinear.set_scaling_factor_mass_operator(scaling_factor_mass);
+    elasticity_operator_nonlinear.set_scaling_factor_mass_velocity_operator(scaling_factor_mass_velocity);
 
     // body forces
     if(param.body_force)
@@ -797,14 +775,8 @@
     elasticity_operator_linear.set_time(time);
 
     // NB: we have to deactivate the mass operator
-<<<<<<< HEAD
-    scaling_factor_mass = elasticity_operator_linear.get_scaling_factor_mass_operator();
-    scaling_factor_mass_velocity =
-      elasticity_operator_linear.get_scaling_factor_mass_velocity_operator();
-=======
-    double const scaling_factor_mass =
-      elasticity_operator_linear.get_scaling_factor_mass_operator();
->>>>>>> 3438289a
+    double const scaling_factor_mass = elasticity_operator_linear.get_scaling_factor_mass_operator();
+    double const scaling_factor_mass_velocity = elasticity_operator_linear.get_scaling_factor_mass_velocity_operator();
     elasticity_operator_linear.set_scaling_factor_mass_operator(0.0);
     elasticity_operator_linear.set_scaling_factor_mass_velocity_operator(0.0);
 
@@ -815,6 +787,7 @@
 
     // revert scaling factor to initialized value
     elasticity_operator_linear.set_scaling_factor_mass_operator(scaling_factor_mass);
+    elasticity_operator_linear.set_scaling_factor_mass_velocity_operator(scaling_factor_mass_velocity);
 
     // Neumann BCs and inhomogeneous Dirichlet BCs
     // (has already the correct sign, since rhs_add())
@@ -831,23 +804,6 @@
 
   // invert mass operator to get acceleration
   mass_solver->solve(acceleration, rhs);
-<<<<<<< HEAD
-
-  // revert scaling factor to initialized value
-  if(param.large_deformation)
-  {
-    elasticity_operator_nonlinear.set_scaling_factor_mass_operator(scaling_factor_mass);
-    elasticity_operator_nonlinear.set_scaling_factor_mass_velocity_operator(
-      scaling_factor_mass_velocity);
-  }
-  else
-  {
-    elasticity_operator_linear.set_scaling_factor_mass_operator(scaling_factor_mass);
-    elasticity_operator_linear.set_scaling_factor_mass_velocity_operator(
-      scaling_factor_mass_velocity);
-  }
-=======
->>>>>>> 3438289a
 }
 
 template<int dim, typename Number>
