--- conflicted
+++ resolved
@@ -206,16 +206,10 @@
       }
       else
       {
-<<<<<<< HEAD
         AssertThrow(boundary_type == BoundaryType::Dirichlet or
                       boundary_type == BoundaryType::Neumann or
-                      boundary_type == BoundaryType::NeumannCached,
-=======
-        AssertThrow(boundary_type == BoundaryType::Dirichlet ||
-                      boundary_type == BoundaryType::Neumann ||
-                      boundary_type == BoundaryType::NeumannCached ||
+                      boundary_type == BoundaryType::NeumannCached or
                       boundary_type == BoundaryType::RobinSpringDashpotPressure,
->>>>>>> 44595e50
                     dealii::ExcMessage("BoundaryType not implemented."));
       }
     }
