/*  ______________________________________________________________________
 *
 *  ExaDG - High-Order Discontinuous Galerkin for the Exa-Scale
 *
 *  Copyright (C) 2021 by the ExaDG authors
 *
 *  This program is free software: you can redistribute it and/or modify
 *  it under the terms of the GNU General Public License as published by
 *  the Free Software Foundation, either version 3 of the License, or
 *  (at your option) any later version.
 *
 *  This program is distributed in the hope that it will be useful,
 *  but WITHOUT ANY WARRANTY; without even the implied warranty of
 *  MERCHANTABILITY or FITNESS FOR A PARTICULAR PURPOSE.  See the
 *  GNU General Public License for more details.
 *
 *  You should have received a copy of the GNU General Public License
 *  along with this program.  If not, see <https://www.gnu.org/licenses/>.
 *  ______________________________________________________________________
 */

#ifndef EXADG_STRUCTURE_SPATIAL_DISCRETIZATION_OPERATOR_H_
#define EXADG_STRUCTURE_SPATIAL_DISCRETIZATION_OPERATOR_H_

// deal.II
#include <deal.II/fe/fe_system.h>

// ExaDG
#include <exadg/grid/grid.h>
#include <exadg/matrix_free/matrix_free_data.h>
#include <exadg/operators/boundary_mass_operator.h>
#include <exadg/operators/inverse_mass_operator.h>
#include <exadg/operators/mass_operator.h>
#include <exadg/solvers_and_preconditioners/newton/newton_solver.h>
#include <exadg/solvers_and_preconditioners/preconditioners/preconditioner_base.h>
#include <exadg/structure/spatial_discretization/interface.h>
#include <exadg/structure/spatial_discretization/operators/body_force_operator.h>
#include <exadg/structure/spatial_discretization/operators/linear_operator.h>
#include <exadg/structure/spatial_discretization/operators/mass_operator.h>
#include <exadg/structure/spatial_discretization/operators/nonlinear_operator.h>
#include <exadg/structure/user_interface/boundary_descriptor.h>
#include <exadg/structure/user_interface/field_functions.h>
#include <exadg/structure/user_interface/parameters.h>

namespace ExaDG
{
namespace Structure
{
// forward declaration
template<int dim, typename Number>
class Operator;

/*
 * This operator provides the interface required by the non-linear Newton solver.
 * Requests to evaluate the residual for example are simply handed over to the
 * operators that implement the physics.
 */
template<int dim, typename Number>
class ResidualOperator
{
private:
  typedef dealii::LinearAlgebra::distributed::Vector<Number> VectorType;

  typedef Operator<dim, Number> PDEOperator;

public:
  ResidualOperator()
    : pde_operator(nullptr),
      const_vector(nullptr),
      scaling_factor_mass(0.0),
      scaling_factor_mass_boundary(0.0),
      time(0.0)
  {
  }

  void
  initialize(PDEOperator const & pde_operator)
  {
    this->pde_operator = &pde_operator;
  }

  void
  update(VectorType const & const_vector,
         double const       scaling_factor_mass,
         double const       scaling_factor_mass_boundary,
         double const       time)
  {
    this->const_vector                 = &const_vector;
    this->scaling_factor_mass          = scaling_factor_mass;
    this->scaling_factor_mass_boundary = scaling_factor_mass_boundary;
    this->time                         = time;
  }

  /*
   * The implementation of the Newton solver requires a function called
   * 'evaluate_residual'.
   */
  void
  evaluate_residual(VectorType & dst, VectorType const & src) const
  {
    pde_operator->evaluate_nonlinear_residual(
      dst, src, *const_vector, scaling_factor_mass, scaling_factor_mass_boundary, time);
  }

private:
  PDEOperator const * pde_operator;

  VectorType const * const_vector;

  double scaling_factor_mass;
  double scaling_factor_mass_boundary;
  double time;
};

/*
 * This operator implements the interface required by the non-linear Newton solver.
 * Requests to apply the linearized operator are simply handed over to the
 * operators that implement the physics.
 */
template<int dim, typename Number>
class LinearizedOperator : public dealii::EnableObserverPointer
{
private:
  typedef dealii::LinearAlgebra::distributed::Vector<Number> VectorType;

  typedef Operator<dim, Number> PDEOperator;

public:
  LinearizedOperator()
<<<<<<< HEAD
    : dealii::Subscriptor(),
      pde_operator(nullptr),
      scaling_factor_mass(0.0),
      scaling_factor_mass_boundary(0.0),
      time(0.0)
=======
    : dealii::EnableObserverPointer(), pde_operator(nullptr), scaling_factor_mass(0.0), time(0.0)
>>>>>>> 0005cbcf
  {
  }

  void
  initialize(PDEOperator const & pde_operator)
  {
    this->pde_operator = &pde_operator;
  }

  /*
   * The implementation of the Newton solver requires a function called
   * 'set_solution_linearization'.
   */
  void
  set_solution_linearization(VectorType const & solution_linearization) const
  {
    pde_operator->set_solution_linearization(solution_linearization);
  }

  void
  update(double const scaling_factor_mass,
         double const scaling_factor_mass_boundary,
         double const time)
  {
    this->scaling_factor_mass          = scaling_factor_mass;
    this->scaling_factor_mass_boundary = scaling_factor_mass_boundary;
    this->time                         = time;

    pde_operator->update_elasticity_operator(scaling_factor_mass,
                                             scaling_factor_mass_boundary,
                                             time);
  }

  /*
   * The implementation of linear solvers in deal.ii requires that a function called 'vmult' is
   * provided.
   */
  void
  vmult(VectorType & dst, VectorType const & src) const
  {
    pde_operator->apply_linearized_operator(dst, src);
  }

private:
  PDEOperator const * pde_operator;

  double scaling_factor_mass;
  double scaling_factor_mass_boundary;
  double time;
};

template<int dim, typename Number>
class Operator : public dealii::EnableObserverPointer, public Interface::Operator<Number>
{
private:
  typedef float MultigridNumber;

  typedef dealii::LinearAlgebra::distributed::Vector<Number> VectorType;

public:
  /*
   * Constructor.
   */
  Operator(std::shared_ptr<Grid<dim> const>                      grid,
           std::shared_ptr<dealii::Mapping<dim> const>           mapping,
           std::shared_ptr<MultigridMappings<dim, Number>> const multigrid_mappings,
           std::shared_ptr<BoundaryDescriptor<dim> const>        boundary_descriptor,
           std::shared_ptr<FieldFunctions<dim> const>            field_functions,
           std::shared_ptr<MaterialDescriptor const>             material_descriptor,
           Parameters const &                                    param,
           std::string const &                                   field,
           MPI_Comm const &                                      mpi_comm);

  void
  fill_matrix_free_data(MatrixFreeData<dim, Number> & matrix_free_data) const;

  /**
   * Call this setup() function if the dealii::MatrixFree object can be set up by the present class.
   */
  void
  setup();

  /**
   * Call this setup() function if the dealii::MatrixFree object needs to be created outside this
   * class. The typical use case would be multiphysics-coupling with one MatrixFree object handed
   * over to several single-field solvers.
   */
  void
  setup(std::shared_ptr<dealii::MatrixFree<dim, Number> const> matrix_free,
        std::shared_ptr<MatrixFreeData<dim, Number> const>     matrix_free_data);

  /*
   * Initialization of dof-vector.
   */
  void
  initialize_dof_vector(VectorType & src) const final;

  /*
   * Prescribe initial conditions using a specified initial solution function.
   */
  void
  prescribe_initial_displacement(VectorType & displacement, double const time) const final;

  void
  prescribe_initial_velocity(VectorType & velocity, double const time) const final;

  /*
   * This computes the initial acceleration field by evaluating all PDE terms for the given
   * initial condition, shifting all terms to the right-hand side of the equations, and solving a
   * mass matrix system to obtain the initial acceleration.
   */
  void
  compute_initial_acceleration(VectorType &       initial_acceleration,
                               VectorType const & initial_displacement,
                               double const       time) const final;

  void
  evaluate_mass_operator(VectorType & dst, VectorType const & src) const final;

  void
  apply_add_damping_operator(VectorType & dst, VectorType const & src) const final;

  void
  evaluate_add_boundary_mass_operator(VectorType & dst, VectorType const & src) const final;

  void
  update_boundary_mass_operator(Number const factor) const;

  void
  set_robin_parameters(std::set<dealii::types::boundary_id> const & boundary_IDs,
                       double const &                               robin_parameter) const final;

  /*
   * This function evaluates the nonlinear residual which is required by the Newton solver. In order
   * to evaluate inhomogeneous Dirichlet boundary conditions correctly, inhomogeneous Dirichlet
   * degrees of freedom need to be set correctly in the src-vector prior to calling this function.
   */
  void
  evaluate_nonlinear_residual(VectorType &       dst,
                              VectorType const & src,
                              VectorType const & const_vector,
                              double const       factor,
                              double const       factor_boundary,
                              double const       time) const;

  void
  set_solution_linearization(VectorType const & vector) const;

  void
  assemble_matrix_if_necessary_for_linear_elasticity_operator() const;

  void
  evaluate_elasticity_operator(VectorType &       dst,
                               VectorType const & src,
                               double const       factor,
                               double const       factor_boundary,
                               double const       time) const;

  void
  update_elasticity_operator(double const factor,
                             double const factor_boundary,
                             double const time) const;

  void
  apply_elasticity_operator(VectorType & dst, VectorType const & src) const;

  /*
   * This function solves the system of equations for nonlinear problems. This function needs to
   * make sure that Dirichlet degrees of freedom are filled correctly with their inhomogeneous
   * boundary data before calling the nonlinear solver.
   */
  std::tuple<unsigned int, unsigned int>
  solve_nonlinear(VectorType &       sol,
                  VectorType const & const_vector,
                  double const       scaling_factor_acceleration,
                  double const       scaling_factor_velocity,
                  double const       time,
                  bool const         update_preconditioner) const final;

  /*
   * This function calculates the right-hand side of the linear system of equations for linear
   * elasticity problems.
   */
  void
  rhs(VectorType & dst, double const time) const final;

  /*
   * This function solves the system of equations for linear problems.
   *
   * Before calling this function, make sure that the function rhs() has been called.
   */
  unsigned int
  solve_linear(VectorType &       sol,
               VectorType const & rhs,
               double const       scaling_factor_acceleration,
               double const       scaling_factor_velocity,
               double const       time,
               bool const         update_preconditioner) const final;

  /*
   * Setters and getters.
   */
  std::shared_ptr<dealii::MatrixFree<dim, Number> const>
  get_matrix_free() const;

  dealii::Mapping<dim> const &
  get_mapping() const;

  dealii::DoFHandler<dim> const &
  get_dof_handler() const;

  dealii::types::global_dof_index
  get_number_of_dofs() const;

  // Multiphysics coupling via "Cached" boundary conditions
  std::shared_ptr<ContainerInterfaceData<1, dim, double>>
  get_container_interface_data_neumann() const;

  std::shared_ptr<ContainerInterfaceData<1, dim, double>>
  get_container_interface_data_dirichlet() const;

  // TODO: we currently need this function public for precice-based FSI
  unsigned int
  get_dof_index() const;

private:
  /*
   * Initializes dealii::DoFHandler.
   */
  void
  initialize_dof_handler_and_constraints();

  std::string
  get_dof_name() const;

  std::string
  get_dof_name_periodicity_and_hanging_node_constraints() const;

  std::string
  get_quad_name() const;

  std::string
  get_quad_gauss_lobatto_name() const;

  unsigned int
  get_dof_index_periodicity_and_hanging_node_constraints() const;

  unsigned int
  get_quad_index() const;

  unsigned int
  get_quad_index_gauss_lobatto() const;

  /**
   * Scaling factor for mass matrix assuming a weak damping operator leading to a scaled mass
   * matrix.
   */
  double
  compute_scaling_factor_mass(double const scaling_factor_acceleration,
                              double const scaling_factor_velocity) const;

  /**
   * Setup of "cached" boundary conditions for coupling with other domains.
   */
  void
  setup_coupling_boundary_conditions();

  /**
   * Initializes operators.
   */
  void
  setup_operators();

  /**
   * Initializes preconditioner.
   */
  void
  setup_preconditioner();

  /**
   * Initializes solver.
   */
  void
  setup_solver();

  /*
   * Grid
   */
  std::shared_ptr<Grid<dim> const> grid;

  /*
   * Mapping
   */
  std::shared_ptr<dealii::Mapping<dim> const> mapping;

  std::shared_ptr<MultigridMappings<dim, Number>> const multigrid_mappings;

  /*
   * User interface.
   */
  std::shared_ptr<BoundaryDescriptor<dim> const> boundary_descriptor;
  std::shared_ptr<FieldFunctions<dim> const>     field_functions;
  std::shared_ptr<MaterialDescriptor const>      material_descriptor;

  /*
   * List of parameters.
   */
  Parameters const & param;

  std::string const field;

  /*
   * Basic finite element ingredients.
   */
  std::shared_ptr<dealii::FiniteElement<dim>> fe;
  dealii::DoFHandler<dim>                     dof_handler;

  // AffineConstraints object as needed by iterative solvers and preconditioners for linear systems
  // of equations. This constraint object contains additional constraints from Dirichlet boundary
  // conditions as compared to the constraint object below. Note that the present constraint object
  // can treat Dirichlet boundaries only in a homogeneous manner.
  dealii::AffineConstraints<Number> affine_constraints;

  // To treat inhomogeneous Dirichlet BCs correctly in the context of matrix-free operator
  // evaluation using dealii::MatrixFree/FEEvaluation, we need a separate AffineConstraints
  // object containing only periodicity and hanging node constraints.
  // When using the standard AffineConstraints object including Dirichlet boundary conditions,
  // inhomogeneous boundary data would be ignored by dealii::FEEvaluation::read_dof_values().
  // While dealii::FEEvaluation::read_dof_values_plain() would take into account inhomogeneous
  // Dirichlet data using the standard AffineConstraints object, hanging-node constraints would
  // not be resolved correctly.
  // The solution/workaround is to use dealii::FEEvaluation::read_dof_values() for a correct
  // handling of hanging nodes, but to exclude Dirichlet degrees of freedom from the
  // AffineConstraints object so that it is possible to read inhomogeneous boundary data when
  // calling dealii::FEEvaluation::read_dof_values(). This inhomogeneous boundary data needs to be
  // set beforehand in separate routines.
  dealii::AffineConstraints<Number> affine_constraints_periodicity_and_hanging_nodes;

  std::string const dof_index = "dof";
  std::string const dof_index_periodicity_and_handing_node_constraints =
    "dof_periodicity_hanging_nodes";

  std::string const quad_index               = "quad";
  std::string const quad_index_gauss_lobatto = "quad_gauss_lobatto";

  /*
   * Matrix-free operator evaluation.
   */
  std::shared_ptr<dealii::MatrixFree<dim, Number> const> matrix_free;
  std::shared_ptr<MatrixFreeData<dim, Number> const>     matrix_free_data;

  /*
   * Interface coupling
   */
  // TODO: The PDE operator should only have read access to interface data
  mutable std::shared_ptr<ContainerInterfaceData<1, dim, double>> interface_data_dirichlet_cached;
  mutable std::shared_ptr<ContainerInterfaceData<1, dim, double>> interface_data_neumann_cached;

  /*
   * Basic operators.
   */
  BodyForceOperator<dim, Number> body_force_operator;

  LinearOperator<dim, Number>    elasticity_operator_linear;
  NonLinearOperator<dim, Number> elasticity_operator_nonlinear;
  OperatorData<dim>              operator_data;

  // The mass operator is only relevant for unsteady problems:
  // it is used to compute the initial acceleration and to evaluate
  // the mass operator term applied to a constant vector (independent
  // of new displacements) appearing on the right-hand side for linear
  // problems and in the residual for nonlinear problems.
  Structure::MassOperator<dim, Number> mass_operator;

  // The boundary mass operator to evaluate the mass operator term stemming from a Robin boundary
  // condition, which is applied to a constant vector (when a time derivative term is present in the
  // BC) appearing on the right-hand side for linear problems and in the residual for nonlinear
  // problems.
  BoundaryMassOperator<dim, Number, dim> boundary_mass_operator;

  /*
   * Solution of nonlinear systems of equations
   */

  // operators required for Newton solver
  mutable ResidualOperator<dim, Number>   residual_operator;
  mutable LinearizedOperator<dim, Number> linearized_operator;

  typedef Newton::Solver<VectorType,
                         ResidualOperator<dim, Number>,
                         LinearizedOperator<dim, Number>,
                         Krylov::SolverBase<VectorType>>
    NewtonSolver;

  std::shared_ptr<NewtonSolver> newton_solver;

  /*
   * Solution of linear systems of equations
   */
  std::shared_ptr<PreconditionerBase<Number>> preconditioner;

  std::shared_ptr<Krylov::SolverBase<VectorType>> linear_solver;

  // mass operator inversion
  std::shared_ptr<PreconditionerBase<Number>>     mass_preconditioner;
  std::shared_ptr<Krylov::SolverBase<VectorType>> mass_solver;

  /*
   * MPI communicator
   */
  MPI_Comm const mpi_comm;

  /*
   * Output to screen.
   */
  dealii::ConditionalOStream pcout;
};

} // namespace Structure
} // namespace ExaDG

#endif /* EXADG_STRUCTURE_SPATIAL_DISCRETIZATION_OPERATOR_H_ */<|MERGE_RESOLUTION|>--- conflicted
+++ resolved
@@ -127,15 +127,11 @@
 
 public:
   LinearizedOperator()
-<<<<<<< HEAD
-    : dealii::Subscriptor(),
+    : dealii::EnableObserverPointer(),
       pde_operator(nullptr),
       scaling_factor_mass(0.0),
       scaling_factor_mass_boundary(0.0),
       time(0.0)
-=======
-    : dealii::EnableObserverPointer(), pde_operator(nullptr), scaling_factor_mass(0.0), time(0.0)
->>>>>>> 0005cbcf
   {
   }
 
