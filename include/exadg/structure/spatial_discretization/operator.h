--- conflicted
+++ resolved
@@ -156,16 +156,11 @@
          double const scaling_factor_mass_boundary,
          double const time)
   {
-<<<<<<< HEAD
     this->scaling_factor_mass          = scaling_factor_mass;
     this->scaling_factor_mass_boundary = scaling_factor_mass_boundary;
     this->time                         = time;
-=======
-    this->scaling_factor_mass = scaling_factor_mass;
-    this->time                = time;
-
-    pde_operator->update_elasticity_operator(scaling_factor_mass, time);
->>>>>>> 6c8d7ca0
+
+    pde_operator->update_elasticity_operator(scaling_factor_mass, scaling_factor_mass_boundary, time);
   }
 
   /*
@@ -175,12 +170,7 @@
   void
   vmult(VectorType & dst, VectorType const & src) const
   {
-<<<<<<< HEAD
-    pde_operator->apply_linearized_operator(
-      dst, src, scaling_factor_mass, scaling_factor_mass_boundary, time);
-=======
     pde_operator->apply_linearized_operator(dst, src);
->>>>>>> 6c8d7ca0
   }
 
 private:
@@ -289,15 +279,7 @@
   set_solution_linearization(VectorType const & vector) const;
 
   void
-<<<<<<< HEAD
-  apply_linearized_operator(VectorType &       dst,
-                            VectorType const & src,
-                            double const       factor,
-                            double const       factor_boundary,
-                            double const       time) const;
-=======
   assemble_matrix_if_necessary_for_linear_elasticity_operator() const;
->>>>>>> 6c8d7ca0
 
   void
   evaluate_elasticity_operator(VectorType &       dst,
@@ -307,19 +289,10 @@
                                double const       time) const;
 
   void
-<<<<<<< HEAD
-  apply_elasticity_operator(VectorType &       dst,
-                            VectorType const & src,
-                            VectorType const & linearization,
-                            double const       factor,
-                            double const       factor_boundary,
-                            double const       time) const;
-=======
-  update_elasticity_operator(double const factor, double const time) const;
+  update_elasticity_operator(double const factor, double const factor_boundary, double const time) const;
 
   void
   apply_elasticity_operator(VectorType & dst, VectorType const & src) const;
->>>>>>> 6c8d7ca0
 
   /*
    * This function solves the system of equations for nonlinear problems. This function needs to
