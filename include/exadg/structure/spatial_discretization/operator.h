--- conflicted
+++ resolved
@@ -257,13 +257,10 @@
   void
   update_boundary_mass_operator(Number const factor) const;
 
-<<<<<<< HEAD
   void
   set_robin_parameters(std::set<dealii::types::boundary_id> const & boundary_IDs,
                        double const &                               robin_parameter) const final;
 
-=======
->>>>>>> b607abb3
   /*
    * This function evaluates the nonlinear residual which is required by the Newton solver. In order
    * to evaluate inhomogeneous Dirichlet boundary conditions correctly, inhomogeneous Dirichlet
