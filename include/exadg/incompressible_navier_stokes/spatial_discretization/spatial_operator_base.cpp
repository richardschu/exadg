--- conflicted
+++ resolved
@@ -1862,12 +1862,8 @@
 
         // compute traction acting on structure with normal vector in opposite direction
         // as compared to the fluid domain
-<<<<<<< HEAD
-        vector normal = integrator_u.get_normal_vector(q);
+        vector normal = integrator_u.normal_vector(q);
         vector u      = integrator_u.get_value(q);
-=======
-        vector normal = integrator_u.normal_vector(q);
->>>>>>> 0005cbcf
         tensor grad_u = integrator_u.get_gradient(q);
         scalar p      = integrator_p.get_value(q);
 
