/*  ______________________________________________________________________
 *
 *  ExaDG - High-Order Discontinuous Galerkin for the Exa-Scale
 *
 *  Copyright (C) 2021 by the ExaDG authors
 *
 *  This program is free software: you can redistribute it and/or modify
 *  it under the terms of the GNU General Public License as published by
 *  the Free Software Foundation, either version 3 of the License, or
 *  (at your option) any later version.
 *
 *  This program is distributed in the hope that it will be useful,
 *  but WITHOUT ANY WARRANTY; without even the implied warranty of
 *  MERCHANTABILITY or FITNESS FOR A PARTICULAR PURPOSE.  See the
 *  GNU General Public License for more details.
 *
 *  You should have received a copy of the GNU General Public License
 *  along with this program.  If not, see <https://www.gnu.org/licenses/>.
 *  ______________________________________________________________________
 */

#include <exadg/incompressible_navier_stokes/preconditioners/block_preconditioner_momentum.h>
#include <exadg/incompressible_navier_stokes/preconditioners/multigrid_preconditioner_momentum.h>
#include <exadg/incompressible_navier_stokes/spatial_discretization/operator_dual_splitting.h>
#include <exadg/solvers_and_preconditioners/preconditioners/block_jacobi_preconditioner.h>
#include <exadg/solvers_and_preconditioners/preconditioners/inverse_mass_preconditioner.h>
#include <exadg/solvers_and_preconditioners/preconditioners/jacobi_preconditioner.h>

namespace ExaDG
{
namespace IncNS
{
template<int dim, typename Number>
OperatorDualSplitting<dim, Number>::OperatorDualSplitting(
  std::shared_ptr<Grid<dim> const>                      grid_in,
  std::shared_ptr<dealii::Mapping<dim> const>           mapping_in,
  std::shared_ptr<MultigridMappings<dim, Number>> const multigrid_mappings_in,
  std::shared_ptr<BoundaryDescriptor<dim> const>        boundary_descriptor_in,
  std::shared_ptr<FieldFunctions<dim> const>            field_functions_in,
  Parameters const &                                    parameters_in,
  std::string const &                                   field_in,
  MPI_Comm const &                                      mpi_comm_in)
  : ProjectionBase(grid_in,
                   mapping_in,
                   multigrid_mappings_in,
                   boundary_descriptor_in,
                   field_functions_in,
                   parameters_in,
                   field_in,
                   mpi_comm_in)
{
}

template<int dim, typename Number>
OperatorDualSplitting<dim, Number>::~OperatorDualSplitting()
{
}

template<int dim, typename Number>
void
OperatorDualSplitting<dim, Number>::apply_velocity_divergence_term(VectorType &       dst,
                                                                   VectorType const & src) const
{
  this->divergence_operator.apply(dst, src);
}

template<int dim, typename Number>
void
OperatorDualSplitting<dim, Number>::rhs_ppe_div_term_body_forces_add(VectorType &   dst,
                                                                     double const & time) const
{
  this->evaluation_time = time;

  VectorType src_dummy;
  this->get_matrix_free().loop(&This::cell_loop_empty,
                               &This::face_loop_empty,
                               &This::local_rhs_ppe_div_term_body_forces_boundary_face,
                               this,
                               dst,
                               src_dummy);
}

template<int dim, typename Number>
void
OperatorDualSplitting<dim, Number>::local_rhs_ppe_div_term_body_forces_boundary_face(
  dealii::MatrixFree<dim, Number> const & matrix_free,
  VectorType &                            dst,
  VectorType const &,
  Range const & face_range) const
{
  unsigned int dof_index_pressure  = this->get_dof_index_pressure();
  unsigned int quad_index_pressure = this->get_quad_index_pressure();

  FaceIntegratorP integrator(matrix_free, true, dof_index_pressure, quad_index_pressure);

  for(unsigned int face = face_range.first; face < face_range.second; face++)
  {
    integrator.reinit(face);

    BoundaryTypeU boundary_type =
      this->boundary_descriptor->velocity->get_boundary_type(matrix_free.get_boundary_id(face));

    for(unsigned int q = 0; q < integrator.n_q_points; ++q)
    {
      if(boundary_type == BoundaryTypeU::Dirichlet or
         boundary_type == BoundaryTypeU::DirichletCached)
      {
        dealii::Point<dim, scalar> q_points = integrator.quadrature_point(q);

        // evaluate right-hand side
        vector rhs =
          FunctionEvaluator<1, dim, Number>::value(*(this->field_functions->right_hand_side),
                                                   q_points,
                                                   this->evaluation_time);

        scalar flux_times_normal = rhs * integrator.normal_vector(q);
        // minus sign is introduced here which allows to call a function of type ...add()
        // and avoids a scaling of the resulting vector by the factor -1.0
        integrator.submit_value(-flux_times_normal, q);
      }
      else if(boundary_type == BoundaryTypeU::Neumann or boundary_type == BoundaryTypeU::Symmetry)
      {
        // Do nothing on Neumann and symmetry boundaries.
        // Remark: On symmetry boundaries it follows from g_u * n = 0 that also g_{u_hat} * n = 0.
        // Hence, a symmetry boundary for u is also a symmetry boundary for u_hat. Hence, there
        // are no inhomogeneous contributions on symmetry boundaries.
        scalar zero = dealii::make_vectorized_array<Number>(0.0);
        integrator.submit_value(zero, q);
      }
      else
      {
        AssertThrow(false,
                    dealii::ExcMessage("Boundary type of face is invalid or not implemented."));
      }
    }
    integrator.integrate(dealii::EvaluationFlags::values);
    integrator.distribute_local_to_global(dst);
  }
}

template<int dim, typename Number>
void
OperatorDualSplitting<dim, Number>::rhs_velocity_divergence_term_dirichlet_bc_from_dof_vector(
  VectorType &       dst,
  VectorType const & velocity) const
{
  this->divergence_operator.rhs_bc_from_dof_vector(dst, velocity);
}

template<int dim, typename Number>
void
OperatorDualSplitting<dim, Number>::rhs_ppe_div_term_convective_term_add(
  VectorType &       dst,
  VectorType const & src) const
{
  this->get_matrix_free().loop(&This::cell_loop_empty,
                               &This::face_loop_empty,
                               &This::local_rhs_ppe_div_term_convective_term_boundary_face,
                               this,
                               dst,
                               src);
}

template<int dim, typename Number>
void
OperatorDualSplitting<dim, Number>::local_rhs_ppe_div_term_convective_term_boundary_face(
  dealii::MatrixFree<dim, Number> const & matrix_free,
  VectorType &                            dst,
  VectorType const &                      src,
  Range const &                           face_range) const
{
  unsigned int const dof_index_velocity = this->get_dof_index_velocity();
  unsigned int const dof_index_pressure = this->get_dof_index_pressure();
  unsigned int const quad_index         = this->get_quad_index_velocity_overintegration();

  FaceIntegratorU velocity(matrix_free, true, dof_index_velocity, quad_index);
  FaceIntegratorP pressure(matrix_free, true, dof_index_pressure, quad_index);

  FaceIntegratorU grid_velocity(matrix_free, true, dof_index_velocity, quad_index);

  for(unsigned int face = face_range.first; face < face_range.second; face++)
  {
    velocity.reinit(face);
    velocity.gather_evaluate(src,
                             dealii::EvaluationFlags::values | dealii::EvaluationFlags::gradients);

    if(this->param.ale_formulation)
    {
      grid_velocity.reinit(face);
      grid_velocity.gather_evaluate(this->convective_kernel->get_grid_velocity(),
                                    dealii::EvaluationFlags::values);
    }

    pressure.reinit(face);

    BoundaryTypeU boundary_type =
      this->boundary_descriptor->velocity->get_boundary_type(matrix_free.get_boundary_id(face));

    for(unsigned int q = 0; q < pressure.n_q_points; ++q)
    {
      if(boundary_type == BoundaryTypeU::Dirichlet or
         boundary_type == BoundaryTypeU::DirichletCached)
      {
        vector normal = pressure.normal_vector(q);

        vector u      = velocity.get_value(q);
        tensor grad_u = velocity.get_gradient(q);

        vector flux;
        if(this->param.formulation_convective_term_bc ==
           FormulationConvectiveTerm::DivergenceFormulation)
        {
          scalar div_u = velocity.get_divergence(q);
          flux         = grad_u * u + div_u * u;
        }
        else if(this->param.formulation_convective_term_bc ==
                FormulationConvectiveTerm::ConvectiveFormulation)
        {
          flux = grad_u * u;
        }
        else
        {
          AssertThrow(false, dealii::ExcMessage("Not implemented."));
        }

        if(this->param.ale_formulation)
        {
          flux -= grad_u * grid_velocity.get_value(q);
        }

        scalar flux_times_normal = flux * normal;

        pressure.submit_value(flux_times_normal, q);
      }
      else if(boundary_type == BoundaryTypeU::Neumann or boundary_type == BoundaryTypeU::Symmetry)
      {
        // Do nothing on Neumann and symmetry boundaries.
        // Remark: On symmetry boundaries it follows from g_u * n = 0 that also g_{u_hat} * n = 0.
        // Hence, a symmetry boundary for u is also a symmetry boundary for u_hat. Hence, there
        // are no inhomogeneous contributions on symmetry boundaries.
        scalar zero = dealii::make_vectorized_array<Number>(0.0);
        pressure.submit_value(zero, q);
      }
      else
      {
        AssertThrow(false,
                    dealii::ExcMessage("Boundary type of face is invalid or not implemented."));
      }
    }
    pressure.integrate_scatter(dealii::EvaluationFlags::values, dst);
  }
}

template<int dim, typename Number>
void
OperatorDualSplitting<dim, Number>::rhs_ppe_nbc_numerical_time_derivative_add(
  VectorType &       dst,
  VectorType const & acceleration) const
{
  this->get_matrix_free().loop(&This::cell_loop_empty,
                               &This::face_loop_empty,
                               &This::local_rhs_ppe_nbc_numerical_time_derivative_add_boundary_face,
                               this,
                               dst,
                               acceleration);
}

template<int dim, typename Number>
void
OperatorDualSplitting<dim, Number>::local_rhs_ppe_nbc_numerical_time_derivative_add_boundary_face(
  dealii::MatrixFree<dim, Number> const & data,
  VectorType &                            dst,
  VectorType const &                      acceleration,
  Range const &                           face_range) const
{
  unsigned int dof_index_velocity  = this->get_dof_index_velocity();
  unsigned int dof_index_pressure  = this->get_dof_index_pressure();
  unsigned int quad_index_velocity = this->get_quad_index_velocity_standard();

  FaceIntegratorU integrator_velocity(data, true, dof_index_velocity, quad_index_velocity);
  FaceIntegratorP integrator_pressure(data, true, dof_index_pressure, quad_index_velocity);

  for(unsigned int face = face_range.first; face < face_range.second; face++)
  {
    integrator_velocity.reinit(face);
    integrator_velocity.gather_evaluate(acceleration, dealii::EvaluationFlags::values);

    integrator_pressure.reinit(face);

    dealii::types::boundary_id boundary_id = data.get_boundary_id(face);
    BoundaryTypeP              boundary_type =
      this->boundary_descriptor->pressure->get_boundary_type(boundary_id);

    for(unsigned int q = 0; q < integrator_pressure.n_q_points; ++q)
    {
      if(boundary_type == BoundaryTypeP::Neumann)
      {
        vector normal = integrator_velocity.normal_vector(q);
        vector dudt   = integrator_velocity.get_value(q);
        scalar h      = -normal * dudt;

        integrator_pressure.submit_value(h, q);
      }
      else if(boundary_type == BoundaryTypeP::Dirichlet)
      {
        scalar zero = dealii::make_vectorized_array<Number>(0.0);
        integrator_pressure.submit_value(zero, q);
      }
      else
      {
        AssertThrow(false,
                    dealii::ExcMessage("Boundary type of face is invalid or not implemented."));
      }
    }

    integrator_pressure.integrate(dealii::EvaluationFlags::values);
    integrator_pressure.distribute_local_to_global(dst);
  }
}

template<int dim, typename Number>
void
OperatorDualSplitting<dim, Number>::rhs_ppe_nbc_body_force_term_add(VectorType &   dst,
                                                                    double const & time) const
{
  this->evaluation_time = time;

  VectorType src_dummy;
  this->get_matrix_free().loop(&This::cell_loop_empty,
                               &This::face_loop_empty,
                               &This::local_rhs_ppe_nbc_body_force_term_add_boundary_face,
                               this,
                               dst,
                               src_dummy);
}

template<int dim, typename Number>
void
OperatorDualSplitting<dim, Number>::local_rhs_ppe_nbc_body_force_term_add_boundary_face(
  dealii::MatrixFree<dim, Number> const & data,
  VectorType &                            dst,
  VectorType const &,
  Range const & face_range) const
{
  unsigned int dof_index_pressure  = this->get_dof_index_pressure();
  unsigned int quad_index_pressure = this->get_quad_index_pressure();

  FaceIntegratorP integrator(data, true, dof_index_pressure, quad_index_pressure);

  for(unsigned int face = face_range.first; face < face_range.second; face++)
  {
    integrator.reinit(face);

    dealii::types::boundary_id boundary_id = data.get_boundary_id(face);
    BoundaryTypeP              boundary_type =
      this->boundary_descriptor->pressure->get_boundary_type(boundary_id);

    for(unsigned int q = 0; q < integrator.n_q_points; ++q)
    {
      if(boundary_type == BoundaryTypeP::Neumann)
      {
        dealii::Point<dim, scalar> q_points = integrator.quadrature_point(q);

        // evaluate right-hand side
        vector rhs =
          FunctionEvaluator<1, dim, Number>::value(*(this->field_functions->right_hand_side),
                                                   q_points,
                                                   this->evaluation_time);

        vector normal = integrator.normal_vector(q);

        scalar h = normal * rhs;

        integrator.submit_value(h, q);
      }
      else if(boundary_type == BoundaryTypeP::Dirichlet)
      {
        scalar zero = dealii::make_vectorized_array<Number>(0.0);
        integrator.submit_value(zero, q);
      }
      else
      {
        AssertThrow(false,
                    dealii::ExcMessage("Boundary type of face is invalid or not implemented."));
      }
    }
    integrator.integrate(dealii::EvaluationFlags::values);
    integrator.distribute_local_to_global(dst);
  }
}

template<int dim, typename Number>
void
OperatorDualSplitting<dim, Number>::rhs_ppe_nbc_convective_add(VectorType &       dst,
                                                               VectorType const & src) const
{
  this->get_matrix_free().loop(&This::cell_loop_empty,
                               &This::face_loop_empty,
                               &This::local_rhs_ppe_nbc_convective_add_boundary_face,
                               this,
                               dst,
                               src);
}

template<int dim, typename Number>
void
OperatorDualSplitting<dim, Number>::local_rhs_ppe_nbc_convective_add_boundary_face(
  dealii::MatrixFree<dim, Number> const & matrix_free,
  VectorType &                            dst,
  VectorType const &                      src,
  Range const &                           face_range) const
{
  unsigned int const dof_index_velocity = this->get_dof_index_velocity();
  unsigned int const dof_index_pressure = this->get_dof_index_pressure();
  unsigned int const quad_index         = this->get_quad_index_velocity_overintegration();

  FaceIntegratorU velocity(matrix_free, true, dof_index_velocity, quad_index);
  FaceIntegratorP pressure(matrix_free, true, dof_index_pressure, quad_index);
  FaceIntegratorU grid_velocity(matrix_free, true, dof_index_velocity, quad_index);

  for(unsigned int face = face_range.first; face < face_range.second; face++)
  {
    velocity.reinit(face);
    velocity.gather_evaluate(src,
                             dealii::EvaluationFlags::values | dealii::EvaluationFlags::gradients);

    if(this->param.ale_formulation)
    {
      grid_velocity.reinit(face);
      grid_velocity.gather_evaluate(this->convective_kernel->get_grid_velocity(),
                                    dealii::EvaluationFlags::values);
    }

    pressure.reinit(face);

    BoundaryTypeP boundary_type =
      this->boundary_descriptor->pressure->get_boundary_type(matrix_free.get_boundary_id(face));

    for(unsigned int q = 0; q < pressure.n_q_points; ++q)
    {
      if(boundary_type == BoundaryTypeP::Neumann)
      {
        vector normal = pressure.normal_vector(q);

        vector u      = velocity.get_value(q);
        tensor grad_u = velocity.get_gradient(q);

        vector flux;
        if(this->param.formulation_convective_term_bc ==
           FormulationConvectiveTerm::DivergenceFormulation)
        {
          scalar div_u = velocity.get_divergence(q);
          flux         = grad_u * u + div_u * u;
        }
        else if(this->param.formulation_convective_term_bc ==
                FormulationConvectiveTerm::ConvectiveFormulation)
        {
          flux = grad_u * u;
        }
        else
        {
          AssertThrow(false, dealii::ExcMessage("Not implemented."));
        }

        if(this->param.ale_formulation)
        {
          flux -= grad_u * grid_velocity.get_value(q);
        }

        pressure.submit_value(-normal * flux, q);
      }
      else if(boundary_type == BoundaryTypeP::Dirichlet)
      {
        pressure.submit_value(dealii::make_vectorized_array<Number>(0.0), q);
      }
      else
      {
        AssertThrow(false,
                    dealii::ExcMessage("Boundary type of face is invalid or not implemented."));
      }
    }

    pressure.integrate_scatter(dealii::EvaluationFlags::values, dst);
  }
}

template<int dim, typename Number>
void
OperatorDualSplitting<dim, Number>::rhs_ppe_nbc_viscous_add(VectorType &       dst,
                                                            VectorType const & src) const
{
  this->get_matrix_free().loop(&This::cell_loop_empty,
                               &This::face_loop_empty,
                               &This::local_rhs_ppe_nbc_viscous_add_boundary_face,
                               this,
                               dst,
                               src);
}

template<int dim, typename Number>
void
OperatorDualSplitting<dim, Number>::local_rhs_ppe_nbc_viscous_add_boundary_face(
  dealii::MatrixFree<dim, Number> const & matrix_free,
  VectorType &                            dst,
  VectorType const &                      src,
  Range const &                           face_range) const
{
  unsigned int const dof_index_velocity = this->get_dof_index_velocity();
  unsigned int const dof_index_pressure = this->get_dof_index_pressure();
  unsigned int const quad_index         = this->get_quad_index_velocity_standard();

  CellIntegrator<dim, dim, Number> velocity(matrix_free,
                                            dof_index_velocity,
                                            this->get_quad_index_velocity_nodal_points());

  FaceIntegratorU omega(matrix_free, true, this->get_dof_index_velocity_scalar(), quad_index);

  FaceIntegratorP pressure(matrix_free, true, dof_index_pressure, quad_index);

  for(unsigned int face = face_range.first; face < face_range.second; face++)
  {
    BoundaryTypeP boundary_type =
      this->boundary_descriptor->pressure->get_boundary_type(matrix_free.get_boundary_id(face));

    if(boundary_type == BoundaryTypeP::Neumann)
    {
      pressure.reinit(face);
      omega.reinit(face);

      std::array<unsigned int, FaceIntegratorP::value_type::size()> cell_indices;
      for(unsigned int i = 0; i < cell_indices.size(); ++i)
        cell_indices[i] = matrix_free.get_face_info(face).cells_interior[i];
      velocity.reinit(cell_indices);
      velocity.gather_evaluate(src, dealii::EvaluationFlags::gradients);

      for(unsigned int q = 0; q < velocity.n_q_points; ++q)
      {
<<<<<<< HEAD
        vector curl_u = CurlCompute<dim, CellIntegrator<dim, dim, Number>>::compute(velocity, q);
        for(unsigned int d = 0; d < dim; ++d)
          omega.begin_dof_values()[q + d * velocity.n_q_points] = curl_u[d];
      }

      omega.evaluate(dealii::EvaluationFlags::gradients);

      for(unsigned int q = 0; q < pressure.n_q_points; ++q)
      {
        scalar const viscosity = this->get_viscosity_boundary_face(face, q);

        vector const normal = pressure.get_normal_vector(q);

        vector const curl_omega = CurlCompute<dim, FaceIntegratorU>::compute(omega, q);

=======
        vector const normal = pressure.normal_vector(q);

        vector const curl_omega = CurlCompute<dim, FaceIntegratorU>::compute(omega, q);

>>>>>>> 0f6806c6
        scalar const h = -normal * (viscosity * curl_omega);

        pressure.submit_value(h, q);
      }
      pressure.integrate_scatter(dealii::EvaluationFlags::values, dst);
    }
    else if(boundary_type == BoundaryTypeP::Dirichlet)
    {
      // do nothing
    }
    else
    {
      AssertThrow(false,
                  dealii::ExcMessage("Boundary type of face is invalid or not implemented."));
    }
  }
}

template<int dim, typename Number>
void
OperatorDualSplitting<dim, Number>::rhs_ppe_laplace_add(VectorType &   dst,
                                                        double const & evaluation_time) const
{
  ProjectionBase::do_rhs_ppe_laplace_add(dst, evaluation_time);
}

template<int dim, typename Number>
unsigned int
OperatorDualSplitting<dim, Number>::solve_pressure(VectorType &       dst,
                                                   VectorType const & src,
                                                   bool const         update_preconditioner) const
{
  return ProjectionBase::do_solve_pressure(dst, src, update_preconditioner);
}

template<int dim, typename Number>
void
OperatorDualSplitting<dim, Number>::interpolate_velocity_dirichlet_bc(VectorType &   dst,
                                                                      double const & time) const
{
  this->evaluation_time = time;

  dst = 0.0;

  VectorType src_dummy;
  this->get_matrix_free().loop(&This::cell_loop_empty,
                               &This::face_loop_empty,
                               &This::local_interpolate_velocity_dirichlet_bc_boundary_face,
                               this,
                               dst,
                               src_dummy);
}

template<int dim, typename Number>
void
OperatorDualSplitting<dim, Number>::local_interpolate_velocity_dirichlet_bc_boundary_face(
  dealii::MatrixFree<dim, Number> const & matrix_free,
  VectorType &                            dst,
  VectorType const &,
  Range const & face_range) const
{
  unsigned int const dof_index  = this->get_dof_index_velocity();
  unsigned int const quad_index = this->get_quad_index_velocity_nodal_points();

  FaceIntegratorU integrator(matrix_free, true, dof_index, quad_index);

  for(unsigned int face = face_range.first; face < face_range.second; face++)
  {
    dealii::types::boundary_id const boundary_id = matrix_free.get_boundary_id(face);

    BoundaryTypeU const boundary_type =
      this->boundary_descriptor->velocity->get_boundary_type(boundary_id);

    if(boundary_type == BoundaryTypeU::Dirichlet or boundary_type == BoundaryTypeU::DirichletCached)
    {
      integrator.reinit(face);
      integrator.read_dof_values(dst);

      for(unsigned int q = 0; q < integrator.n_q_points; ++q)
      {
        unsigned int const local_face_number = matrix_free.get_face_info(face).interior_face_no;

        unsigned int const index = matrix_free.get_shape_info(dof_index, quad_index)
                                     .face_to_cell_index_nodal[local_face_number][q];

        vector g = vector();

        if(boundary_type == BoundaryTypeU::Dirichlet)
        {
          auto bc = this->boundary_descriptor->velocity->dirichlet_bc.find(boundary_id)->second;
          auto q_points = integrator.quadrature_point(q);

          g = FunctionEvaluator<1, dim, Number>::value(*bc, q_points, this->evaluation_time);
        }
        else if(boundary_type == BoundaryTypeU::DirichletCached)
        {
          auto bc = this->boundary_descriptor->velocity->get_dirichlet_cached_data();

          g = FunctionEvaluator<1, dim, Number>::value(*bc, face, q, quad_index);
        }
        else
        {
          AssertThrow(false, dealii::ExcMessage("Not implemented."));
        }

        integrator.submit_dof_value(g, index);
      }

      integrator.set_dof_values(dst);
    }
    else
    {
      AssertThrow(boundary_type == BoundaryTypeU::Neumann or
                    boundary_type == BoundaryTypeU::Symmetry,
                  dealii::ExcMessage("BoundaryTypeU not implemented."));
    }
  }
}

template<int dim, typename Number>
void
OperatorDualSplitting<dim, Number>::apply_helmholtz_operator(VectorType &       dst,
                                                             VectorType const & src) const
{
  this->momentum_operator.vmult(dst, src);
}

template class OperatorDualSplitting<2, float>;
template class OperatorDualSplitting<2, double>;

template class OperatorDualSplitting<3, float>;
template class OperatorDualSplitting<3, double>;

} // namespace IncNS
} // namespace ExaDG<|MERGE_RESOLUTION|>--- conflicted
+++ resolved
@@ -533,9 +533,8 @@
       velocity.reinit(cell_indices);
       velocity.gather_evaluate(src, dealii::EvaluationFlags::gradients);
 
-      for(unsigned int q = 0; q < velocity.n_q_points; ++q)
-      {
-<<<<<<< HEAD
+      for(const unsigned int q : velocity.quadrature_point_indices())
+      {
         vector curl_u = CurlCompute<dim, CellIntegrator<dim, dim, Number>>::compute(velocity, q);
         for(unsigned int d = 0; d < dim; ++d)
           omega.begin_dof_values()[q + d * velocity.n_q_points] = curl_u[d];
@@ -543,20 +542,14 @@
 
       omega.evaluate(dealii::EvaluationFlags::gradients);
 
-      for(unsigned int q = 0; q < pressure.n_q_points; ++q)
+      for(const unsigned int q : pressure.quadrature_point_indices())
       {
         scalar const viscosity = this->get_viscosity_boundary_face(face, q);
 
-        vector const normal = pressure.get_normal_vector(q);
+        vector const normal = pressure.normal_vector(q);
 
         vector const curl_omega = CurlCompute<dim, FaceIntegratorU>::compute(omega, q);
 
-=======
-        vector const normal = pressure.normal_vector(q);
-
-        vector const curl_omega = CurlCompute<dim, FaceIntegratorU>::compute(omega, q);
-
->>>>>>> 0f6806c6
         scalar const h = -normal * (viscosity * curl_omega);
 
         pressure.submit_value(h, q);
