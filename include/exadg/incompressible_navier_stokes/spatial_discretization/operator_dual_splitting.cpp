/*  ______________________________________________________________________
 *
 *  ExaDG - High-Order Discontinuous Galerkin for the Exa-Scale
 *
 *  Copyright (C) 2021 by the ExaDG authors
 *
 *  This program is free software: you can redistribute it and/or modify
 *  it under the terms of the GNU General Public License as published by
 *  the Free Software Foundation, either version 3 of the License, or
 *  (at your option) any later version.
 *
 *  This program is distributed in the hope that it will be useful,
 *  but WITHOUT ANY WARRANTY; without even the implied warranty of
 *  MERCHANTABILITY or FITNESS FOR A PARTICULAR PURPOSE.  See the
 *  GNU General Public License for more details.
 *
 *  You should have received a copy of the GNU General Public License
 *  along with this program. If not, see <https://www.gnu.org/licenses/>.
 *  ______________________________________________________________________
 */

#include <exadg/incompressible_navier_stokes/preconditioners/multigrid_preconditioner_momentum.h>
#include <exadg/incompressible_navier_stokes/spatial_discretization/operator_dual_splitting.h>
#include <exadg/solvers_and_preconditioners/preconditioners/block_jacobi_preconditioner.h>
#include <exadg/solvers_and_preconditioners/preconditioners/inverse_mass_preconditioner.h>
#include <exadg/solvers_and_preconditioners/preconditioners/jacobi_preconditioner.h>

namespace ExaDG
{
namespace IncNS
{
template<int dim, typename Number>
OperatorDualSplitting<dim, Number>::OperatorDualSplitting(
  std::shared_ptr<Grid<dim> const>                      grid_in,
  std::shared_ptr<dealii::Mapping<dim> const>           mapping_in,
  std::shared_ptr<MultigridMappings<dim, Number>> const multigrid_mappings_in,
  std::shared_ptr<BoundaryDescriptor<dim> const>        boundary_descriptor_in,
  std::shared_ptr<FieldFunctions<dim> const>            field_functions_in,
  Parameters const &                                    parameters_in,
  std::string const &                                   field_in,
  MPI_Comm const &                                      mpi_comm_in)
  : ProjectionBase(grid_in,
                   mapping_in,
                   multigrid_mappings_in,
                   boundary_descriptor_in,
                   field_functions_in,
                   parameters_in,
                   field_in,
                   mpi_comm_in)
{
}

template<int dim, typename Number>
OperatorDualSplitting<dim, Number>::~OperatorDualSplitting()
{
}

template<int dim, typename Number>
void
OperatorDualSplitting<dim, Number>::apply_velocity_divergence_term(VectorType &       dst,
                                                                   VectorType const & src) const
{
  this->divergence_operator.apply(dst, src);
}

template<int dim, typename Number>
void
OperatorDualSplitting<dim, Number>::rhs_ppe_div_term_body_forces_add(VectorType &   dst,
                                                                     double const & time) const
{
  this->evaluation_time = time;

  VectorType src_dummy;
  this->get_matrix_free().loop(&This::cell_loop_empty,
                               &This::face_loop_empty,
                               &This::local_rhs_ppe_div_term_body_forces_boundary_face,
                               this,
                               dst,
                               src_dummy);
}

template<int dim, typename Number>
void
OperatorDualSplitting<dim, Number>::local_rhs_ppe_div_term_body_forces_boundary_face(
  dealii::MatrixFree<dim, Number> const & matrix_free,
  VectorType &                            dst,
  VectorType const &,
  Range const & face_range) const
{
  unsigned int dof_index_pressure  = this->get_dof_index_pressure();
  unsigned int quad_index_pressure = this->get_quad_index_pressure();

  FaceIntegratorP integrator(matrix_free, true, dof_index_pressure, quad_index_pressure);

  for(unsigned int face = face_range.first; face < face_range.second; face++)
  {
    BoundaryTypeU boundary_type =
      this->boundary_descriptor->velocity->get_boundary_type(matrix_free.get_boundary_id(face));

    if(boundary_type == BoundaryTypeU::Dirichlet or boundary_type == BoundaryTypeU::DirichletCached)
    {
      integrator.reinit(face);

      for(unsigned int q = 0; q < integrator.n_q_points; ++q)
      {
        dealii::Point<dim, scalar> q_points = integrator.quadrature_point(q);

        // evaluate right-hand side
        vector rhs =
          FunctionEvaluator<1, dim, Number>::value(*(this->field_functions->right_hand_side),
                                                   q_points,
                                                   this->evaluation_time);

        scalar flux_times_normal = rhs * integrator.normal_vector(q);
        // minus sign is introduced here which allows to call a function of type ...add()
        // and avoids a scaling of the resulting vector by the factor -1.0
        integrator.submit_value(-flux_times_normal, q);
      }

      integrator.integrate_scatter(dealii::EvaluationFlags::values, dst);
    }
    else if(boundary_type == BoundaryTypeU::Neumann or boundary_type == BoundaryTypeU::Symmetry)
    {
      // Do nothing on Neumann and symmetry boundaries.
      // Remark: On symmetry boundaries it follows from g_u * n = 0 that also g_{u_hat} * n = 0.
      // Hence, a symmetry boundary for u is also a symmetry boundary for u_hat. Hence, there
      // are no inhomogeneous contributions on symmetry boundaries.
    }
    else
    {
      AssertThrow(false,
                  dealii::ExcMessage("Boundary type of face is invalid or not implemented."));
    }
  }
}

template<int dim, typename Number>
void
OperatorDualSplitting<dim, Number>::rhs_velocity_divergence_term_dirichlet_bc_from_dof_vector(
  VectorType &       dst,
  VectorType const & velocity) const
{
  this->divergence_operator.rhs_bc_from_dof_vector(dst, velocity);
}

template<int dim, typename Number>
void
OperatorDualSplitting<dim, Number>::rhs_ppe_div_term_convective_term_add(
  VectorType &       dst,
  VectorType const & src) const
{
  this->get_matrix_free().loop(&This::cell_loop_empty,
                               &This::face_loop_empty,
                               &This::local_rhs_ppe_div_term_convective_term_boundary_face,
                               this,
                               dst,
                               src);
}

template<int dim, typename Number>
void
OperatorDualSplitting<dim, Number>::local_rhs_ppe_div_term_convective_term_boundary_face(
  dealii::MatrixFree<dim, Number> const & matrix_free,
  VectorType &                            dst,
  VectorType const &                      src,
  Range const &                           face_range) const
{
  unsigned int const dof_index_velocity = this->get_dof_index_velocity();
  unsigned int const dof_index_pressure = this->get_dof_index_pressure();
  unsigned int const quad_index         = this->get_quad_index_velocity_overintegration();

  FaceIntegratorU velocity(matrix_free, true, dof_index_velocity, quad_index);
  FaceIntegratorP pressure(matrix_free, true, dof_index_pressure, quad_index);

  FaceIntegratorU grid_velocity(matrix_free, true, dof_index_velocity, quad_index);

  for(unsigned int face = face_range.first; face < face_range.second; face++)
  {
    BoundaryTypeU boundary_type =
      this->boundary_descriptor->velocity->get_boundary_type(matrix_free.get_boundary_id(face));

    if(boundary_type == BoundaryTypeU::Dirichlet or boundary_type == BoundaryTypeU::DirichletCached)
    {
      velocity.reinit(face);
      velocity.gather_evaluate(src,
                               dealii::EvaluationFlags::values |
                                 dealii::EvaluationFlags::gradients);

      if(this->param.ale_formulation)
      {
        grid_velocity.reinit(face);
        grid_velocity.gather_evaluate(this->convective_kernel->get_grid_velocity(),
                                      dealii::EvaluationFlags::values);
      }

      pressure.reinit(face);

      for(unsigned int q = 0; q < pressure.n_q_points; ++q)
      {
        vector normal = pressure.normal_vector(q);

        vector u      = velocity.get_value(q);
        tensor grad_u = velocity.get_gradient(q);

        vector flux;
        if(this->param.formulation_convective_term_bc ==
           FormulationConvectiveTerm::DivergenceFormulation)
        {
          scalar div_u = velocity.get_divergence(q);
          flux         = grad_u * u + div_u * u;
        }
        else if(this->param.formulation_convective_term_bc ==
                FormulationConvectiveTerm::ConvectiveFormulation)
        {
          flux = grad_u * u;
        }
        else
        {
          AssertThrow(false, dealii::ExcMessage("Not implemented."));
        }

        if(this->param.ale_formulation)
        {
          flux -= grad_u * grid_velocity.get_value(q);
        }

        scalar flux_times_normal = flux * normal;

        pressure.submit_value(flux_times_normal, q);
      }

      pressure.integrate_scatter(dealii::EvaluationFlags::values, dst);
    }
    else if(boundary_type == BoundaryTypeU::Neumann or boundary_type == BoundaryTypeU::Symmetry)
    {
      // Do nothing on Neumann and symmetry boundaries.
      // Remark: On symmetry boundaries it follows from g_u * n = 0 that also g_{u_hat} * n = 0.
      // Hence, a symmetry boundary for u is also a symmetry boundary for u_hat. Hence, there
      // are no inhomogeneous contributions on symmetry boundaries.
    }
    else
    {
      AssertThrow(false,
                  dealii::ExcMessage("Boundary type of face is invalid or not implemented."));
    }
  }
}

template<int dim, typename Number>
void
OperatorDualSplitting<dim, Number>::rhs_ppe_nbc_numerical_time_derivative_add(
  VectorType &       dst,
  VectorType const & acceleration) const
{
  this->get_matrix_free().loop(&This::cell_loop_empty,
                               &This::face_loop_empty,
                               &This::local_rhs_ppe_nbc_numerical_time_derivative_add_boundary_face,
                               this,
                               dst,
                               acceleration);
}

template<int dim, typename Number>
void
OperatorDualSplitting<dim, Number>::local_rhs_ppe_nbc_numerical_time_derivative_add_boundary_face(
  dealii::MatrixFree<dim, Number> const & data,
  VectorType &                            dst,
  VectorType const &                      acceleration,
  Range const &                           face_range) const
{
  std::cout << "does not contribute ##+\n";

  unsigned int dof_index_velocity  = this->get_dof_index_velocity();
  unsigned int dof_index_pressure  = this->get_dof_index_pressure();
  unsigned int quad_index_velocity = this->get_quad_index_velocity_standard();

  FaceIntegratorU integrator_velocity(data, true, dof_index_velocity, quad_index_velocity);
  FaceIntegratorP integrator_pressure(data, true, dof_index_pressure, quad_index_velocity);

  for(unsigned int face = face_range.first; face < face_range.second; face++)
  {
    dealii::types::boundary_id boundary_id = data.get_boundary_id(face);
    BoundaryTypeP              boundary_type =
      this->boundary_descriptor->pressure->get_boundary_type(boundary_id);

    if(boundary_type == BoundaryTypeP::Neumann)
    {
      integrator_velocity.reinit(face);
      integrator_velocity.gather_evaluate(acceleration, dealii::EvaluationFlags::values);

      integrator_pressure.reinit(face);

      for(unsigned int q = 0; q < integrator_pressure.n_q_points; ++q)
      {
        vector normal = integrator_velocity.normal_vector(q);
        vector dudt   = integrator_velocity.get_value(q);
        scalar h      = -normal * dudt;

        integrator_pressure.submit_value(h, q);
      }

      integrator_pressure.integrate_scatter(dealii::EvaluationFlags::values, dst);
    }
    else if(boundary_type == BoundaryTypeP::Dirichlet)
    {
      // Nothing to do.
    }
    else
    {
      AssertThrow(false,
                  dealii::ExcMessage("Boundary type of face is invalid or not implemented."));
    }
  }
}

template<int dim, typename Number>
void
OperatorDualSplitting<dim, Number>::rhs_ppe_nbc_body_force_term_add(VectorType &   dst,
                                                                    double const & time) const
{
  this->evaluation_time = time;

  VectorType src_dummy;
  this->get_matrix_free().loop(&This::cell_loop_empty,
                               &This::face_loop_empty,
                               &This::local_rhs_ppe_nbc_body_force_term_add_boundary_face,
                               this,
                               dst,
                               src_dummy);
}

template<int dim, typename Number>
void
OperatorDualSplitting<dim, Number>::local_rhs_ppe_nbc_body_force_term_add_boundary_face(
  dealii::MatrixFree<dim, Number> const & data,
  VectorType &                            dst,
  VectorType const &,
  Range const & face_range) const
{
  unsigned int dof_index_pressure  = this->get_dof_index_pressure();
  unsigned int quad_index_pressure = this->get_quad_index_pressure();
std::cout << "does not contribute ##+\n";
  FaceIntegratorP integrator(data, true, dof_index_pressure, quad_index_pressure);

  for(unsigned int face = face_range.first; face < face_range.second; face++)
  {
    dealii::types::boundary_id boundary_id = data.get_boundary_id(face);
    BoundaryTypeP              boundary_type =
      this->boundary_descriptor->pressure->get_boundary_type(boundary_id);

    if(boundary_type == BoundaryTypeP::Neumann)
    {
      integrator.reinit(face);

      for(unsigned int q = 0; q < integrator.n_q_points; ++q)
      {
        dealii::Point<dim, scalar> q_points = integrator.quadrature_point(q);

        // evaluate right-hand side
        vector rhs =
          FunctionEvaluator<1, dim, Number>::value(*(this->field_functions->right_hand_side),
                                                   q_points,
                                                   this->evaluation_time);

        vector normal = integrator.normal_vector(q);

        scalar h = normal * rhs;

        integrator.submit_value(h, q);
      }

      integrator.integrate_scatter(dealii::EvaluationFlags::values, dst);
    }
    else if(boundary_type == BoundaryTypeP::Dirichlet)
    {
      // Nothing to do.
    }
    else
    {
      AssertThrow(false,
                  dealii::ExcMessage("Boundary type of face is invalid or not implemented."));
    }
  }
}

template<int dim, typename Number>
void
OperatorDualSplitting<dim, Number>::rhs_ppe_nbc_convective_add(VectorType &       dst,
                                                               VectorType const & src) const
{
  this->get_matrix_free().loop(&This::cell_loop_empty,
                               &This::face_loop_empty,
                               &This::local_rhs_ppe_nbc_convective_add_boundary_face,
                               this,
                               dst,
                               src);
}

template<int dim, typename Number>
void
OperatorDualSplitting<dim, Number>::local_rhs_ppe_nbc_convective_add_boundary_face(
  dealii::MatrixFree<dim, Number> const & matrix_free,
  VectorType &                            dst,
  VectorType const &                      src,
  Range const &                           face_range) const
{

  std::cout << "does not contribute ##+\n";
  unsigned int const dof_index_velocity = this->get_dof_index_velocity();
  unsigned int const dof_index_pressure = this->get_dof_index_pressure();
  unsigned int const quad_index         = this->get_quad_index_velocity_overintegration();

  FaceIntegratorU velocity(matrix_free, true, dof_index_velocity, quad_index);
  FaceIntegratorP pressure(matrix_free, true, dof_index_pressure, quad_index);
  FaceIntegratorU grid_velocity(matrix_free, true, dof_index_velocity, quad_index);

  for(unsigned int face = face_range.first; face < face_range.second; face++)
  {
    BoundaryTypeP boundary_type =
      this->boundary_descriptor->pressure->get_boundary_type(matrix_free.get_boundary_id(face));

    if(boundary_type == BoundaryTypeP::Neumann)
    {
      velocity.reinit(face);
      velocity.gather_evaluate(src,
                               dealii::EvaluationFlags::values |
                                 dealii::EvaluationFlags::gradients);

      if(this->param.ale_formulation)
      {
        grid_velocity.reinit(face);
        grid_velocity.gather_evaluate(this->convective_kernel->get_grid_velocity(),
                                      dealii::EvaluationFlags::values);
      }

      pressure.reinit(face);

      for(unsigned int q = 0; q < pressure.n_q_points; ++q)
      {
        vector normal = pressure.normal_vector(q);

        vector u      = velocity.get_value(q);
        tensor grad_u = velocity.get_gradient(q);

        vector flux;
        if(this->param.formulation_convective_term_bc ==
           FormulationConvectiveTerm::DivergenceFormulation)
        {
          scalar div_u = velocity.get_divergence(q);
          flux         = grad_u * u + div_u * u;
        }
        else if(this->param.formulation_convective_term_bc ==
                FormulationConvectiveTerm::ConvectiveFormulation)
        {
          flux = grad_u * u;
        }
        else
        {
          AssertThrow(false, dealii::ExcMessage("Not implemented."));
        }

        if(this->param.ale_formulation)
        {
          flux -= grad_u * grid_velocity.get_value(q);
        }

        pressure.submit_value(-normal * flux, q);
      }

      pressure.integrate_scatter(dealii::EvaluationFlags::values, dst);
    }
    else if(boundary_type == BoundaryTypeP::Dirichlet)
    {
      // Nothing to do.
    }
    else
    {
      AssertThrow(false,
                  dealii::ExcMessage("Boundary type of face is invalid or not implemented."));
    }
  }
}

template<int dim, typename Number>
void
OperatorDualSplitting<dim, Number>::rhs_ppe_nbc_viscous_add(VectorType &       dst,
                                                            VectorType const & src) const
{
  this->get_matrix_free().loop(&This::cell_loop_empty,
                               &This::face_loop_empty,
                               &This::local_rhs_ppe_nbc_viscous_add_boundary_face,
                               this,
                               dst,
                               src);
}

template<int dim, typename Number>
void
OperatorDualSplitting<dim, Number>::local_rhs_ppe_nbc_viscous_add_boundary_face(
  dealii::MatrixFree<dim, Number> const & matrix_free,
  VectorType &                            dst,
  VectorType const &                      src,
  Range const &                           face_range) const
{

  std::cout << "does not contribute ##+\n";
  
  unsigned int const dof_index_velocity = this->get_dof_index_velocity();
  unsigned int const dof_index_pressure = this->get_dof_index_pressure();
  unsigned int const quad_index         = this->get_quad_index_velocity_standard();

  FaceIntegratorU omega(matrix_free, true, dof_index_velocity, quad_index);

  FaceIntegratorP pressure(matrix_free, true, dof_index_pressure, quad_index);

  for(unsigned int face = face_range.first; face < face_range.second; face++)
  {
    BoundaryTypeP boundary_type =
      this->boundary_descriptor->pressure->get_boundary_type(matrix_free.get_boundary_id(face));

    if(boundary_type == BoundaryTypeP::Neumann)
    {
      pressure.reinit(face);

      omega.reinit(face);
      omega.gather_evaluate(src, dealii::EvaluationFlags::gradients);

      for(unsigned int q = 0; q < pressure.n_q_points; ++q)
      {
        scalar const viscosity = this->get_viscosity_boundary_face(face, q);

        vector const normal = pressure.normal_vector(q);

        vector const curl_omega = CurlCompute<dim, FaceIntegratorU>::compute(omega, q);

        scalar const h = -normal * (viscosity * curl_omega);

        pressure.submit_value(h, q);
      }

      pressure.integrate_scatter(dealii::EvaluationFlags::values, dst);
    }
    else if(boundary_type == BoundaryTypeP::Dirichlet)
    {
      // Nothing to do.
    }
    else
    {
      AssertThrow(false,
                  dealii::ExcMessage("Boundary type of face is invalid or not implemented."));
    }
  }
}

template<int dim, typename Number>
void
OperatorDualSplitting<dim, Number>::rhs_ppe_nbc_variable_viscosity_add(VectorType &       rhs_ppe,
                                                                       VectorType const & velocity,
                                                                       VectorType const & viscosity)
{
  this->viscosity = &viscosity;

  this->get_matrix_free().loop(&This::cell_loop_empty,
                               &This::face_loop_empty,
                               &This::local_rhs_ppe_nbc_variable_viscosity_add_boundary_face,
                               this,
                               rhs_ppe,
                               velocity);

  this->viscosity = nullptr;
}

template<int dim, typename Number>
void
OperatorDualSplitting<dim, Number>::local_rhs_ppe_nbc_variable_viscosity_add_boundary_face(
  dealii::MatrixFree<dim, Number> const & matrix_free,
  VectorType &                            rhs_ppe,
  VectorType const &                      velocity,
  Range const &                           face_range) const
{
  unsigned int const dof_index_velocity        = this->get_dof_index_velocity();
  unsigned int const dof_index_velocity_scalar = this->get_dof_index_velocity_scalar();
  unsigned int const dof_index_pressure        = this->get_dof_index_pressure();
  unsigned int const quad_index                = this->get_quad_index_velocity_standard();

  FaceIntegratorU integrator_velocity(matrix_free, true, dof_index_velocity, quad_index);
  FaceIntegratorP integrator_viscosity(matrix_free, true, dof_index_velocity_scalar, quad_index);
  FaceIntegratorP integrator_pressure(matrix_free, true, dof_index_pressure, quad_index);

  for(unsigned int face = face_range.first; face < face_range.second; face++)
  {
    BoundaryTypeP boundary_type =
      this->boundary_descriptor->pressure->get_boundary_type(matrix_free.get_boundary_id(face));

    if(boundary_type == BoundaryTypeP::Neumann)
    {
      integrator_pressure.reinit(face);

      integrator_viscosity.reinit(face);
      integrator_viscosity.gather_evaluate(*this->viscosity, dealii::EvaluationFlags::gradients);

      integrator_velocity.reinit(face);
      integrator_velocity.gather_evaluate(velocity, dealii::EvaluationFlags::gradients);

      for(unsigned int q = 0; q < integrator_pressure.n_q_points; ++q)
      {
        vector normal = integrator_pressure.normal_vector(q);

        dealii::SymmetricTensor<2, dim, dealii::VectorizedArray<Number>> sym_grad_u =
          integrator_velocity.get_symmetric_gradient(q);

        vector grad_nu = integrator_viscosity.get_gradient(q);

        scalar h = dealii::make_vectorized_array<Number>(2.0) * (normal * (sym_grad_u * grad_nu));

        integrator_pressure.submit_value(h, q);
      }

      integrator_pressure.integrate_scatter(dealii::EvaluationFlags::values, rhs_ppe);
    }
    else if(boundary_type == BoundaryTypeP::Dirichlet)
    {
<<<<<<< HEAD
      // do nothing
=======
      // Nothing to do.
>>>>>>> 55cf8752
    }
    else
    {
      AssertThrow(false,
                  dealii::ExcMessage("Boundary type of face is invalid or not implemented."));
    }
  }
}

template<int dim, typename Number>
void
OperatorDualSplitting<dim, Number>::rhs_ppe_laplace_add(VectorType &   dst,
                                                        double const & evaluation_time) const
{
  ProjectionBase::do_rhs_ppe_laplace_add(dst, evaluation_time);
}

template<int dim, typename Number>
unsigned int
OperatorDualSplitting<dim, Number>::solve_pressure(VectorType &       dst,
                                                   VectorType const & src,
                                                   bool const         update_preconditioner) const
{
  return ProjectionBase::do_solve_pressure(dst, src, update_preconditioner);
}

template<int dim, typename Number>
void
OperatorDualSplitting<dim, Number>::interpolate_velocity_dirichlet_bc(VectorType &   dst,
                                                                      double const & time) const
{
  this->evaluation_time = time;

  dst = 0.0;

  VectorType src_dummy;
  this->get_matrix_free().loop(&This::cell_loop_empty,
                               &This::face_loop_empty,
                               &This::local_interpolate_velocity_dirichlet_bc_boundary_face,
                               this,
                               dst,
                               src_dummy);
}

template<int dim, typename Number>
void
OperatorDualSplitting<dim, Number>::local_interpolate_velocity_dirichlet_bc_boundary_face(
  dealii::MatrixFree<dim, Number> const & matrix_free,
  VectorType &                            dst,
  VectorType const &,
  Range const & face_range) const
{
  unsigned int const dof_index  = this->get_dof_index_velocity();
  unsigned int const quad_index = this->get_quad_index_velocity_nodal_points();

  FaceIntegratorU integrator(matrix_free, true, dof_index, quad_index);

  for(unsigned int face = face_range.first; face < face_range.second; face++)
  {
    dealii::types::boundary_id const boundary_id = matrix_free.get_boundary_id(face);

    BoundaryTypeU const boundary_type =
      this->boundary_descriptor->velocity->get_boundary_type(boundary_id);

    if(boundary_type == BoundaryTypeU::Dirichlet or boundary_type == BoundaryTypeU::DirichletCached)
    {
      integrator.reinit(face);
      integrator.read_dof_values(dst);

      for(unsigned int q = 0; q < integrator.n_q_points; ++q)
      {
        unsigned int const local_face_number = matrix_free.get_face_info(face).interior_face_no;

        unsigned int const index = matrix_free.get_shape_info(dof_index, quad_index)
                                     .face_to_cell_index_nodal[local_face_number][q];

        vector g = vector();

        if(boundary_type == BoundaryTypeU::Dirichlet)
        {
          auto bc = this->boundary_descriptor->velocity->dirichlet_bc.find(boundary_id)->second;
          auto q_points = integrator.quadrature_point(q);

          g = FunctionEvaluator<1, dim, Number>::value(*bc, q_points, this->evaluation_time);
        }
        else if(boundary_type == BoundaryTypeU::DirichletCached)
        {
          auto bc = this->boundary_descriptor->velocity->get_dirichlet_cached_data();

          g = FunctionEvaluator<1, dim, Number>::value(*bc, face, q, quad_index);
        }
        else
        {
          AssertThrow(false, dealii::ExcMessage("Not implemented."));
        }

        integrator.submit_dof_value(g, index);
      }

      integrator.set_dof_values(dst);
    }
    else
    {
      AssertThrow(boundary_type == BoundaryTypeU::Neumann or
                    boundary_type == BoundaryTypeU::Symmetry,
                  dealii::ExcMessage("BoundaryTypeU not implemented."));
    }
  }
}

template<int dim, typename Number>
void
OperatorDualSplitting<dim, Number>::apply_helmholtz_operator(VectorType &       dst,
                                                             VectorType const & src) const
{
  this->momentum_operator.vmult(dst, src);
}

template class OperatorDualSplitting<2, float>;
template class OperatorDualSplitting<2, double>;

template class OperatorDualSplitting<3, float>;
template class OperatorDualSplitting<3, double>;

} // namespace IncNS
} // namespace ExaDG<|MERGE_RESOLUTION|>--- conflicted
+++ resolved
@@ -268,8 +268,6 @@
   VectorType const &                      acceleration,
   Range const &                           face_range) const
 {
-  std::cout << "does not contribute ##+\n";
-
   unsigned int dof_index_velocity  = this->get_dof_index_velocity();
   unsigned int dof_index_pressure  = this->get_dof_index_pressure();
   unsigned int quad_index_velocity = this->get_quad_index_velocity_standard();
@@ -339,7 +337,7 @@
 {
   unsigned int dof_index_pressure  = this->get_dof_index_pressure();
   unsigned int quad_index_pressure = this->get_quad_index_pressure();
-std::cout << "does not contribute ##+\n";
+
   FaceIntegratorP integrator(data, true, dof_index_pressure, quad_index_pressure);
 
   for(unsigned int face = face_range.first; face < face_range.second; face++)
@@ -404,8 +402,6 @@
   VectorType const &                      src,
   Range const &                           face_range) const
 {
-
-  std::cout << "does not contribute ##+\n";
   unsigned int const dof_index_velocity = this->get_dof_index_velocity();
   unsigned int const dof_index_pressure = this->get_dof_index_pressure();
   unsigned int const quad_index         = this->get_quad_index_velocity_overintegration();
@@ -502,9 +498,6 @@
   VectorType const &                      src,
   Range const &                           face_range) const
 {
-
-  std::cout << "does not contribute ##+\n";
-  
   unsigned int const dof_index_velocity = this->get_dof_index_velocity();
   unsigned int const dof_index_pressure = this->get_dof_index_pressure();
   unsigned int const quad_index         = this->get_quad_index_velocity_standard();
@@ -620,11 +613,7 @@
     }
     else if(boundary_type == BoundaryTypeP::Dirichlet)
     {
-<<<<<<< HEAD
-      // do nothing
-=======
       // Nothing to do.
->>>>>>> 55cf8752
     }
     else
     {
