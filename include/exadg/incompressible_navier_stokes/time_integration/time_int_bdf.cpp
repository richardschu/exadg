/*  ______________________________________________________________________
 *
 *  ExaDG - High-Order Discontinuous Galerkin for the Exa-Scale
 *
 *  Copyright (C) 2021 by the ExaDG authors
 *
 *  This program is free software: you can redistribute it and/or modify
 *  it under the terms of the GNU General Public License as published by
 *  the Free Software Foundation, either version 3 of the License, or
 *  (at your option) any later version.
 *
 *  This program is distributed in the hope that it will be useful,
 *  but WITHOUT ANY WARRANTY; without even the implied warranty of
 *  MERCHANTABILITY or FITNESS FOR A PARTICULAR PURPOSE.  See the
 *  GNU General Public License for more details.
 *
 *  You should have received a copy of the GNU General Public License
 *  along with this program.  If not, see <https://www.gnu.org/licenses/>.
 *  ______________________________________________________________________
 */

#include <exadg/incompressible_navier_stokes/postprocessor/postprocessor_interface.h>
#include <exadg/incompressible_navier_stokes/spatial_discretization/spatial_operator_base.h>
#include <exadg/incompressible_navier_stokes/time_integration/time_int_bdf.h>
#include <exadg/incompressible_navier_stokes/user_interface/parameters.h>
#include <exadg/time_integration/push_back_vectors.h>
#include <exadg/time_integration/restart.h>
#include <exadg/time_integration/time_step_calculation.h>

namespace ExaDG
{
namespace IncNS
{
template<int dim, typename Number>
TimeIntBDF<dim, Number>::TimeIntBDF(
  std::shared_ptr<SpatialOperatorBase<dim, Number>> operator_in,
  std::shared_ptr<HelpersALE<dim, Number> const>    helpers_ale_in,
  std::shared_ptr<PostProcessorInterface<Number>>   postprocessor_in,
  Parameters const &                                param_in,
  MPI_Comm const &                                  mpi_comm_in,
  bool const                                        is_test_in)
  : TimeIntBDFBase(param_in.start_time,
                   param_in.end_time,
                   param_in.max_number_of_time_steps,
                   param_in.order_time_integrator,
                   param_in.start_with_low_order,
                   param_in.adaptive_time_stepping,
                   param_in.restart_data,
                   mpi_comm_in,
                   is_test_in),
    param(param_in),
    refine_steps_time(param_in.n_refine_time),
    cfl(param.cfl / std::pow(2.0, refine_steps_time)),
    operator_base(operator_in),
    vec_convective_term(this->order),
    use_extrapolation(true),
    store_solution(false),
    helpers_ale(helpers_ale_in),
    postprocessor(postprocessor_in),
    vec_grid_coordinates(param_in.order_time_integrator)
{
  needs_vector_convective_term =
    this->param.convective_problem() and
    (this->param.treatment_of_convective_term == TreatmentOfConvectiveTerm::Explicit or
     this->param.temporal_discretization == TemporalDiscretization::BDFDualSplittingScheme);
}

template<int dim, typename Number>
void
TimeIntBDF<dim, Number>::allocate_vectors()
{
  // convective term
  if(needs_vector_convective_term)
  {
    for(unsigned int i = 0; i < vec_convective_term.size(); ++i)
      this->operator_base->initialize_vector_velocity(vec_convective_term[i]);

    if(param.ale_formulation == false)
    {
      this->operator_base->initialize_vector_velocity(convective_term_np);
    }
  }

  if(param.ale_formulation == true)
  {
    this->operator_base->initialize_vector_velocity(grid_velocity);

    this->operator_base->initialize_vector_velocity(grid_coordinates_np);

    for(unsigned int i = 0; i < vec_grid_coordinates.size(); ++i)
      this->operator_base->initialize_vector_velocity(vec_grid_coordinates[i]);
  }
}

template<int dim, typename Number>
void
TimeIntBDF<dim, Number>::setup_derived()
{
  // In the case of an arbitrary Lagrangian-Eulerian formulation:
  if(param.ale_formulation and param.restarted_simulation == false)
  {
    // compute the grid coordinates at start time (and at previous times in case of
    // start_with_low_order == false)

    helpers_ale->move_grid(this->get_time());
    helpers_ale->fill_grid_coordinates_vector(vec_grid_coordinates[0],
                                              this->operator_base->get_dof_handler_u());

    if(this->start_with_low_order == false)
    {
      // compute grid coordinates at previous times (start with 1!)
      for(unsigned int i = 1; i < this->order; ++i)
      {
        helpers_ale->move_grid(this->get_previous_time(i));
        helpers_ale->fill_grid_coordinates_vector(vec_grid_coordinates[i],
                                                  this->operator_base->get_dof_handler_u());
      }
    }
  }

  if(needs_vector_convective_term)
  {
    // vec_convective_term does not have to be initialized in ALE case (the convective
    // term is recomputed in each time step for all previous times on the new mesh).
    // vec_convective_term does not have to be initialized in case of a restart, where
    // the vectors are read from memory.
    if(this->param.ale_formulation == false and this->param.restarted_simulation == false)
    {
      initialize_vec_convective_term();
    }
  }
}

template<int dim, typename Number>
void
TimeIntBDF<dim, Number>::prepare_vectors_for_next_timestep()
{
  if(needs_vector_convective_term)
  {
    if(this->param.ale_formulation == false)
    {
      push_back(this->vec_convective_term);
      vec_convective_term[0].swap(convective_term_np);
    }
  }

  if(param.ale_formulation)
  {
    push_back(vec_grid_coordinates);
    vec_grid_coordinates[0].swap(grid_coordinates_np);
  }
}

template<int dim, typename Number>
void
TimeIntBDF<dim, Number>::ale_update()
{
  // and compute grid coordinates at the end of the current time step t_{n+1}
  helpers_ale->fill_grid_coordinates_vector(grid_coordinates_np,
                                            this->operator_base->get_dof_handler_u());

  // and update grid velocity using BDF time derivative
  compute_bdf_time_derivative(grid_velocity,
                              grid_coordinates_np,
                              vec_grid_coordinates,
                              this->bdf,
                              this->get_time_step_size());

  // and hand grid velocity over to spatial discretization
  operator_base->set_grid_velocity(grid_velocity);
}

template<int dim, typename Number>
void
TimeIntBDF<dim, Number>::advance_one_timestep_partitioned_solve(bool const use_extrapolation)
{
  this->use_extrapolation = use_extrapolation;
  this->store_solution    = true;

  Base::advance_one_timestep_solve();
}

template<int dim, typename Number>
void
TimeIntBDF<dim, Number>::get_quantities_and_times(
  std::vector<VectorType const *> &                             quantities,
  std::vector<double> &                                         times,
  std::function<VectorType const *(unsigned int const)> const & get_quantity) const
{
  /*
   *
   *   time t
   *  -------->   t_{n-2}        t_{n-1}         t_{n}         t_{n+1}
   *  _______________|______________|______________|______________|___________\
   *                 |              |              |              |           /
   *           quantities[2]  quantities[1]  quantities[0]
   *              times[2]       times[1]       times[0]
   */

  unsigned int const current_order = this->get_current_order();

  quantities.resize(current_order);
  times.resize(current_order);

  for(unsigned int i = 0; i < current_order; ++i)
  {
    quantities[i] = get_quantity(i);
    times[i]      = this->get_previous_time(i);
  }
}

template<int dim, typename Number>
void
TimeIntBDF<dim, Number>::get_quantities_and_times_np(
  std::vector<VectorType const *> &                             quantities,
  std::vector<double> &                                         times,
  std::function<VectorType const *(unsigned int const)> const & get_quantity,
  std::function<VectorType const *()> const &                   get_quantity_np) const
{
  /*
   *
   *   time t
   *  -------->   t_{n-2}        t_{n-1}         t_{n}         t_{n+1}
   *  _______________|______________|______________|______________|___________\
   *                 |              |              |              |           /
   *           quantities[3]  quantities[2]  quantities[1]  quantities[0]
   *              times[3]       times[2]       times[1]       times[0]
   */

  get_quantities_and_times(quantities, times, get_quantity);

  quantities.insert(quantities.begin(), get_quantity_np());
  times.insert(times.begin(), this->get_next_time());
}

template<int dim, typename Number>
void
TimeIntBDF<dim, Number>::initialize_vec_convective_term()
{
  this->operator_base->evaluate_convective_term(vec_convective_term[0],
                                                get_velocity(),
                                                this->get_time());

  if(this->param.start_with_low_order == false)
  {
    for(unsigned int i = 1; i < vec_convective_term.size(); ++i)
    {
      this->operator_base->evaluate_convective_term(vec_convective_term[i],
                                                    get_velocity(i),
                                                    this->get_previous_time(i));
    }
  }
}

template<int dim, typename Number>
void
TimeIntBDF<dim, Number>::read_restart_vectors(BoostInputArchiveType & ia)
{
  // Setup vectors locally to read into.
  std::vector<VectorType> vectors_velocity;
  std::vector<VectorType> vectors_pressure;
  for(unsigned int i = 0; i < this->order; i++)
  {
<<<<<<< HEAD
    VectorType velocity = get_velocity(i);
    read_distributed_vector(velocity, ia);
    set_velocity(velocity, i);
=======
    vectors_velocity.push_back(get_velocity(i));
    vectors_pressure.push_back(get_pressure(i));
>>>>>>> 1baa0dc4
  }

  std::vector<VectorType *> vectors_velocity_ptr;
  std::vector<VectorType *> vectors_pressure_ptr;
  for(unsigned int i = 0; i < this->order; i++)
  {
<<<<<<< HEAD
    VectorType pressure = get_pressure(i);
    read_distributed_vector(pressure, ia);
    set_pressure(pressure, i);
=======
    vectors_velocity_ptr.push_back(&vectors_velocity[i]);
    vectors_pressure_ptr.push_back(&vectors_pressure[i]);
>>>>>>> 1baa0dc4
  }

  if(needs_vector_convective_term)
  {
    if(this->param.ale_formulation == false)
    {
      for(unsigned int i = 0; i < this->order; i++)
      {
<<<<<<< HEAD
        read_distributed_vector(vec_convective_term[i], ia);
=======
        vectors_velocity_ptr.push_back(&vec_convective_term[i]);
>>>>>>> 1baa0dc4
      }
    }
  }

  if(this->param.ale_formulation)
  {
    for(unsigned int i = 0; i < vec_grid_coordinates.size(); i++)
    {
<<<<<<< HEAD
      read_distributed_vector(vec_grid_coordinates[i], ia);
=======
      vectors_velocity_ptr.push_back(&vec_grid_coordinates[i]);
>>>>>>> 1baa0dc4
    }
  }

  // Add vectors potentially defined in derived class.
  std::vector<VectorType const *> vectors_velocity_add_ptr;
  std::vector<VectorType const *> vectors_pressure_add_ptr;
  this->get_vectors_serialization(vectors_velocity_add_ptr, vectors_pressure_add_ptr);
  std::vector<VectorType> vectors_velocity_add;
  std::vector<VectorType> vectors_pressure_add;
  for(unsigned int i = 0; i < vectors_velocity_add_ptr.size(); ++i)
  {
    vectors_velocity_add.push_back(*vectors_velocity_add_ptr[i]);
  }
  for(unsigned int i = 0; i < vectors_pressure_add_ptr.size(); ++i)
  {
    vectors_pressure_add.push_back(*vectors_pressure_add_ptr[i]);
  }
  for(unsigned int i = 0; i < vectors_velocity_add.size(); ++i)
  {
    vectors_velocity_ptr.push_back(&vectors_velocity_add[i]);
  }
  for(unsigned int i = 0; i < vectors_pressure_add_ptr.size(); ++i)
  {
    vectors_pressure_ptr.push_back(&vectors_pressure_add[i]);
  }

  operator_base->deserialize_vectors(vectors_velocity_ptr, vectors_pressure_ptr);

  // Copy contents from deserialized to used vectors.
  for(unsigned int i = 0; i < this->order; i++)
  {
    set_velocity(vectors_velocity[i], i);
  }
  for(unsigned int i = 0; i < this->order; i++)
  {
    set_pressure(vectors_pressure[i], i);
  }

  this->set_vectors_deserialization(vectors_velocity_add, vectors_pressure_add);

  // Remains for comparison.
  try
  {
    double diff_max = 0.0;
    for(unsigned int i = 0; i < this->order; i++)
    {
      VectorType tmp = get_velocity(i);
      read_write_distributed_vector(tmp, ia);
      tmp -= get_velocity(i);
      diff_max = std::max(diff_max, (double)tmp.linfty_norm());
    }
    for(unsigned int i = 0; i < this->order; i++)
    {
      VectorType tmp = get_pressure(i);
      read_write_distributed_vector(tmp, ia);
      tmp -= get_pressure(i);
      diff_max = std::max(diff_max, (double)tmp.linfty_norm());
    }

    if(needs_vector_convective_term)
    {
      if(this->param.ale_formulation == false)
      {
        for(unsigned int i = 0; i < this->order; i++)
        {
          VectorType tmp;
          tmp.reinit(vec_convective_term[i], false /* omit_zeroing_entries */);
          read_write_distributed_vector(tmp, ia);
          tmp -= vec_convective_term[i];
          diff_max = std::max(diff_max, (double)tmp.linfty_norm());
        }
      }
    }

    if(this->param.ale_formulation)
    {
      for(unsigned int i = 0; i < vec_grid_coordinates.size(); i++)
      {
        VectorType tmp;
        tmp.reinit(vec_grid_coordinates[i], false /* omit_zeroing_entries */);
        read_write_distributed_vector(tmp, ia);
        tmp -= vec_grid_coordinates[i];
        diff_max = std::max(diff_max, (double)tmp.linfty_norm());
      }
    }

    if(dealii::Utilities::MPI::this_mpi_process(this->mpi_comm) == 0)
    {
      std::cout << "|difference|_inf = " << diff_max << "\n"
                << "(only useful for identical discretization)";
    }
  }
  catch(...)
  {
    std::cout << "Comparison to previous serialization not possible.\n"
              << "This can only be done with identical processor "
              << "counts and enough data in the archives."
              << "\n";
  }
}

template<int dim, typename Number>
void
TimeIntBDF<dim, Number>::write_restart_vectors(BoostOutputArchiveType & oa) const
{
  std::vector<VectorType const *> vectors_velocity;
  std::vector<VectorType const *> vectors_pressure;

  for(unsigned int i = 0; i < this->order; i++)
  {
<<<<<<< HEAD
    write_distributed_vector(get_velocity(i), oa);
=======
    vectors_velocity.push_back(&get_velocity(i));
    vectors_pressure.push_back(&get_pressure(i));
>>>>>>> 1baa0dc4
  }

  if(needs_vector_convective_term)
  {
    if(this->param.ale_formulation == false)
    {
      for(unsigned int i = 0; i < this->order; i++)
      {
        vectors_velocity.push_back(&vec_convective_term[i]);
      }
    }
  }

  if(this->param.ale_formulation)
  {
    for(unsigned int i = 0; i < vec_grid_coordinates.size(); i++)
    {
      vectors_velocity.push_back(&vec_grid_coordinates[i]);
    }
  }

  // Add vectors potentially defined in derived class.
  std::vector<VectorType const *> vectors_velocity_add;
  std::vector<VectorType const *> vectors_pressure_add;
  this->get_vectors_serialization(vectors_velocity_add, vectors_pressure_add);
  vectors_velocity.insert(vectors_velocity.end(),
                          vectors_velocity_add.begin(),
                          vectors_velocity_add.end());
  vectors_pressure.insert(vectors_pressure.end(),
                          vectors_pressure_add.begin(),
                          vectors_pressure_add.end());

  operator_base->serialize_vectors(vectors_velocity, vectors_pressure);

  // Remains for comparison.
  for(unsigned int i = 0; i < this->order; i++)
  {
<<<<<<< HEAD
    write_distributed_vector(get_pressure(i), oa);
=======
    read_write_distributed_vector(get_velocity(i), oa);
  }
  for(unsigned int i = 0; i < this->order; i++)
  {
    read_write_distributed_vector(get_pressure(i), oa);
>>>>>>> 1baa0dc4
  }

  if(needs_vector_convective_term)
  {
    if(this->param.ale_formulation == false)
    {
      for(unsigned int i = 0; i < this->order; i++)
      {
<<<<<<< HEAD
        write_distributed_vector(vec_convective_term[i], oa);
=======
        read_write_distributed_vector(vec_convective_term[i], oa);
>>>>>>> 1baa0dc4
      }
    }
  }

  if(this->param.ale_formulation)
  {
    for(unsigned int i = 0; i < vec_grid_coordinates.size(); i++)
    {
<<<<<<< HEAD
      write_distributed_vector(vec_grid_coordinates[i], oa);
=======
      read_write_distributed_vector(vec_grid_coordinates[i], oa);
>>>>>>> 1baa0dc4
    }
  }
}

template<int dim, typename Number>
void
TimeIntBDF<dim, Number>::get_vectors_serialization(
  std::vector<VectorType const *> & vectors_velocity,
  std::vector<VectorType const *> & vectors_pressure) const
{
  // Overwrite this method in the derived class to attach additional vectors for serialization.
  (void)vectors_velocity;
  (void)vectors_pressure;
}

template<int dim, typename Number>
void
TimeIntBDF<dim, Number>::set_vectors_deserialization(
  std::vector<VectorType> const & vectors_velocity,
  std::vector<VectorType> const & vectors_pressure)
{
  // Overwrite this method in the derived class to process the attached vectors after
  // deserialization.
  (void)vectors_velocity;
  (void)vectors_pressure;
}

template<int dim, typename Number>
double
TimeIntBDF<dim, Number>::calculate_time_step_size()
{
  double time_step = 1.0;

  if(param.calculation_of_time_step_size == TimeStepCalculation::UserSpecified)
  {
    time_step = calculate_const_time_step(param.time_step_size, refine_steps_time);

    this->pcout << std::endl << "User specified time step size:" << std::endl << std::endl;
    print_parameter(this->pcout, "time step size", time_step);
  }
  else if(param.calculation_of_time_step_size == TimeStepCalculation::CFL)
  {
    double time_step_global = operator_base->calculate_time_step_cfl_global();
    time_step_global *= cfl;

    this->pcout << std::endl
                << "Calculation of time step size according to CFL condition:" << std::endl
                << std::endl;
    print_parameter(this->pcout, "CFL", cfl);
    print_parameter(this->pcout, "Time step size (global)", time_step_global);

    if(this->adaptive_time_stepping == true)
    {
      // if u(x,t=0)=0, this time step size will tend to infinity
      // Note that in the ALE case there is no possibility to know the grid velocity at this point
      // and to use it for the calculation of the time step size.
      double time_step_adap = operator_base->calculate_time_step_cfl(get_velocity());
      time_step_adap *= cfl;

      // use adaptive time step size only if it is smaller, otherwise use temporary time step size
      time_step = std::min(time_step_adap, time_step_global);

      // make sure that the maximum allowable time step size is not exceeded
      time_step = std::min(time_step, param.time_step_size_max);

      print_parameter(this->pcout, "Time step size (adaptive)", time_step);
    }
    else
    {
      time_step =
        adjust_time_step_to_hit_end_time(param.start_time, param.end_time, time_step_global);

      this->pcout << std::endl
                  << "Adjust time step size to hit end time:" << std::endl
                  << std::endl;
      print_parameter(this->pcout, "Time step size", time_step);
    }
  }
  else if(param.calculation_of_time_step_size == TimeStepCalculation::MaxEfficiency)
  {
    time_step          = operator_base->calculate_time_step_max_efficiency(this->order);
    double const c_eff = param.c_eff / std::pow(2., refine_steps_time);
    time_step *= c_eff;

    time_step = adjust_time_step_to_hit_end_time(param.start_time, param.end_time, time_step);

    this->pcout << std::endl
                << "Calculation of time step size (max efficiency):" << std::endl
                << std::endl;
    print_parameter(this->pcout, "C_eff", c_eff);
    print_parameter(this->pcout, "Time step size", time_step);
  }
  else
  {
    AssertThrow(false,
                dealii::ExcMessage("Specified type of time step calculation is not implemented."));
  }

  return time_step;
}

template<int dim, typename Number>
double
TimeIntBDF<dim, Number>::recalculate_time_step_size() const
{
  AssertThrow(param.calculation_of_time_step_size == TimeStepCalculation::CFL,
              dealii::ExcMessage(
                "Adaptive time step is not implemented for this type of time step calculation."));

  double new_time_step_size;
  if(param.ale_formulation == true)
  {
    VectorType u_relative = get_velocity();
    u_relative -= grid_velocity;
    new_time_step_size = operator_base->calculate_time_step_cfl(u_relative);
  }
  else
  {
    new_time_step_size = operator_base->calculate_time_step_cfl(get_velocity());
  }

  new_time_step_size *= cfl;

  // make sure that time step size does not exceed maximum allowable time step size
  new_time_step_size = std::min(new_time_step_size, param.time_step_size_max);

  bool use_limiter = true;
  if(use_limiter)
  {
    double last_time_step_size = this->get_time_step_size();
    double factor              = param.adaptive_time_stepping_limiting_factor;
    limit_time_step_change(new_time_step_size, last_time_step_size, factor);
  }

  return new_time_step_size;
}

template<int dim, typename Number>
bool
TimeIntBDF<dim, Number>::print_solver_info() const
{
  return param.solver_info_data.write(this->global_timer.wall_time(),
                                      this->time - this->start_time,
                                      this->time_step_number);
}

template<int dim, typename Number>
void
TimeIntBDF<dim, Number>::get_velocities_and_times(std::vector<VectorType const *> & velocities,
                                                  std::vector<double> &             times) const
{
  get_quantities_and_times(velocities, times, [&](const auto i) { return &get_velocity(i); });
}

template<int dim, typename Number>
void
TimeIntBDF<dim, Number>::get_velocities_and_times_np(std::vector<VectorType const *> & velocities,
                                                     std::vector<double> &             times) const
{
  get_quantities_and_times_np(
    velocities,
    times,
    [&](const auto i) { return &get_velocity(i); },
    [&]() { return &get_velocity_np(); });
}

template<int dim, typename Number>
void
TimeIntBDF<dim, Number>::get_pressures_and_times(std::vector<VectorType const *> & pressures,
                                                 std::vector<double> &             times) const
{
  get_quantities_and_times(pressures, times, [&](const auto i) { return &get_pressure(i); });
}

template<int dim, typename Number>
void
TimeIntBDF<dim, Number>::get_pressures_and_times_np(std::vector<VectorType const *> & pressures,
                                                    std::vector<double> &             times) const
{
  get_quantities_and_times_np(
    pressures,
    times,
    [&](const auto i) { return &get_pressure(i); },
    [&]() { return &get_pressure_np(); });
}


template<int dim, typename Number>
void
TimeIntBDF<dim, Number>::postprocessing() const
{
  dealii::Timer timer;
  timer.restart();

  // To allow a computation of errors at start_time (= if time step number is 1 and if the
  // simulation is not a restarted one), the mesh has to be at the correct position
  if(this->param.ale_formulation and this->get_time_step_number() == 1 and
     not this->param.restarted_simulation)
  {
    helpers_ale->move_grid(this->get_time());
    helpers_ale->update_pde_operator_after_grid_motion();
  }

  // We need to distribute the dofs before computing the error since
  // dealii::VectorTools::integrate_difference() does not take constraints into account
  // like MatrixFree does, hence reading the wrong values. distribute_constraint_u()
  // updates the constrained values for the velocity.
  operator_base->distribute_constraint_u(const_cast<VectorType &>(get_velocity(0)));

  bool const standard = true;
  if(standard)
  {
    postprocessor->do_postprocessing(get_velocity(0),
                                     get_pressure(0),
                                     this->get_time(),
                                     this->get_time_step_number());
  }
  else // consider velocity and pressure errors instead
  {
    VectorType velocity_error;
    operator_base->initialize_vector_velocity(velocity_error);

    VectorType pressure_error;
    operator_base->initialize_vector_pressure(pressure_error);

    operator_base->prescribe_initial_conditions(velocity_error, pressure_error, this->get_time());

    velocity_error.add(-1.0, get_velocity(0));
    pressure_error.add(-1.0, get_pressure(0));

    postprocessor->do_postprocessing(velocity_error, // error!
                                     pressure_error, // error!
                                     this->get_time(),
                                     this->get_time_step_number());
  }

  this->timer_tree->insert({"Timeloop", "Postprocessing"}, timer.wall_time());
}

// instantiations

template class TimeIntBDF<2, float>;
template class TimeIntBDF<2, double>;

template class TimeIntBDF<3, float>;
template class TimeIntBDF<3, double>;

} // namespace IncNS
} // namespace ExaDG<|MERGE_RESOLUTION|>--- conflicted
+++ resolved
@@ -261,28 +261,16 @@
   std::vector<VectorType> vectors_pressure;
   for(unsigned int i = 0; i < this->order; i++)
   {
-<<<<<<< HEAD
-    VectorType velocity = get_velocity(i);
-    read_distributed_vector(velocity, ia);
-    set_velocity(velocity, i);
-=======
     vectors_velocity.push_back(get_velocity(i));
     vectors_pressure.push_back(get_pressure(i));
->>>>>>> 1baa0dc4
   }
 
   std::vector<VectorType *> vectors_velocity_ptr;
   std::vector<VectorType *> vectors_pressure_ptr;
   for(unsigned int i = 0; i < this->order; i++)
   {
-<<<<<<< HEAD
-    VectorType pressure = get_pressure(i);
-    read_distributed_vector(pressure, ia);
-    set_pressure(pressure, i);
-=======
     vectors_velocity_ptr.push_back(&vectors_velocity[i]);
     vectors_pressure_ptr.push_back(&vectors_pressure[i]);
->>>>>>> 1baa0dc4
   }
 
   if(needs_vector_convective_term)
@@ -291,11 +279,7 @@
     {
       for(unsigned int i = 0; i < this->order; i++)
       {
-<<<<<<< HEAD
-        read_distributed_vector(vec_convective_term[i], ia);
-=======
         vectors_velocity_ptr.push_back(&vec_convective_term[i]);
->>>>>>> 1baa0dc4
       }
     }
   }
@@ -304,11 +288,7 @@
   {
     for(unsigned int i = 0; i < vec_grid_coordinates.size(); i++)
     {
-<<<<<<< HEAD
-      read_distributed_vector(vec_grid_coordinates[i], ia);
-=======
       vectors_velocity_ptr.push_back(&vec_grid_coordinates[i]);
->>>>>>> 1baa0dc4
     }
   }
 
@@ -419,12 +399,8 @@
 
   for(unsigned int i = 0; i < this->order; i++)
   {
-<<<<<<< HEAD
-    write_distributed_vector(get_velocity(i), oa);
-=======
     vectors_velocity.push_back(&get_velocity(i));
     vectors_pressure.push_back(&get_pressure(i));
->>>>>>> 1baa0dc4
   }
 
   if(needs_vector_convective_term)
@@ -462,15 +438,11 @@
   // Remains for comparison.
   for(unsigned int i = 0; i < this->order; i++)
   {
-<<<<<<< HEAD
-    write_distributed_vector(get_pressure(i), oa);
-=======
     read_write_distributed_vector(get_velocity(i), oa);
   }
   for(unsigned int i = 0; i < this->order; i++)
   {
     read_write_distributed_vector(get_pressure(i), oa);
->>>>>>> 1baa0dc4
   }
 
   if(needs_vector_convective_term)
@@ -479,11 +451,7 @@
     {
       for(unsigned int i = 0; i < this->order; i++)
       {
-<<<<<<< HEAD
-        write_distributed_vector(vec_convective_term[i], oa);
-=======
         read_write_distributed_vector(vec_convective_term[i], oa);
->>>>>>> 1baa0dc4
       }
     }
   }
@@ -492,11 +460,7 @@
   {
     for(unsigned int i = 0; i < vec_grid_coordinates.size(); i++)
     {
-<<<<<<< HEAD
-      write_distributed_vector(vec_grid_coordinates[i], oa);
-=======
       read_write_distributed_vector(vec_grid_coordinates[i], oa);
->>>>>>> 1baa0dc4
     }
   }
 }
