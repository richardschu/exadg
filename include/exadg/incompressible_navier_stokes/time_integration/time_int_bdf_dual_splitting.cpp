/*  ______________________________________________________________________
 *
 *  ExaDG - High-Order Discontinuous Galerkin for the Exa-Scale
 *
 *  Copyright (C) 2021 by the ExaDG authors
 *
 *  This program is free software: you can redistribute it and/or modify
 *  it under the terms of the GNU General Public License as published by
 *  the Free Software Foundation, either version 3 of the License, or
 *  (at your option) any later version.
 *
 *  This program is distributed in the hope that it will be useful,
 *  but WITHOUT ANY WARRANTY; without even the implied warranty of
 *  MERCHANTABILITY or FITNESS FOR A PARTICULAR PURPOSE.  See the
 *  GNU General Public License for more details.
 *
 *  You should have received a copy of the GNU General Public License
 *  along with this program. If not, see <https://www.gnu.org/licenses/>.
 *  ______________________________________________________________________
 */

#include <deal.II/numerics/vector_tools_mean_value.h>

#include <exadg/incompressible_navier_stokes/spatial_discretization/operator_dual_splitting.h>
#include <exadg/incompressible_navier_stokes/time_integration/time_int_bdf_dual_splitting.h>
#include <exadg/incompressible_navier_stokes/user_interface/parameters.h>
#include <exadg/time_integration/restart.h>
#include <exadg/time_integration/time_step_calculation.h>
#include <exadg/time_integration/vector_handling.h>
#include <exadg/utilities/print_solver_results.h>

namespace ExaDG
{
namespace IncNS
{
template<int dim, typename Number>
TimeIntBDFDualSplitting<dim, Number>::TimeIntBDFDualSplitting(
  std::shared_ptr<Operator>                       operator_in,
  std::shared_ptr<HelpersALE<dim, Number> const>  helpers_ale_in,
  std::shared_ptr<PostProcessorInterface<Number>> postprocessor_in,
  Parameters const &                              param_in,
  MPI_Comm const &                                mpi_comm_in,
  bool const                                      is_test_in)
  : Base(operator_in, helpers_ale_in, postprocessor_in, param_in, mpi_comm_in, is_test_in),
    pde_operator(operator_in),
    velocity(this->order),
    pressure(this->order),
    velocity_dbc(this->order),
    iterations_pressure({0, 0}),
    iterations_projection({0, 0}),
    iterations_viscous({0, {0, 0}}),
    iterations_penalty({0, 0}),
    iterations_mass({0, 0}),
    extra_pressure_nbc(this->param.order_extrapolation_pressure_nbc,
                       this->param.start_with_low_order)
{
}

template<int dim, typename Number>
void
TimeIntBDFDualSplitting<dim, Number>::update_time_integrator_constants()
{
  // call function of base class to update the standard time integrator constants
  Base::update_time_integrator_constants();

  // update time integrator constants for extrapolation scheme of pressure Neumann bc
  extra_pressure_nbc.update(this->get_time_step_number(),
                            this->adaptive_time_stepping,
                            this->get_time_step_vector());

  // use this function to check the correctness of the time integrator constants
  //    std::cout << "Coefficients extrapolation scheme pressure NBC:" << std::endl;
  //    extra_pressure_nbc.print(this->pcout);
}

template<int dim, typename Number>
void
TimeIntBDFDualSplitting<dim, Number>::setup_derived()
{
  Base::setup_derived();

  // velocity_dbc vectors do not have to be initialized in case of a restart, where
  // the vectors are read from restart files.
  if(this->param.restarted_simulation == false)
  {
    initialize_velocity_dbc();
  }
}

template<int dim, typename Number>
void
TimeIntBDFDualSplitting<dim, Number>::get_vectors_serialization(
  std::vector<VectorType const *> & vectors_velocity,
  std::vector<VectorType const *> & vectors_pressure) const
{
  (void)vectors_pressure;

  for(unsigned int i = 0; i < velocity_dbc.size(); i++)
  {
    vectors_velocity.push_back(&velocity_dbc[i]);
  }
}

template<int dim, typename Number>
void
TimeIntBDFDualSplitting<dim, Number>::set_vectors_deserialization(
  std::vector<VectorType> const & vectors_velocity,
  std::vector<VectorType> const & vectors_pressure)
{
  (void)vectors_pressure;

  for(unsigned int i = 0; i < velocity_dbc.size(); i++)
  {
    velocity_dbc[i] = vectors_velocity[i];
  }
}

template<int dim, typename Number>
void
TimeIntBDFDualSplitting<dim, Number>::update_after_deserialization()
{
  // Update the stored viscosity parameter.
  pde_operator->update_viscosity(velocity[0]);
}

template<int dim, typename Number>
void
TimeIntBDFDualSplitting<dim, Number>::allocate_vectors()
{
  Base::allocate_vectors();

  // velocity
  for(unsigned int i = 0; i < velocity.size(); ++i)
    pde_operator->initialize_vector_velocity(velocity[i]);
  pde_operator->initialize_vector_velocity(velocity_np);

  // pressure
  for(unsigned int i = 0; i < pressure.size(); ++i)
    pde_operator->initialize_vector_pressure(pressure[i]);
  pde_operator->initialize_vector_pressure(pressure_np);

  // velocity_dbc
  for(unsigned int i = 0; i < velocity_dbc.size(); ++i)
    pde_operator->initialize_vector_velocity(velocity_dbc[i]);
  pde_operator->initialize_vector_velocity(velocity_dbc_np);
}


template<int dim, typename Number>
void
TimeIntBDFDualSplitting<dim, Number>::initialize_current_solution()
{
  if(this->param.ale_formulation)
    this->helpers_ale->move_grid(this->get_time());

  pde_operator->prescribe_initial_conditions(velocity[0], pressure[0], this->get_time());

  // Update the variable viscosity.
  if(this->param.viscous_problem() and this->param.viscosity_is_variable())
  {
    pde_operator->update_viscosity(velocity[0]);
  }
}

template<int dim, typename Number>
void
TimeIntBDFDualSplitting<dim, Number>::initialize_former_multistep_dof_vectors()
{
  // note that the loop begins with i=1! (we could also start with i=0 but this is not necessary)
  for(unsigned int i = 1; i < velocity.size(); ++i)
  {
    if(this->param.ale_formulation)
      this->helpers_ale->move_grid(this->get_previous_time(i));

    pde_operator->prescribe_initial_conditions(velocity[i],
                                               pressure[i],
                                               this->get_previous_time(i));
  }
}

template<int dim, typename Number>
void
TimeIntBDFDualSplitting<dim, Number>::initialize_velocity_dbc()
{
<<<<<<< HEAD
  // fill vector velocity_dbc: The first entry [0] is already needed if start_with_low_order == true
  if(this->param.ale_formulation)
  {
    this->helpers_ale->move_grid(this->get_time());
    this->helpers_ale->update_pde_operator_after_grid_motion();
  }

  if(this->param.spatial_discretization == SpatialDiscretization::L2)
  {
    pde_operator->interpolate_velocity_dirichlet_bc(velocity_dbc[0], this->get_time());

    // ... and previous times if start_with_low_order == false
    if(this->start_with_low_order == false)
    {
      for(unsigned int i = 1; i < velocity_dbc.size(); ++i)
      {
        double const time = this->get_time() - double(i) * this->get_time_step_size();
        if(this->param.ale_formulation)
        {
          this->helpers_ale->move_grid(time);
          this->helpers_ale->update_pde_operator_after_grid_motion();
        }
        pde_operator->interpolate_velocity_dirichlet_bc(velocity_dbc[i], time);
      }
    }
  }
  else if (this->param.spatial_discretization == SpatialDiscretization::HDIV)
  {
    // overwrite solution. ##+
    VectorType u(velocity_np);
    VectorType p(pressure_np);
    pde_operator->interpolate_analytical_solution(u, p, this->get_time());
    velocity_dbc[0] = u;

    // ... and previous times if start_with_low_order == false
    if(this->start_with_low_order == false)
    {
=======
  if(this->param.spatial_discretization == SpatialDiscretization::L2)
  {
    // fill vector velocity_dbc: The first entry [0] is already needed if start_with_low_order ==
    // true
    if(this->param.ale_formulation)
    {
      this->helpers_ale->move_grid(this->get_time());
      this->helpers_ale->update_pde_operator_after_grid_motion();
    }
    pde_operator->interpolate_velocity_dirichlet_bc(velocity_dbc[0], this->get_time());

    // ... and previous times if start_with_low_order == false
    if(this->start_with_low_order == false)
    {
>>>>>>> 55cf8752
      for(unsigned int i = 1; i < velocity_dbc.size(); ++i)
      {
        double const time = this->get_time() - double(i) * this->get_time_step_size();
        if(this->param.ale_formulation)
        {
<<<<<<< HEAD
          std::cout << "I think this is wrong @@@\n";
          this->helpers_ale->move_grid(time);
          this->helpers_ale->update_pde_operator_after_grid_motion();
        }

        pde_operator->interpolate_analytical_solution(u, p, time);

        velocity_dbc[i] = u;
=======
          this->helpers_ale->move_grid(time);
          this->helpers_ale->update_pde_operator_after_grid_motion();
        }
        pde_operator->interpolate_velocity_dirichlet_bc(velocity_dbc[i], time);
>>>>>>> 55cf8752
      }
    }

  }
  else if(this->param.spatial_discretization == SpatialDiscretization::HDIV)
  {
    // Currently, only zero Dirichlet BCs are supported for `SpatialDiscretization::HDIV`.
  }
}

template<int dim, typename Number>
typename TimeIntBDFDualSplitting<dim, Number>::VectorType const &
TimeIntBDFDualSplitting<dim, Number>::get_velocity() const
{
  return velocity[0];
}

template<int dim, typename Number>
typename TimeIntBDFDualSplitting<dim, Number>::VectorType const &
TimeIntBDFDualSplitting<dim, Number>::get_velocity_np() const
{
  return velocity_np;
}

template<int dim, typename Number>
typename TimeIntBDFDualSplitting<dim, Number>::VectorType const &
TimeIntBDFDualSplitting<dim, Number>::get_pressure() const
{
  return pressure[0];
}

template<int dim, typename Number>
typename TimeIntBDFDualSplitting<dim, Number>::VectorType const &
TimeIntBDFDualSplitting<dim, Number>::get_pressure_np() const
{
  return pressure_np;
}

template<int dim, typename Number>
typename TimeIntBDFDualSplitting<dim, Number>::VectorType const &
TimeIntBDFDualSplitting<dim, Number>::get_velocity(unsigned int i) const
{
  return velocity[i];
}

template<int dim, typename Number>
typename TimeIntBDFDualSplitting<dim, Number>::VectorType const &
TimeIntBDFDualSplitting<dim, Number>::get_pressure(unsigned int i) const
{
  return pressure[i];
}

template<int dim, typename Number>
void
TimeIntBDFDualSplitting<dim, Number>::set_velocity(VectorType const & velocity_in,
                                                   unsigned int const i)
{
  velocity[i] = velocity_in;
}

template<int dim, typename Number>
void
TimeIntBDFDualSplitting<dim, Number>::set_pressure(VectorType const & pressure_in,
                                                   unsigned int const i)
{
  pressure[i] = pressure_in;
}

template<int dim, typename Number>
void
TimeIntBDFDualSplitting<dim, Number>::postprocessing_stability_analysis()
{
  AssertThrow(this->order == 1,
              dealii::ExcMessage("Order of BDF scheme has to be 1 for this stability analysis."));

  AssertThrow(this->param.convective_problem() == false,
              dealii::ExcMessage(
                "Stability analysis can not be performed for nonlinear convective problems."));

  AssertThrow(velocity[0].l2_norm() < 1.e-15 and pressure[0].l2_norm() < 1.e-15,
              dealii::ExcMessage("Solution vector has to be zero for this stability analysis."));

  AssertThrow(dealii::Utilities::MPI::n_mpi_processes(this->mpi_comm) == 1,
              dealii::ExcMessage("Number of MPI processes has to be 1."));

  std::cout << std::endl << "Analysis of eigenvalue spectrum:" << std::endl;

  unsigned int const size = velocity[0].locally_owned_size();

  dealii::LAPACKFullMatrix<Number> propagation_matrix(size, size);

  // loop over all columns of propagation matrix
  for(unsigned int j = 0; j < size; ++j)
  {
    // set j-th element to 1
    velocity[0].local_element(j) = 1.0;

    // solve time step
    this->do_timestep_solve();

    // dst-vector velocity_np is j-th column of propagation matrix
    for(unsigned int i = 0; i < size; ++i)
    {
      propagation_matrix(i, j) = velocity_np.local_element(i);
    }

    // reset j-th element to 0
    velocity[0].local_element(j) = 0.0;
  }

  // compute eigenvalues
  propagation_matrix.compute_eigenvalues();

  double norm_max = 0.0;

  std::cout << "List of all eigenvalues:" << std::endl;

  for(unsigned int i = 0; i < size; ++i)
  {
    double norm = std::abs(propagation_matrix.eigenvalue(i));
    if(norm > norm_max)
      norm_max = norm;

    // print eigenvalues
    std::cout << std::scientific << std::setprecision(5) << propagation_matrix.eigenvalue(i)
              << std::endl;
  }

  std::cout << std::endl << std::endl << "Maximum eigenvalue = " << norm_max << std::endl;
}

template<int dim, typename Number>
void
TimeIntBDFDualSplitting<dim, Number>::do_timestep_solve()
{
<<<<<<< HEAD
  // pre-computations
=======
  // update the vector holding the time derivative of Dirichlet data
>>>>>>> 55cf8752
  if(this->param.spatial_discretization == SpatialDiscretization::L2)
  {
    pde_operator->interpolate_velocity_dirichlet_bc(velocity_dbc_np, this->get_next_time());
  }
  else if(this->param.spatial_discretization == SpatialDiscretization::HDIV)
  {
<<<<<<< HEAD
    // overwrite solution. ##+
    VectorType u(velocity_np);
    VectorType p(pressure_np);

    pde_operator->interpolate_analytical_solution(u, p, this->get_next_time());
    
    velocity_dbc_np = u;
    velocity_dbc_np *= 1e20; // if it were used, lead to divergence immediately
=======
    // Currently, only zero Dirichlet BCs are supported for `SpatialDiscretization::HDIV`.
>>>>>>> 55cf8752
  }

  // perform the sub-steps of the dual-splitting method
  if(this->update_velocity)
  {
    convective_step();
  }

  // ##+
  // velocity_np.update_ghost_values();
  // pde_operator->distribute_constraint_u(velocity_np);

  if(this->update_pressure)
  {
    pressure_step();

    // uncommenting this part here gives good results for HDIV, 
    // but u_hat is used in the peojection step as well 
    // --> the pressure step is the culprit!
    // overwrite solution. ##+
    // VectorType u(velocity_np);
    // VectorType p(pressure_np);

    // pde_operator->interpolate_analytical_solution(u, p, this->get_next_time());
    // pressure_np = p;
    // // velocity_np = u;
  }

  if(this->update_velocity)
  {
    projection_step();

  // ##+
  // velocity_np.update_ghost_values();
  // pde_operator->distribute_constraint_u(velocity_np);

    // viscous_step();

  // ##+
  // velocity_np.update_ghost_values();
  // pde_operator->distribute_constraint_u(velocity_np);

  // CAN BE DEACTIVACTIVATED EVEN ADND STILL GIVES GOOD ERRORS FOR L2
  // if(this->param.apply_penalty_terms_in_postprocessing_step)
  // {
  //   penalty_step();
  // }

  // // ##+
  // velocity_np.update_ghost_values();
  // pde_operator->distribute_constraint_u(velocity_np);

  // evaluate convective term once the final solution at time t_{n+1} is known
  // evaluate_convective_term();

  // // ##+
  // velocity_np.update_ghost_values();
  // pde_operator->distribute_constraint_u(velocity_np);
  }

  // // overwrite solution. ##+
  // VectorType u(velocity_np);
  // VectorType p(pressure_np);

  // pde_operator->interpolate_analytical_solution(u, p, this->get_next_time());
  // // pressure_np = p;
  // velocity_np = u;
}

template<int dim, typename Number>
void
TimeIntBDFDualSplitting<dim, Number>::convective_step()
{
  dealii::Timer timer;
  timer.restart();

  // compute convective term and extrapolate convective term (if not Stokes equations)
  if(this->param.convective_problem())
  {
    if(this->param.ale_formulation)
    {
      for(unsigned int i = 0; i < this->vec_convective_term.size(); ++i)
      {
        // in a general setting, we only know the boundary conditions at time t_{n+1}
        pde_operator->evaluate_convective_term(this->vec_convective_term[i],
                                               velocity[i],
                                               this->get_next_time());
      }
    }

    velocity_np.equ(-this->extra.get_beta(0), this->vec_convective_term[0]);
    for(unsigned int i = 1; i < this->vec_convective_term.size(); ++i)
      velocity_np.add(-this->extra.get_beta(i), this->vec_convective_term[i]);
  }
  else
  {
    velocity_np = 0.0;
  }

  // compute body force vector
  if(this->param.right_hand_side == true)
  {
    pde_operator->evaluate_add_body_force_term(velocity_np, this->get_next_time());
  }

  // solve for a combined variable
  // xi := gamma0/dt * u_hat - sum( alpha_i/dt * u_i )
  // apply inverse mass operator
  unsigned int const n_iter_mass =
    pde_operator->apply_inverse_mass_operator(velocity_np, velocity_np);
  iterations_mass.first += 1;
  iterations_mass.second += n_iter_mass;

  // recover gamma0/dt * u_hat from xi by adding
<<<<<<< HEAD
  // sum (alpha_i/dt * u_i)
  for(unsigned int i = 0; i < velocity.size(); ++i)
=======
  // sum (alpha_i/dt * u_i),
  // where the last addition is merged with scaling below
  for(unsigned int i = 0; i < velocity.size() - 1; ++i)
>>>>>>> 55cf8752
  {
    velocity_np.add(this->bdf.get_alpha(i) / this->get_time_step_size(), velocity[i]);
  }

<<<<<<< HEAD
  // compute intermediate velocity u_hat by scaling
  velocity_np *= this->get_time_step_size() / this->bdf.get_gamma0();
=======
  // compute intermediate velocity u_hat by scaling merged with last
  // addition from above
  velocity_np.sadd(this->get_time_step_size() / this->bdf.get_gamma0(),
                   this->bdf.get_alpha(velocity.size() - 1) / this->bdf.get_gamma0(),
                   velocity.back());
>>>>>>> 55cf8752

  if(this->print_solver_info() and not(this->is_test))
  {
    if(this->param.spatial_discretization == SpatialDiscretization::HDIV)
    {
      this->pcout << std::endl << "Convective step:";
      print_solver_info_linear(this->pcout, n_iter_mass, timer.wall_time());
    }
    else if(this->param.spatial_discretization == SpatialDiscretization::L2)
    {
      this->pcout << std::endl << "Explicit convective step:";
      print_wall_time(this->pcout, timer.wall_time());
    }
    else
    {
      AssertThrow(false, dealii::ExcMessage("Not implemented."));
    }
  }

  this->timer_tree->insert({"Timeloop", "Convective step"}, timer.wall_time());
}

template<int dim, typename Number>
void
TimeIntBDFDualSplitting<dim, Number>::evaluate_convective_term()
{
  dealii::Timer timer;
  timer.restart();

  if(this->param.convective_problem())
  {
    if(this->param.ale_formulation == false) // Eulerian case
    {
      pde_operator->evaluate_convective_term(this->convective_term_np,
                                             velocity_np,
                                             this->get_next_time());
    }
  }

  this->timer_tree->insert({"Timeloop", "Convective step"}, timer.wall_time());
}

template<int dim, typename Number>
void
TimeIntBDFDualSplitting<dim, Number>::pressure_step()
{
  dealii::Timer timer;
  timer.restart();

  // compute right-hand-side vector
  VectorType rhs(pressure_np);
  rhs_pressure(rhs);

  // extrapolate old solution to get a good initial estimate for the solver
  if(this->use_extrapolation)
  {
    pressure_np.equ(this->extra.get_beta(0), pressure[0]);
    for(unsigned int i = 1; i < pressure.size(); ++i)
    {
      pressure_np.add(this->extra.get_beta(i), pressure[i]);
    }
  }
  else
  {
    pressure_np = pressure_last_iter;
  }

  // solve linear system of equations
  bool const update_preconditioner =
    this->param.update_preconditioner_pressure_poisson and
    ((this->time_step_number - 1) %
       this->param.update_preconditioner_pressure_poisson_every_time_steps ==
     0);

  unsigned int const n_iter = pde_operator->solve_pressure(pressure_np, rhs, update_preconditioner);
  iterations_pressure.first += 1;
  iterations_pressure.second += n_iter;

  // special case: pressure level is undefined
  // Adjust the pressure level in order to allow a calculation of the pressure error.
  // This is necessary because otherwise the pressure solution moves away from the exact solution.
  pde_operator->adjust_pressure_level_if_undefined(pressure_np, this->get_next_time());

  if(this->store_solution)
    pressure_last_iter = pressure_np;

  // write output
  if(this->print_solver_info() and not(this->is_test))
  {
    this->pcout << std::endl << "Solve pressure step:";
    print_solver_info_linear(this->pcout, n_iter, timer.wall_time());
  }

  this->timer_tree->insert({"Timeloop", "Pressure step"}, timer.wall_time());
}

template<int dim, typename Number>
void
TimeIntBDFDualSplitting<dim, Number>::rhs_pressure(VectorType & rhs) const
{
  /*
   *  I. calculate divergence term
   */
  // homogeneous part of velocity divergence operator
  pde_operator->apply_velocity_divergence_term(rhs, velocity_np); // ##++ this seems ok

  rhs *= -this->bdf.get_gamma0() / this->get_time_step_size();

  // // inhomogeneous parts of boundary face integrals of velocity divergence operator
  // if(this->param.divu_integrated_by_parts == true and this->param.divu_use_boundary_data == true)
  // {
  //   // for L2 one can also use `divu_use_boundary_data == false` and get perfect results
  //   std::cout << "DO NOT USE THIS FOR NOW @@@\n";

  //   VectorType temp(rhs);

  //   // sum alpha_i * u_i term
  //   for(unsigned int i = 0; i < velocity.size(); ++i)
  //   {
  //     pde_operator->rhs_velocity_divergence_term_dirichlet_bc_from_dof_vector(temp,
  //                                                                             velocity_dbc[i]); // ##++ this probably

  //     // note that the minus sign related to this term is already taken into account
  //     // in the function rhs() of the divergence operator
  //     rhs.add(this->bdf.get_alpha(i) / this->get_time_step_size(), temp);
  //   }

  //   // convective term
  //   if(this->param.convective_problem())
  //   {
  //     std::cout << "does not contribute\n";
  //     for(unsigned int i = 0; i < velocity.size(); ++i)
  //     {
  //       temp = 0.0;
  //       pde_operator->rhs_ppe_div_term_convective_term_add(temp, velocity[i]);
  //       rhs.add(this->extra.get_beta(i), temp);
  //     }
  //   }

  //   // body force term
  //   if(this->param.right_hand_side)
  //     pde_operator->rhs_ppe_div_term_body_forces_add(rhs, this->get_next_time());
  // }

  /*
   *  II. calculate terms originating from inhomogeneous parts of boundary face integrals of Laplace
   * operator
   */

  // II.1. pressure Dirichlet boundary conditions
  pde_operator->rhs_ppe_laplace_add(rhs, this->get_next_time());

  // // II.2. pressure Neumann boundary condition: body force vector
  // if(this->param.right_hand_side)
  // {
  //   pde_operator->rhs_ppe_nbc_body_force_term_add(rhs, this->get_next_time()); // does not contribute ##++
  // }

  // // II.3. pressure Neumann boundary condition: temporal derivative of velocity
  // VectorType acceleration(velocity_dbc_np);
  // compute_bdf_time_derivative(
  //   acceleration, velocity_dbc_np, velocity_dbc, this->bdf, this->get_time_step_size());
  // pde_operator->rhs_ppe_nbc_numerical_time_derivative_add(rhs, acceleration); // does not contribute ##++

  // // II.4. convective term of pressure Neumann boundary condition on Gamma_D:
  // //       evaluate convective term and subsequently extrapolate rhs vectors
  // //       (the convective term is nonlinear!)
  // if(this->param.convective_problem())
  // {
  //   std::cout << "is not added anyways ##++";
  //   if(this->param.order_extrapolation_pressure_nbc > 0)
  //   {
  //     VectorType temp(rhs);
  //     for(unsigned int i = 0; i < extra_pressure_nbc.get_order(); ++i)
  //     {
  //       temp = 0.0;
  //       pde_operator->rhs_ppe_nbc_convective_add(temp, velocity[i]); // does not contribute ##++
  //       rhs.add(this->extra_pressure_nbc.get_beta(i), temp);
  //     }
  //   }
  // }

  // if(this->param.order_extrapolation_pressure_nbc > 0 and this->param.viscous_problem())
  // {
  //   // II.5. viscous term of pressure Neumann boundary condition on Gamma_D:
  //   //       extrapolate velocity, evaluate vorticity, and subsequently evaluate boundary
  //   //       face integral (this is possible since pressure Neumann BC is linear in vorticity)

  //   // Prepare velocity extrapolation of lower (stable) order
  //   VectorType velocity_extrapolated_ppe;
  //   pde_operator->initialize_vector_velocity(velocity_extrapolated_ppe);
  //   for(unsigned int i = 0; i < extra_pressure_nbc.get_order(); ++i)
  //   {
  //     velocity_extrapolated_ppe.add(this->extra_pressure_nbc.get_beta(i), velocity[i]);
  //   }

  //   // Add curl-curl term
  //   VectorType vorticity_extrapolated_ppe;
  //   pde_operator->initialize_vector_velocity(vorticity_extrapolated_ppe);
  //   pde_operator->compute_vorticity(vorticity_extrapolated_ppe, velocity_extrapolated_ppe);

  //   pde_operator->rhs_ppe_nbc_viscous_add(rhs, vorticity_extrapolated_ppe); // does not contribute ##++

  //   // Add viscosity gradient term
  //   if(this->param.viscosity_is_variable())
  //   {
  //     std::cout << "does not contribute anyways ##++\n";
  //     VectorType viscosity_extrapolated_ppe;
  //     pde_operator->update_viscosity(velocity_extrapolated_ppe);
  //     pde_operator->initialize_vector_velocity_scalar(viscosity_extrapolated_ppe);
  //     pde_operator->access_viscosity(viscosity_extrapolated_ppe);

  //     pde_operator->rhs_ppe_nbc_variable_viscosity_add(rhs,
  //                                                      velocity_extrapolated_ppe,
  //                                                      viscosity_extrapolated_ppe);
  //   }

  //   // Note: the divergence of the convective, viscous and body force terms are neglected.
  // }

  // special case: pressure level is undefined
  // Set mean value of rhs to zero in order to obtain a consistent linear system of equations.
  // This is really necessary for the dual-splitting scheme in contrast to the pressure-correction
  // scheme and coupled solution approach due to the Dirichlet BC prescribed for the intermediate
  // velocity field and the pressure Neumann BC in case of the dual-splitting scheme.
  if(pde_operator->is_pressure_level_undefined())
    dealii::VectorTools::subtract_mean_value(rhs);
}

template<int dim, typename Number>
void
TimeIntBDFDualSplitting<dim, Number>::projection_step()
{
  dealii::Timer timer;
  timer.restart();

  // compute right-hand-side vector
  VectorType rhs(velocity_np);
  rhs_projection(rhs);

  // apply inverse mass operator: this is the solution if no penalty terms are applied
  // and serves as a good initial guess for the case with penalty terms
  unsigned int const n_iter_mass = pde_operator->apply_inverse_mass_operator(velocity_np, rhs);
  iterations_mass.first += 1;
  iterations_mass.second += n_iter_mass;

  // penalty terms
  if(this->param.apply_penalty_terms_in_postprocessing_step == false and
     (this->param.use_divergence_penalty == true or this->param.use_continuity_penalty == true))
  {
    // extrapolate velocity to time t_n+1 and use this velocity field to
    // calculate the penalty parameter for the divergence and continuity penalty term
    VectorType velocity_extrapolated;
    if(this->use_extrapolation)
    {
      velocity_extrapolated.reinit(velocity[0]);
      for(unsigned int i = 0; i < velocity.size(); ++i)
        velocity_extrapolated.add(this->extra.get_beta(i), velocity[i]);
    }
    else
    {
      velocity_extrapolated = velocity_projection_last_iter;
    }

    pde_operator->update_projection_operator(velocity_extrapolated, this->get_time_step_size());

    // solve linear system of equations
    bool const update_preconditioner =
      this->param.update_preconditioner_projection and
      ((this->time_step_number - 1) %
         this->param.update_preconditioner_projection_every_time_steps ==
       0);

    if(this->use_extrapolation == false)
      velocity_np = velocity_projection_last_iter;

    unsigned int n_iter = pde_operator->solve_projection(velocity_np, rhs, update_preconditioner);
    iterations_projection.first += 1;
    iterations_projection.second += n_iter;

    if(this->store_solution)
      velocity_projection_last_iter = velocity_np;

    if(this->print_solver_info() and not(this->is_test))
    {
      this->pcout << std::endl << "Solve projection step:";
      print_solver_info_linear(this->pcout, n_iter, timer.wall_time());
    }
  }
  else // no penalty terms
  {
    if(this->print_solver_info() and not(this->is_test))
    {
      if(this->param.spatial_discretization == SpatialDiscretization::HDIV)
      {
        this->pcout << std::endl << "Projection step:";
        print_solver_info_linear(this->pcout, n_iter_mass, timer.wall_time());
      }
      else if(this->param.spatial_discretization == SpatialDiscretization::L2)
      {
        this->pcout << std::endl << "Explicit projection step:";
        print_wall_time(this->pcout, timer.wall_time());
      }
      else
      {
        AssertThrow(false, dealii::ExcMessage("Not implemented."));
      }
    }
  }

  this->timer_tree->insert({"Timeloop", "Projection step"}, timer.wall_time());
}

template<int dim, typename Number>
void
TimeIntBDFDualSplitting<dim, Number>::rhs_projection(VectorType & rhs) const
{
  /*
   *  I. calculate pressure gradient term
   */
  pde_operator->evaluate_pressure_gradient_term(rhs, pressure_np, this->get_next_time());

  rhs *= -this->get_time_step_size() / this->bdf.get_gamma0();

  /*
   *  II. add mass operator term
   */
  pde_operator->apply_mass_operator_add(rhs, velocity_np);
}

template<int dim, typename Number>
void
TimeIntBDFDualSplitting<dim, Number>::viscous_step()
{
  dealii::Timer timer;
  timer.restart();

  // in case we need to iteratively solve a linear or nonlinear system of equations
  if(this->param.viscous_problem() or this->param.non_explicit_convective_problem())
  {
    // store the velocity vector that is needed to compute the rhs vector
    VectorType velocity_rhs = velocity_np;

    // Extrapolate old solution to get a good initial estimate for the solver.
    if(this->use_extrapolation)
    {
      velocity_np.equ(this->extra.get_beta(0), velocity[0]);
      for(unsigned int i = 1; i < velocity.size(); ++i)
        velocity_np.add(this->extra.get_beta(i), velocity[i]);
    }
    else
    {
      velocity_np = velocity_viscous_last_iter;
    }

    // explicit viscosity update or initial guess for viscosity
    if(this->param.viscous_problem() and this->param.viscosity_is_variable())
    {
      dealii::Timer timer_viscosity_update;
      timer_viscosity_update.restart();

      pde_operator->update_viscosity(velocity_np);

      if(this->print_solver_info() and not(this->is_test))
      {
        this->pcout << std::endl << "Update of variable viscosity:";
        print_wall_time(this->pcout, timer_viscosity_update.wall_time());
      }
    }

    bool const update_preconditioner =
      this->param.update_preconditioner_momentum and
      ((this->time_step_number - 1) % this->param.update_preconditioner_momentum_every_time_steps ==
       0);

    if(this->param.implicit_nonlinear_convective_problem())
    {
      /*
       *  Calculate the vector that is constant when solving the nonlinear momentum equation
       *  (where constant means that the vector does not change from one Newton iteration
       *  to the next, i.e., it does not depend on the current solution of the nonlinear solver)
       */
      VectorType rhs(velocity_rhs);
      VectorType transport_velocity_dummy;
      rhs_viscous(rhs, velocity_rhs, transport_velocity_dummy);

      // solve non-linear system of equations
      auto const iter = pde_operator->solve_nonlinear_momentum_equation(
        velocity_np,
        rhs,
        this->get_next_time(),
        update_preconditioner,
        this->get_scaling_factor_time_derivative_term());

      iterations_viscous.first += 1;
      std::get<0>(iterations_viscous.second) += std::get<0>(iter);
      std::get<1>(iterations_viscous.second) += std::get<1>(iter);

      if(this->print_solver_info() and not(this->is_test))
      {
        this->pcout << std::endl << "Solve momentum step:";
        print_solver_info_nonlinear(this->pcout,
                                    std::get<0>(iter),
                                    std::get<1>(iter),
                                    timer.wall_time());
      }
    }
    else // convective term is linear, viscous term might not be.
    {
      // linearly implicit convective term: use extrapolated/stored velocity as transport velocity
      VectorType transport_velocity;
      if(this->param.convective_problem() and
         this->param.treatment_of_convective_term == TreatmentOfConvectiveTerm::LinearlyImplicit)
      {
        transport_velocity = velocity_np;
      }
      // Picard iteration to converge the nonlinear viscous term.
      bool constexpr apply_aitken_relaxation = true;
      unsigned int picard_iterations         = 0;
      unsigned int linear_iterations         = 0;
      bool         converged                 = false;
      double       norm_0                    = 1.0;
      double       relaxation                = 1.0;
      double       relaxation_old            = 1.0;

      VectorType rhs, residual, residual_old, delta_residual, velocity_np_old;
      rhs.reinit(velocity_rhs, false /* omit_zeroing_entries */);

      // Compute the initial residual and update the viscosity.
      if(this->param.nonlinear_viscous_problem())
      {
        residual.reinit(velocity_rhs, false /* omit_zeroing_entries */);
        if constexpr(apply_aitken_relaxation)
        {
          residual_old.reinit(velocity_rhs, false /* omit_zeroing_entries */);
          delta_residual.reinit(velocity_rhs, false /* omit_zeroing_entries */);
          velocity_np_old.reinit(velocity_rhs, false /* omit_zeroing_entries */);
        }

        residual_rhs_viscous(rhs, velocity_rhs);
        this->pde_operator->evaluate_linearized_residual(
          residual,
          velocity_np,
          transport_velocity,
          &rhs,
          this->get_next_time(),
          this->get_scaling_factor_time_derivative_term());

        norm_0 = residual.l2_norm();

        residual_old = residual;
      }

      while(not converged)
      {
        // Calculate the right-hand side of the linear system of equations.
        rhs_viscous(rhs, velocity_rhs, transport_velocity);

        // Solve the linearized problem.
        linear_iterations += pde_operator->solve_linear_momentum_equation(
          velocity_np,
          rhs,
          transport_velocity,
          update_preconditioner,
          this->get_scaling_factor_time_derivative_term());

        if(this->param.nonlinear_viscous_problem())
        {
          // Update the viscosity and compute the residual.
          residual_rhs_viscous(rhs, velocity_rhs);
          this->pde_operator->evaluate_linearized_residual(
            residual,
            velocity_np,
            transport_velocity,
            &rhs,
            this->get_next_time(),
            this->get_scaling_factor_time_derivative_term());

          // Compute convergence criteria.
          double norm_abs = residual.l2_norm();
          double norm_rel = norm_abs / (std::abs(norm_0) > 1e-16 ? norm_0 : 1.0e-16);

          picard_iterations += 1;
          if(norm_rel < this->param.newton_solver_data_momentum.rel_tol or
             norm_abs < this->param.newton_solver_data_momentum.abs_tol)
          {
            converged = true;
          }
          else
          {
            AssertThrow(picard_iterations <= this->param.newton_solver_data_momentum.max_iter,
                        dealii::ExcMessage(
                          "Picard solver to resolve nonlinear viscous term did not converge."));

            // Apply relaxation
            if constexpr(apply_aitken_relaxation)
            {
              delta_residual = residual;
              delta_residual -= residual_old;
              relaxation =
                -relaxation_old * (residual_old * delta_residual) / delta_residual.norm_sqr();

              velocity_np.sadd(relaxation, 1.0 - relaxation, velocity_np_old);

              // Update old values for next iteration.
              velocity_np_old = velocity_np;
              residual_old    = residual;
              relaxation_old  = relaxation;
            }
          }
        }
        else
        {
          converged = true;
        }
      }

      iterations_viscous.first += 1;
      std::get<0>(iterations_viscous.second) +=
        this->param.nonlinear_viscous_problem() ? picard_iterations : 0;
      std::get<1>(iterations_viscous.second) += linear_iterations;

      if(this->print_solver_info() and not(this->is_test))
      {
        if(this->param.nonlinear_viscous_problem())
        {
          this->pcout << std::endl << "Solve viscous step (Picard):";
          print_solver_info_nonlinear(this->pcout,
                                      picard_iterations,
                                      linear_iterations,
                                      timer.wall_time());
        }
        else
        {
          this->pcout << std::endl << "Solve viscous step:";
          print_solver_info_linear(this->pcout, linear_iterations, timer.wall_time());
        }
      }
    }

    if(this->store_solution)
      velocity_viscous_last_iter = velocity_np;
  }
  else // no viscous term and no (linearly) implicit convective term, i.e. there is nothing to do in
       // this step of the dual splitting scheme
  {
    // nothing to do
    AssertThrow(this->param.equation_type == EquationType::Euler and
                  this->param.treatment_of_convective_term == TreatmentOfConvectiveTerm::Explicit,
                dealii::ExcMessage("Logical error."));
  }

  this->timer_tree->insert({"Timeloop", "Viscous step"}, timer.wall_time());
}

template<int dim, typename Number>
void
TimeIntBDFDualSplitting<dim, Number>::rhs_viscous(VectorType &       rhs,
                                                  VectorType const & velocity_mass_operator,
                                                  VectorType const & transport_velocity) const
{
  /*
   *  apply mass operator
   */
  pde_operator->apply_mass_operator(rhs, velocity_mass_operator);
  rhs *= this->bdf.get_gamma0() / this->get_time_step_size();

  // compensate for explicit convective term taken into account in the first sub-step of the
  // dual-splitting scheme
  if(this->param.non_explicit_convective_problem())
  {
    for(unsigned int i = 0; i < this->vec_convective_term.size(); ++i)
      rhs.add(this->extra.get_beta(i), this->vec_convective_term[i]);
  }

  if(this->param.implicit_nonlinear_convective_problem())
  {
    // for a nonlinear problem, inhomogeneous contributions are taken into account when evaluating
    // the nonlinear residual
  }
  else // linear problem
  {
    // compute inhomogeneous contributions of linearly implicit convective term
    if(this->param.convective_problem() and
       this->param.treatment_of_convective_term == TreatmentOfConvectiveTerm::LinearlyImplicit)
    {
      pde_operator->rhs_add_convective_term(rhs, transport_velocity, this->get_next_time());
    }

    // inhomogeneous parts of boundary face integrals of viscous operator
    pde_operator->rhs_add_viscous_term(rhs, this->get_next_time());
  }
}

template<int dim, typename Number>
void
TimeIntBDFDualSplitting<dim, Number>::residual_rhs_viscous(
  VectorType &       rhs,
  VectorType const & velocity_mass_operator) const
{
  // Intermediate velocity contribution.
  pde_operator->apply_mass_operator(rhs, velocity_mass_operator);
  rhs *= this->bdf.get_gamma0() / this->get_time_step_size();

  // compensate for explicit convective term taken into account in the first sub-step of the
  // dual-splitting scheme
  if(this->param.non_explicit_convective_problem())
  {
    for(unsigned int i = 0; i < this->vec_convective_term.size(); ++i)
    {
      rhs.add(this->extra.get_beta(i), this->vec_convective_term[i]);
    }
  }
}

template<int dim, typename Number>
void
TimeIntBDFDualSplitting<dim, Number>::penalty_step()
{
  if(this->param.use_divergence_penalty == true or this->param.use_continuity_penalty == true)
  {
    dealii::Timer timer;
    timer.restart();

    // compute right-hand-side vector
    VectorType rhs;
    rhs.reinit(velocity_np, true /* omit_zeroing_entries */);
    pde_operator->apply_mass_operator(rhs, velocity_np);

    // extrapolate velocity to time t_n+1 and use this velocity field to
    // calculate the penalty parameter for the divergence and continuity penalty term
    VectorType velocity_extrapolated;
    velocity_extrapolated.reinit(velocity_np, true /* omit_zeroing_entries */);
    velocity_extrapolated.equ(this->extra.get_beta(0), velocity[0]);
    for(unsigned int i = 1; i < velocity.size(); ++i)
      velocity_extrapolated.add(this->extra.get_beta(i), velocity[i]);

    pde_operator->update_projection_operator(velocity_extrapolated, this->get_time_step_size());

    // right-hand side term: add inhomogeneous contributions of continuity penalty operator to
    // rhs-vector if desired
    if(this->param.use_continuity_penalty and this->param.continuity_penalty_use_boundary_data)
      pde_operator->rhs_add_projection_operator(rhs, this->get_next_time());

    // solve linear system of equations
    bool const update_preconditioner =
      this->param.update_preconditioner_projection and
      ((this->time_step_number - 1) %
         this->param.update_preconditioner_projection_every_time_steps ==
       0);

    if(this->use_extrapolation == false)
      velocity_np = velocity_projection_last_iter;

    unsigned int const n_iter =
      pde_operator->solve_projection(velocity_np, rhs, update_preconditioner);

    iterations_penalty.first += 1;
    iterations_penalty.second += n_iter;

    if(this->store_solution)
      velocity_projection_last_iter = velocity_np;

    // write output
    if(this->print_solver_info() and not(this->is_test))
    {
      this->pcout << std::endl << "Solve penalty step:";
      print_solver_info_linear(this->pcout, n_iter, timer.wall_time());
    }

    this->timer_tree->insert({"Timeloop", "Penalty step"}, timer.wall_time());
  }
}

template<int dim, typename Number>
void
TimeIntBDFDualSplitting<dim, Number>::prepare_vectors_for_next_timestep()
{
  Base::prepare_vectors_for_next_timestep();

  swap_back_one_step(velocity);
  velocity[0].swap(velocity_np);

  swap_back_one_step(pressure);
  pressure[0].swap(pressure_np);

  // We also have to care about the history of velocity Dirichlet boundary conditions.
  // Note that velocity_dbc_np has already been updated.
  swap_back_one_step(velocity_dbc);
  velocity_dbc[0].swap(velocity_dbc_np);
}

template<int dim, typename Number>
void
TimeIntBDFDualSplitting<dim, Number>::solve_steady_problem()
{
  this->pcout << std::endl << "Starting time loop ..." << std::endl;

  // pseudo-time integration in order to solve steady-state problem
  bool converged = false;

  if(this->param.convergence_criterion_steady_problem ==
     ConvergenceCriterionSteadyProblem::SolutionIncrement)
  {
    VectorType velocity_tmp;
    VectorType pressure_tmp;

    while(not(converged) and this->time < (this->end_time - this->eps) and
          this->get_time_step_number() <= this->param.max_number_of_time_steps)
    {
      // save solution from previous time step
      velocity_tmp = this->velocity[0];
      pressure_tmp = this->pressure[0];

      // calculate norm of solution
      double const norm_u = velocity_tmp.l2_norm();
      double const norm_p = pressure_tmp.l2_norm();
      double const norm   = std::sqrt(norm_u * norm_u + norm_p * norm_p);

      // solve time step
      this->do_timestep();

      // calculate increment:
      // increment = solution_{n+1} - solution_{n}
      //           = solution[0] - solution_tmp
      velocity_tmp *= -1.0;
      pressure_tmp *= -1.0;
      velocity_tmp.add(1.0, this->velocity[0]);
      pressure_tmp.add(1.0, this->pressure[0]);

      double const incr_u   = velocity_tmp.l2_norm();
      double const incr_p   = pressure_tmp.l2_norm();
      double const incr     = std::sqrt(incr_u * incr_u + incr_p * incr_p);
      double       incr_rel = 1.0;
      if(norm > 1.0e-10)
        incr_rel = incr / norm;

      // write output
      if(this->print_solver_info())
      {
        this->pcout << std::endl
                    << "Norm of solution increment:" << std::endl
                    << "  ||incr_abs|| = " << std::scientific << std::setprecision(10) << incr
                    << std::endl
                    << "  ||incr_rel|| = " << std::scientific << std::setprecision(10) << incr_rel
                    << std::endl;
      }

      // check convergence
      if(incr < this->param.abs_tol_steady or incr_rel < this->param.rel_tol_steady)
      {
        converged = true;
      }
    }
  }
  else if(this->param.convergence_criterion_steady_problem ==
          ConvergenceCriterionSteadyProblem::ResidualSteadyNavierStokes)
  {
    AssertThrow(this->param.convergence_criterion_steady_problem !=
                  ConvergenceCriterionSteadyProblem::ResidualSteadyNavierStokes,
                dealii::ExcMessage(
                  "This option is not available for the dual splitting scheme. "
                  "Due to splitting errors the solution does not fulfill the "
                  "residual of the steady, incompressible Navier-Stokes equations."));
  }
  else
  {
    AssertThrow(false, dealii::ExcMessage("not implemented."));
  }

  AssertThrow(
    converged == true,
    dealii::ExcMessage(
      "Maximum number of time steps or end time exceeded! This might be due to the fact that "
      "(i) the maximum number of time steps is simply too small to reach a steady solution, "
      "(ii) the problem is unsteady so that the applied solution approach is inappropriate, "
      "(iii) some of the solver tolerances are in conflict."));

  this->pcout << std::endl << "... done!" << std::endl;
}

template<int dim, typename Number>
void
TimeIntBDFDualSplitting<dim, Number>::print_iterations() const
{
  std::vector<std::string> names;
  std::vector<double>      iterations_avg;

  if(this->param.nonlinear_problem_has_to_be_solved())
  {
    names = {"Convective step",
             "Pressure step",
             "Projection step",
             "Viscous step (nonlinear)",
             "Viscous step (accumulated)",
             "Viscous step (linear per nonlinear)"};

    iterations_avg.resize(6);
    iterations_avg[0] = 0.0; // explicit convective step
    iterations_avg[1] =
      (double)iterations_pressure.second / std::max(1., (double)iterations_pressure.first);
    iterations_avg[2] =
      (double)iterations_projection.second / std::max(1., (double)iterations_projection.first);
    iterations_avg[3] = (double)std::get<0>(iterations_viscous.second) /
                        std::max(1., (double)iterations_viscous.first);
    iterations_avg[4] = (double)std::get<1>(iterations_viscous.second) /
                        std::max(1., (double)iterations_viscous.first);

    if(iterations_avg[3] > std::numeric_limits<double>::min())
      iterations_avg[5] = iterations_avg[4] / iterations_avg[3];
    else
      iterations_avg[5] = iterations_avg[4];
  }
  else
  {
    names = {"Convective step", "Pressure step", "Projection step", "Viscous step"};

    iterations_avg.resize(4);
    iterations_avg[0] = 0.0; // explicit convective step
    iterations_avg[1] =
      (double)iterations_pressure.second / std::max(1., (double)iterations_pressure.first);
    iterations_avg[2] =
      (double)iterations_projection.second / std::max(1., (double)iterations_projection.first);
    iterations_avg[3] = (double)std::get<1>(iterations_viscous.second) /
                        std::max(1., (double)iterations_viscous.first);
  }

  if(this->param.spatial_discretization == SpatialDiscretization::HDIV)
  {
    names.push_back("Mass solver");
    iterations_avg.push_back(iterations_mass.second / std::max(1., (double)iterations_mass.first));
  }

  if(this->param.apply_penalty_terms_in_postprocessing_step)
  {
    names.push_back("Penalty step");
    iterations_avg.push_back((double)iterations_penalty.second /
                             std::max(1., (double)iterations_penalty.first));
  }

  print_list_of_iterations(this->pcout, names, iterations_avg);
}

// instantiations

template class TimeIntBDFDualSplitting<2, float>;
template class TimeIntBDFDualSplitting<2, double>;

template class TimeIntBDFDualSplitting<3, float>;
template class TimeIntBDFDualSplitting<3, double>;

} // namespace IncNS
} // namespace ExaDG<|MERGE_RESOLUTION|>--- conflicted
+++ resolved
@@ -182,16 +182,15 @@
 void
 TimeIntBDFDualSplitting<dim, Number>::initialize_velocity_dbc()
 {
-<<<<<<< HEAD
-  // fill vector velocity_dbc: The first entry [0] is already needed if start_with_low_order == true
-  if(this->param.ale_formulation)
-  {
-    this->helpers_ale->move_grid(this->get_time());
-    this->helpers_ale->update_pde_operator_after_grid_motion();
-  }
-
   if(this->param.spatial_discretization == SpatialDiscretization::L2)
   {
+    // fill vector velocity_dbc: The first entry [0] is already needed if start_with_low_order ==
+    // true
+    if(this->param.ale_formulation)
+    {
+      this->helpers_ale->move_grid(this->get_time());
+      this->helpers_ale->update_pde_operator_after_grid_motion();
+    }
     pde_operator->interpolate_velocity_dirichlet_bc(velocity_dbc[0], this->get_time());
 
     // ... and previous times if start_with_low_order == false
@@ -209,57 +208,6 @@
       }
     }
   }
-  else if (this->param.spatial_discretization == SpatialDiscretization::HDIV)
-  {
-    // overwrite solution. ##+
-    VectorType u(velocity_np);
-    VectorType p(pressure_np);
-    pde_operator->interpolate_analytical_solution(u, p, this->get_time());
-    velocity_dbc[0] = u;
-
-    // ... and previous times if start_with_low_order == false
-    if(this->start_with_low_order == false)
-    {
-=======
-  if(this->param.spatial_discretization == SpatialDiscretization::L2)
-  {
-    // fill vector velocity_dbc: The first entry [0] is already needed if start_with_low_order ==
-    // true
-    if(this->param.ale_formulation)
-    {
-      this->helpers_ale->move_grid(this->get_time());
-      this->helpers_ale->update_pde_operator_after_grid_motion();
-    }
-    pde_operator->interpolate_velocity_dirichlet_bc(velocity_dbc[0], this->get_time());
-
-    // ... and previous times if start_with_low_order == false
-    if(this->start_with_low_order == false)
-    {
->>>>>>> 55cf8752
-      for(unsigned int i = 1; i < velocity_dbc.size(); ++i)
-      {
-        double const time = this->get_time() - double(i) * this->get_time_step_size();
-        if(this->param.ale_formulation)
-        {
-<<<<<<< HEAD
-          std::cout << "I think this is wrong @@@\n";
-          this->helpers_ale->move_grid(time);
-          this->helpers_ale->update_pde_operator_after_grid_motion();
-        }
-
-        pde_operator->interpolate_analytical_solution(u, p, time);
-
-        velocity_dbc[i] = u;
-=======
-          this->helpers_ale->move_grid(time);
-          this->helpers_ale->update_pde_operator_after_grid_motion();
-        }
-        pde_operator->interpolate_velocity_dirichlet_bc(velocity_dbc[i], time);
->>>>>>> 55cf8752
-      }
-    }
-
-  }
   else if(this->param.spatial_discretization == SpatialDiscretization::HDIV)
   {
     // Currently, only zero Dirichlet BCs are supported for `SpatialDiscretization::HDIV`.
@@ -391,29 +339,14 @@
 void
 TimeIntBDFDualSplitting<dim, Number>::do_timestep_solve()
 {
-<<<<<<< HEAD
-  // pre-computations
-=======
   // update the vector holding the time derivative of Dirichlet data
->>>>>>> 55cf8752
   if(this->param.spatial_discretization == SpatialDiscretization::L2)
   {
     pde_operator->interpolate_velocity_dirichlet_bc(velocity_dbc_np, this->get_next_time());
   }
   else if(this->param.spatial_discretization == SpatialDiscretization::HDIV)
   {
-<<<<<<< HEAD
-    // overwrite solution. ##+
-    VectorType u(velocity_np);
-    VectorType p(pressure_np);
-
-    pde_operator->interpolate_analytical_solution(u, p, this->get_next_time());
-    
-    velocity_dbc_np = u;
-    velocity_dbc_np *= 1e20; // if it were used, lead to divergence immediately
-=======
     // Currently, only zero Dirichlet BCs are supported for `SpatialDiscretization::HDIV`.
->>>>>>> 55cf8752
   }
 
   // perform the sub-steps of the dual-splitting method
@@ -421,10 +354,6 @@
   {
     convective_step();
   }
-
-  // ##+
-  // velocity_np.update_ghost_values();
-  // pde_operator->distribute_constraint_u(velocity_np);
 
   if(this->update_pressure)
   {
@@ -446,41 +375,16 @@
   {
     projection_step();
 
-  // ##+
-  // velocity_np.update_ghost_values();
-  // pde_operator->distribute_constraint_u(velocity_np);
-
-    // viscous_step();
-
-  // ##+
-  // velocity_np.update_ghost_values();
-  // pde_operator->distribute_constraint_u(velocity_np);
-
-  // CAN BE DEACTIVACTIVATED EVEN ADND STILL GIVES GOOD ERRORS FOR L2
-  // if(this->param.apply_penalty_terms_in_postprocessing_step)
-  // {
-  //   penalty_step();
-  // }
-
-  // // ##+
-  // velocity_np.update_ghost_values();
-  // pde_operator->distribute_constraint_u(velocity_np);
-
-  // evaluate convective term once the final solution at time t_{n+1} is known
-  // evaluate_convective_term();
-
-  // // ##+
-  // velocity_np.update_ghost_values();
-  // pde_operator->distribute_constraint_u(velocity_np);
-  }
-
-  // // overwrite solution. ##+
-  // VectorType u(velocity_np);
-  // VectorType p(pressure_np);
-
-  // pde_operator->interpolate_analytical_solution(u, p, this->get_next_time());
-  // // pressure_np = p;
-  // velocity_np = u;
+    viscous_step();
+
+    if(this->param.apply_penalty_terms_in_postprocessing_step)
+    {
+      penalty_step();
+    }
+
+    // evaluate convective term once the final solution at time t_{n+1} is known
+    evaluate_convective_term();
+  }
 }
 
 template<int dim, typename Number>
@@ -528,28 +432,18 @@
   iterations_mass.second += n_iter_mass;
 
   // recover gamma0/dt * u_hat from xi by adding
-<<<<<<< HEAD
-  // sum (alpha_i/dt * u_i)
-  for(unsigned int i = 0; i < velocity.size(); ++i)
-=======
   // sum (alpha_i/dt * u_i),
   // where the last addition is merged with scaling below
   for(unsigned int i = 0; i < velocity.size() - 1; ++i)
->>>>>>> 55cf8752
   {
     velocity_np.add(this->bdf.get_alpha(i) / this->get_time_step_size(), velocity[i]);
   }
 
-<<<<<<< HEAD
-  // compute intermediate velocity u_hat by scaling
-  velocity_np *= this->get_time_step_size() / this->bdf.get_gamma0();
-=======
   // compute intermediate velocity u_hat by scaling merged with last
   // addition from above
   velocity_np.sadd(this->get_time_step_size() / this->bdf.get_gamma0(),
                    this->bdf.get_alpha(velocity.size() - 1) / this->bdf.get_gamma0(),
                    velocity.back());
->>>>>>> 55cf8752
 
   if(this->print_solver_info() and not(this->is_test))
   {
@@ -654,45 +548,41 @@
    *  I. calculate divergence term
    */
   // homogeneous part of velocity divergence operator
-  pde_operator->apply_velocity_divergence_term(rhs, velocity_np); // ##++ this seems ok
+  pde_operator->apply_velocity_divergence_term(rhs, velocity_np);
 
   rhs *= -this->bdf.get_gamma0() / this->get_time_step_size();
 
-  // // inhomogeneous parts of boundary face integrals of velocity divergence operator
-  // if(this->param.divu_integrated_by_parts == true and this->param.divu_use_boundary_data == true)
-  // {
-  //   // for L2 one can also use `divu_use_boundary_data == false` and get perfect results
-  //   std::cout << "DO NOT USE THIS FOR NOW @@@\n";
-
-  //   VectorType temp(rhs);
-
-  //   // sum alpha_i * u_i term
-  //   for(unsigned int i = 0; i < velocity.size(); ++i)
-  //   {
-  //     pde_operator->rhs_velocity_divergence_term_dirichlet_bc_from_dof_vector(temp,
-  //                                                                             velocity_dbc[i]); // ##++ this probably
-
-  //     // note that the minus sign related to this term is already taken into account
-  //     // in the function rhs() of the divergence operator
-  //     rhs.add(this->bdf.get_alpha(i) / this->get_time_step_size(), temp);
-  //   }
-
-  //   // convective term
-  //   if(this->param.convective_problem())
-  //   {
-  //     std::cout << "does not contribute\n";
-  //     for(unsigned int i = 0; i < velocity.size(); ++i)
-  //     {
-  //       temp = 0.0;
-  //       pde_operator->rhs_ppe_div_term_convective_term_add(temp, velocity[i]);
-  //       rhs.add(this->extra.get_beta(i), temp);
-  //     }
-  //   }
-
-  //   // body force term
-  //   if(this->param.right_hand_side)
-  //     pde_operator->rhs_ppe_div_term_body_forces_add(rhs, this->get_next_time());
-  // }
+  // inhomogeneous parts of boundary face integrals of velocity divergence operator
+  if(this->param.divu_integrated_by_parts == true and this->param.divu_use_boundary_data == true)
+  {
+    VectorType temp(rhs);
+
+    // sum alpha_i * u_i term
+    for(unsigned int i = 0; i < velocity.size(); ++i)
+    {
+      pde_operator->rhs_velocity_divergence_term_dirichlet_bc_from_dof_vector(temp,
+                                                                              velocity_dbc[i]);
+
+      // note that the minus sign related to this term is already taken into account
+      // in the function rhs() of the divergence operator
+      rhs.add(this->bdf.get_alpha(i) / this->get_time_step_size(), temp);
+    }
+
+    // convective term
+    if(this->param.convective_problem())
+    {
+      for(unsigned int i = 0; i < velocity.size(); ++i)
+      {
+        temp = 0.0;
+        pde_operator->rhs_ppe_div_term_convective_term_add(temp, velocity[i]);
+        rhs.add(this->extra.get_beta(i), temp);
+      }
+    }
+
+    // body force term
+    if(this->param.right_hand_side)
+      pde_operator->rhs_ppe_div_term_body_forces_add(rhs, this->get_next_time());
+  }
 
   /*
    *  II. calculate terms originating from inhomogeneous parts of boundary face integrals of Laplace
@@ -702,73 +592,71 @@
   // II.1. pressure Dirichlet boundary conditions
   pde_operator->rhs_ppe_laplace_add(rhs, this->get_next_time());
 
-  // // II.2. pressure Neumann boundary condition: body force vector
-  // if(this->param.right_hand_side)
-  // {
-  //   pde_operator->rhs_ppe_nbc_body_force_term_add(rhs, this->get_next_time()); // does not contribute ##++
-  // }
-
-  // // II.3. pressure Neumann boundary condition: temporal derivative of velocity
-  // VectorType acceleration(velocity_dbc_np);
-  // compute_bdf_time_derivative(
-  //   acceleration, velocity_dbc_np, velocity_dbc, this->bdf, this->get_time_step_size());
-  // pde_operator->rhs_ppe_nbc_numerical_time_derivative_add(rhs, acceleration); // does not contribute ##++
-
-  // // II.4. convective term of pressure Neumann boundary condition on Gamma_D:
-  // //       evaluate convective term and subsequently extrapolate rhs vectors
-  // //       (the convective term is nonlinear!)
-  // if(this->param.convective_problem())
-  // {
-  //   std::cout << "is not added anyways ##++";
-  //   if(this->param.order_extrapolation_pressure_nbc > 0)
-  //   {
-  //     VectorType temp(rhs);
-  //     for(unsigned int i = 0; i < extra_pressure_nbc.get_order(); ++i)
-  //     {
-  //       temp = 0.0;
-  //       pde_operator->rhs_ppe_nbc_convective_add(temp, velocity[i]); // does not contribute ##++
-  //       rhs.add(this->extra_pressure_nbc.get_beta(i), temp);
-  //     }
-  //   }
-  // }
-
-  // if(this->param.order_extrapolation_pressure_nbc > 0 and this->param.viscous_problem())
-  // {
-  //   // II.5. viscous term of pressure Neumann boundary condition on Gamma_D:
-  //   //       extrapolate velocity, evaluate vorticity, and subsequently evaluate boundary
-  //   //       face integral (this is possible since pressure Neumann BC is linear in vorticity)
-
-  //   // Prepare velocity extrapolation of lower (stable) order
-  //   VectorType velocity_extrapolated_ppe;
-  //   pde_operator->initialize_vector_velocity(velocity_extrapolated_ppe);
-  //   for(unsigned int i = 0; i < extra_pressure_nbc.get_order(); ++i)
-  //   {
-  //     velocity_extrapolated_ppe.add(this->extra_pressure_nbc.get_beta(i), velocity[i]);
-  //   }
-
-  //   // Add curl-curl term
-  //   VectorType vorticity_extrapolated_ppe;
-  //   pde_operator->initialize_vector_velocity(vorticity_extrapolated_ppe);
-  //   pde_operator->compute_vorticity(vorticity_extrapolated_ppe, velocity_extrapolated_ppe);
-
-  //   pde_operator->rhs_ppe_nbc_viscous_add(rhs, vorticity_extrapolated_ppe); // does not contribute ##++
-
-  //   // Add viscosity gradient term
-  //   if(this->param.viscosity_is_variable())
-  //   {
-  //     std::cout << "does not contribute anyways ##++\n";
-  //     VectorType viscosity_extrapolated_ppe;
-  //     pde_operator->update_viscosity(velocity_extrapolated_ppe);
-  //     pde_operator->initialize_vector_velocity_scalar(viscosity_extrapolated_ppe);
-  //     pde_operator->access_viscosity(viscosity_extrapolated_ppe);
-
-  //     pde_operator->rhs_ppe_nbc_variable_viscosity_add(rhs,
-  //                                                      velocity_extrapolated_ppe,
-  //                                                      viscosity_extrapolated_ppe);
-  //   }
-
-  //   // Note: the divergence of the convective, viscous and body force terms are neglected.
-  // }
+  // II.2. pressure Neumann boundary condition: body force vector
+  if(this->param.right_hand_side)
+  {
+    pde_operator->rhs_ppe_nbc_body_force_term_add(rhs, this->get_next_time());
+  }
+
+  // II.3. pressure Neumann boundary condition: temporal derivative of velocity
+  VectorType acceleration(velocity_dbc_np);
+  compute_bdf_time_derivative(
+    acceleration, velocity_dbc_np, velocity_dbc, this->bdf, this->get_time_step_size());
+  pde_operator->rhs_ppe_nbc_numerical_time_derivative_add(rhs, acceleration);
+
+  // II.4. convective term of pressure Neumann boundary condition on Gamma_D:
+  //       evaluate convective term and subsequently extrapolate rhs vectors
+  //       (the convective term is nonlinear!)
+  if(this->param.convective_problem())
+  {
+    if(this->param.order_extrapolation_pressure_nbc > 0)
+    {
+      VectorType temp(rhs);
+      for(unsigned int i = 0; i < extra_pressure_nbc.get_order(); ++i)
+      {
+        temp = 0.0;
+        pde_operator->rhs_ppe_nbc_convective_add(temp, velocity[i]);
+        rhs.add(this->extra_pressure_nbc.get_beta(i), temp);
+      }
+    }
+  }
+
+  if(this->param.order_extrapolation_pressure_nbc > 0 and this->param.viscous_problem())
+  {
+    // II.5. viscous term of pressure Neumann boundary condition on Gamma_D:
+    //       extrapolate velocity, evaluate vorticity, and subsequently evaluate boundary
+    //       face integral (this is possible since pressure Neumann BC is linear in vorticity)
+
+    // Prepare velocity extrapolation of lower (stable) order
+    VectorType velocity_extrapolated_ppe;
+    pde_operator->initialize_vector_velocity(velocity_extrapolated_ppe);
+    for(unsigned int i = 0; i < extra_pressure_nbc.get_order(); ++i)
+    {
+      velocity_extrapolated_ppe.add(this->extra_pressure_nbc.get_beta(i), velocity[i]);
+    }
+
+    // Add curl-curl term
+    VectorType vorticity_extrapolated_ppe;
+    pde_operator->initialize_vector_velocity(vorticity_extrapolated_ppe);
+    pde_operator->compute_vorticity(vorticity_extrapolated_ppe, velocity_extrapolated_ppe);
+
+    pde_operator->rhs_ppe_nbc_viscous_add(rhs, vorticity_extrapolated_ppe);
+
+    // Add viscosity gradient term
+    if(this->param.viscosity_is_variable())
+    {
+      VectorType viscosity_extrapolated_ppe;
+      pde_operator->update_viscosity(velocity_extrapolated_ppe);
+      pde_operator->initialize_vector_velocity_scalar(viscosity_extrapolated_ppe);
+      pde_operator->access_viscosity(viscosity_extrapolated_ppe);
+
+      pde_operator->rhs_ppe_nbc_variable_viscosity_add(rhs,
+                                                       velocity_extrapolated_ppe,
+                                                       viscosity_extrapolated_ppe);
+    }
+
+    // Note: the divergence of the convective, viscous and body force terms are neglected.
+  }
 
   // special case: pressure level is undefined
   // Set mean value of rhs to zero in order to obtain a consistent linear system of equations.
