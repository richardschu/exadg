/*  ______________________________________________________________________
 *
 *  ExaDG - High-Order Discontinuous Galerkin for the Exa-Scale
 *
 *  Copyright (C) 2021 by the ExaDG authors
 *
 *  This program is free software: you can redistribute it and/or modify
 *  it under the terms of the GNU General Public License as published by
 *  the Free Software Foundation, either version 3 of the License, or
 *  (at your option) any later version.
 *
 *  This program is distributed in the hope that it will be useful,
 *  but WITHOUT ANY WARRANTY; without even the implied warranty of
 *  MERCHANTABILITY or FITNESS FOR A PARTICULAR PURPOSE.  See the
 *  GNU General Public License for more details.
 *
 *  You should have received a copy of the GNU General Public License
 *  along with this program.  If not, see <https://www.gnu.org/licenses/>.
 *  ______________________________________________________________________
 */

#ifndef INCLUDE_EXADG_INCOMPRESSIBLE_NAVIER_STOKES_TIME_INTEGRATION_TIME_INT_BDF_PRESSURE_CORRECTION_H_
#define INCLUDE_EXADG_INCOMPRESSIBLE_NAVIER_STOKES_TIME_INTEGRATION_TIME_INT_BDF_PRESSURE_CORRECTION_H_

#include <exadg/incompressible_navier_stokes/time_integration/time_int_bdf.h>

namespace ExaDG
{
namespace IncNS
{
// forward declarations
template<int dim, typename Number>
class OperatorPressureCorrection;

template<int dim, typename Number>
class TimeIntBDFPressureCorrection : public TimeIntBDF<dim, Number>
{
private:
  using BoostInputArchiveType  = TimeIntBase::BoostInputArchiveType;
  using BoostOutputArchiveType = TimeIntBase::BoostOutputArchiveType;

  typedef TimeIntBDF<dim, Number> Base;

  typedef typename Base::VectorType VectorType;

  typedef OperatorPressureCorrection<dim, Number> Operator;

public:
  TimeIntBDFPressureCorrection(std::shared_ptr<Operator>                       operator_in,
                               std::shared_ptr<HelpersALE<dim, Number> const>  helpers_ale_in,
                               std::shared_ptr<PostProcessorInterface<Number>> postprocessor_in,
                               Parameters const &                              param_in,
                               MPI_Comm const &                                mpi_comm_in,
                               bool const                                      is_test_in);

  virtual ~TimeIntBDFPressureCorrection()
  {
  }

  void
  postprocessing_stability_analysis();

  void
  print_iterations() const final;

  VectorType const &
  get_velocity() const final;

  VectorType const &
  get_velocity_np() const final;

  VectorType const &
  get_pressure() const final;

  VectorType const &
  get_pressure_np() const final;

private:
  void
  allocate_vectors() final;

  void
  setup_derived() final;

  void
  update_time_integrator_constants() final;

  void
  initialize_current_solution() final;

  void
  initialize_former_multistep_dof_vectors() final;

  void
  read_restart_vectors(BoostInputArchiveType & ia) final;
<<<<<<< HEAD

  void
  write_restart_vectors(BoostOutputArchiveType & oa) const final;
=======

  void
  write_restart_vectors(BoostOutputArchiveType & oa) const final;

  void
  get_vectors_serialization(std::vector<VectorType const *> & vectors_velocity,
                            std::vector<VectorType const *> & vectors_pressure) const final;

  void
  set_vectors_deserialization(std::vector<VectorType> const & vectors_velocity,
                              std::vector<VectorType> const & vectors_pressure) final;
>>>>>>> 1baa0dc4

  void
  initialize_pressure_on_boundary();

  void
  do_timestep_solve() final;

  void
  solve_steady_problem() final;

  double
  evaluate_residual();

  void
  momentum_step();

  void
  rhs_momentum(VectorType & rhs, VectorType const & transport_velocity);

  void
  pressure_step(VectorType & pressure_increment);

  void
  projection_step(VectorType const & pressure_increment);

  void
  evaluate_convective_term();

  void
  rhs_projection(VectorType & rhs, VectorType const & pressure_increment) const;

  void
  pressure_update(VectorType const & pressure_increment);

  void
  calculate_chi(double & chi) const;

  void
  rhs_pressure(VectorType & rhs) const;

  void
  prepare_vectors_for_next_timestep() final;

  VectorType const &
  get_velocity(unsigned int i /* t_{n-i} */) const final;

  VectorType const &
  get_pressure(unsigned int i /* t_{n-i} */) const final;

  void
  set_velocity(VectorType const & velocity, unsigned int const i /* t_{n-i} */) final;

  void
  set_pressure(VectorType const & pressure, unsigned int const i /* t_{n-i} */) final;

  std::shared_ptr<Operator> pde_operator;

  VectorType              velocity_np;
  std::vector<VectorType> velocity;

  VectorType              pressure_np;
  std::vector<VectorType> pressure;

  // incremental formulation of pressure-correction scheme
  unsigned int order_pressure_extrapolation;

  // time integrator constants: extrapolation scheme
  ExtrapolationConstants extra_pressure_gradient;

  // stores pressure Dirichlet boundary values at previous times
  std::vector<VectorType> pressure_dbc;

  // required for strongly-coupled partitioned FSI
  VectorType pressure_increment_last_iter;
  VectorType velocity_momentum_last_iter;
  VectorType velocity_projection_last_iter;

  // iteration counts
  std::pair<
    unsigned int /* calls */,
    std::tuple<unsigned long long, unsigned long long> /* iteration counts {Newton, linear} */>
    iterations_momentum;
  std::pair<unsigned int /* calls */, unsigned long long /* iteration counts */>
    iterations_pressure;
  std::pair<unsigned int /* calls */, unsigned long long /* iteration counts */>
    iterations_projection;
};

} // namespace IncNS
} // namespace ExaDG


#endif /* INCLUDE_EXADG_INCOMPRESSIBLE_NAVIER_STOKES_TIME_INTEGRATION_TIME_INT_BDF_PRESSURE_CORRECTION_H_ \
        */<|MERGE_RESOLUTION|>--- conflicted
+++ resolved
@@ -93,11 +93,6 @@
 
   void
   read_restart_vectors(BoostInputArchiveType & ia) final;
-<<<<<<< HEAD
-
-  void
-  write_restart_vectors(BoostOutputArchiveType & oa) const final;
-=======
 
   void
   write_restart_vectors(BoostOutputArchiveType & oa) const final;
@@ -109,7 +104,6 @@
   void
   set_vectors_deserialization(std::vector<VectorType> const & vectors_velocity,
                               std::vector<VectorType> const & vectors_pressure) final;
->>>>>>> 1baa0dc4
 
   void
   initialize_pressure_on_boundary();
