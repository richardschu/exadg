/*  ______________________________________________________________________
 *
 *  ExaDG - High-Order Discontinuous Galerkin for the Exa-Scale
 *
 *  Copyright (C) 2021 by the ExaDG authors
 *
 *  This program is free software: you can redistribute it and/or modify
 *  it under the terms of the GNU General Public License as published by
 *  the Free Software Foundation, either version 3 of the License, or
 *  (at your option) any later version.
 *
 *  This program is distributed in the hope that it will be useful,
 *  but WITHOUT ANY WARRANTY; without even the implied warranty of
 *  MERCHANTABILITY or FITNESS FOR A PARTICULAR PURPOSE.  See the
 *  GNU General Public License for more details.
 *
 *  You should have received a copy of the GNU General Public License
 *  along with this program.  If not, see <https://www.gnu.org/licenses/>.
 *  ______________________________________________________________________
 */

#ifndef INCLUDE_EXADG_INCOMPRESSIBLE_NAVIER_STOKES_TIME_INTEGRATION_TIME_INT_BDF_H_
#define INCLUDE_EXADG_INCOMPRESSIBLE_NAVIER_STOKES_TIME_INTEGRATION_TIME_INT_BDF_H_

// deal.II
#include <deal.II/lac/la_parallel_vector.h>

// ExaDG
#include <exadg/time_integration/lambda_functions_ale.h>
#include <exadg/time_integration/time_int_bdf_base.h>

namespace ExaDG
{
namespace IncNS
{
class Parameters;

template<int dim, typename Number>
class SpatialOperatorBase;

template<typename Number>
class PostProcessorInterface;

template<int dim, typename Number>
class TimeIntBDF : public TimeIntBDFBase
{
public:
  using Base                   = TimeIntBDFBase;
  using VectorType             = dealii::LinearAlgebra::distributed::Vector<Number>;
  using BlockVectorType        = dealii::LinearAlgebra::distributed::BlockVector<Number>;
  using BoostInputArchiveType  = TimeIntBase::BoostInputArchiveType;
  using BoostOutputArchiveType = TimeIntBase::BoostOutputArchiveType;

  TimeIntBDF(std::shared_ptr<SpatialOperatorBase<dim, Number>> operator_in,
             std::shared_ptr<HelpersALE<dim, Number> const>    helpers_ale_in,
             std::shared_ptr<PostProcessorInterface<Number>>   postprocessor_in,
             Parameters const &                                param_in,
             MPI_Comm const &                                  mpi_comm_in,
             bool const                                        is_test_in);

  virtual ~TimeIntBDF()
  {
  }

  virtual VectorType const &
  get_velocity() const = 0;

  virtual VectorType const &
  get_velocity_np() const = 0;

  virtual VectorType const &
  get_pressure() const = 0;

  virtual VectorType const &
  get_pressure_np() const = 0;

  void
  get_velocities_and_times(std::vector<VectorType const *> & velocities,
                           std::vector<double> &             times) const;

  void
  get_velocities_and_times_np(std::vector<VectorType const *> & velocities,
                              std::vector<double> &             times) const;

  void
  get_pressures_and_times(std::vector<VectorType const *> & pressures,
                          std::vector<double> &             times) const;

  void
  get_pressures_and_times_np(std::vector<VectorType const *> & pressures,
                             std::vector<double> &             times) const;

  void
  ale_update();

  void
  advance_one_timestep_partitioned_solve(bool const use_extrapolation);

  virtual void
  print_iterations() const = 0;

  bool
  print_solver_info() const final;

protected:
  void
  allocate_vectors() override;

  void
  setup_derived() override;

  void
  read_restart_vectors(BoostInputArchiveType & ia) override;

  void
  write_restart_vectors(BoostOutputArchiveType & oa) const override;
<<<<<<< HEAD
=======

  virtual void
  get_vectors_serialization(std::vector<VectorType const *> & vectors_velocity,
                            std::vector<VectorType const *> & vectors_pressure) const;

  virtual void
  set_vectors_deserialization(std::vector<VectorType> const & vectors_velocity,
                              std::vector<VectorType> const & vectors_pressure);
>>>>>>> 1baa0dc4

  void
  prepare_vectors_for_next_timestep() override;

  Parameters const & param;

  // number of refinement steps, where the time step size is reduced in
  // factors of 2 with each refinement
  unsigned int const refine_steps_time;

  // global cfl number
  double const cfl;

  // spatial discretization operator
  std::shared_ptr<SpatialOperatorBase<dim, Number>> operator_base;

  // convective term formulated explicitly
  bool                    needs_vector_convective_term;
  std::vector<VectorType> vec_convective_term;
  VectorType              convective_term_np;

  // required for strongly-coupled partitioned iteration
  bool use_extrapolation;
  bool store_solution;

  // This object allows to access utility functions needed for ALE
  std::shared_ptr<HelpersALE<dim, Number> const> helpers_ale;

private:
  void
  get_quantities_and_times(
    std::vector<VectorType const *> &                             quantities,
    std::vector<double> &                                         times,
    std::function<VectorType const *(unsigned int const)> const & get_quantity) const;

  void
  get_quantities_and_times_np(
    std::vector<VectorType const *> &                             quantities,
    std::vector<double> &                                         times,
    std::function<VectorType const *(unsigned int const)> const & get_quantity,
    std::function<VectorType const *()> const &                   get_quantity_np) const;

  void
  initialize_vec_convective_term();

  double
  calculate_time_step_size() final;

  double
  recalculate_time_step_size() const final;

  virtual VectorType const &
  get_velocity(unsigned int i /* t_{n-i} */) const = 0;

  virtual VectorType const &
  get_pressure(unsigned int i /* t_{n-i} */) const = 0;

  virtual void
  set_velocity(VectorType const & velocity, unsigned int const i /* t_{n-i} */) = 0;

  virtual void
  set_pressure(VectorType const & pressure, unsigned int const i /* t_{n-i} */) = 0;

  void
  postprocessing() const final;

  // postprocessor
  std::shared_ptr<PostProcessorInterface<Number>> postprocessor;

  // ALE
  VectorType              grid_velocity;
  std::vector<VectorType> vec_grid_coordinates;
  VectorType              grid_coordinates_np;
};

} // namespace IncNS
} // namespace ExaDG

#endif /* INCLUDE_EXADG_INCOMPRESSIBLE_NAVIER_STOKES_TIME_INTEGRATION_TIME_INT_BDF_H_ */<|MERGE_RESOLUTION|>--- conflicted
+++ resolved
@@ -114,8 +114,6 @@
 
   void
   write_restart_vectors(BoostOutputArchiveType & oa) const override;
-<<<<<<< HEAD
-=======
 
   virtual void
   get_vectors_serialization(std::vector<VectorType const *> & vectors_velocity,
@@ -124,7 +122,6 @@
   virtual void
   set_vectors_deserialization(std::vector<VectorType> const & vectors_velocity,
                               std::vector<VectorType> const & vectors_pressure);
->>>>>>> 1baa0dc4
 
   void
   prepare_vectors_for_next_timestep() override;
