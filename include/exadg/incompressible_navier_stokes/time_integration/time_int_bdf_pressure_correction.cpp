/*  ______________________________________________________________________
 *
 *  ExaDG - High-Order Discontinuous Galerkin for the Exa-Scale
 *
 *  Copyright (C) 2021 by the ExaDG authors
 *
 *  This program is free software: you can redistribute it and/or modify
 *  it under the terms of the GNU General Public License as published by
 *  the Free Software Foundation, either version 3 of the License, or
 *  (at your option) any later version.
 *
 *  This program is distributed in the hope that it will be useful,
 *  but WITHOUT ANY WARRANTY; without even the implied warranty of
 *  MERCHANTABILITY or FITNESS FOR A PARTICULAR PURPOSE.  See the
 *  GNU General Public License for more details.
 *
 *  You should have received a copy of the GNU General Public License
 *  along with this program.  If not, see <https://www.gnu.org/licenses/>.
 *  ______________________________________________________________________
 */

#include <deal.II/numerics/vector_tools_mean_value.h>

#include <exadg/incompressible_navier_stokes/spatial_discretization/operator_pressure_correction.h>
#include <exadg/incompressible_navier_stokes/time_integration/time_int_bdf_pressure_correction.h>
#include <exadg/incompressible_navier_stokes/user_interface/parameters.h>
#include <exadg/time_integration/push_back_vectors.h>
#include <exadg/time_integration/restart.h>
#include <exadg/time_integration/time_step_calculation.h>
#include <exadg/utilities/print_solver_results.h>

namespace ExaDG
{
namespace IncNS
{
template<int dim, typename Number>
TimeIntBDFPressureCorrection<dim, Number>::TimeIntBDFPressureCorrection(
  std::shared_ptr<Operator>                       operator_in,
  std::shared_ptr<HelpersALE<dim, Number> const>  helpers_ale_in,
  std::shared_ptr<PostProcessorInterface<Number>> postprocessor_in,
  Parameters const &                              param_in,
  MPI_Comm const &                                mpi_comm_in,
  bool const                                      is_test_in)
  : Base(operator_in, helpers_ale_in, postprocessor_in, param_in, mpi_comm_in, is_test_in),
    pde_operator(operator_in),
    velocity(param_in.order_time_integrator),
    pressure(param_in.order_time_integrator),
    order_pressure_extrapolation(param_in.order_pressure_extrapolation),
    extra_pressure_gradient(param_in.order_pressure_extrapolation, param_in.start_with_low_order),
    pressure_dbc(param_in.order_pressure_extrapolation),
    iterations_momentum({0, {0, 0}}),
    iterations_pressure({0, 0}),
    iterations_projection({0, 0})
{
}

template<int dim, typename Number>
void
TimeIntBDFPressureCorrection<dim, Number>::update_time_integrator_constants()
{
  // call function of base class to update the standard time integrator constants
  Base::update_time_integrator_constants();

  // update time integrator constants for extrapolation scheme of pressure gradient term

  // if start_with_low_order == true (no analytical solution available)
  // the pressure is unknown at t = t_0:
  // -> use no extrapolation (order=0, non-incremental) in first time step (the pressure solution is
  // calculated in the second sub step)
  // -> use first order extrapolation in second time step, second order extrapolation in third time
  // step, etc.

  // the "-1" indicates that the order of extrapolation of the pressure gradient is one order
  // lower than the order of the BDF time integration scheme
  extra_pressure_gradient.update(this->get_time_step_number() - 1,
                                 this->adaptive_time_stepping,
                                 this->get_time_step_vector());

  // use this function to check the correctness of the time integrator constants
  //    std::cout << "Coefficients extrapolation scheme pressure: Time step = "
  //              << this->get_time_step_number() << std::endl;
  //    extra_pressure_gradient.print(this->pcout);
}

template<int dim, typename Number>
void
TimeIntBDFPressureCorrection<dim, Number>::setup_derived()
{
  Base::setup_derived();

  // pressure_dbc does not have to be initialized in case of a restart, where
  // the vectors are read from memory.
  if(this->param.restarted_simulation == false)
  {
    initialize_pressure_on_boundary();
  }
}

template<int dim, typename Number>
void
TimeIntBDFPressureCorrection<dim, Number>::read_restart_vectors(BoostInputArchiveType & ia)
{
  Base::read_restart_vectors(ia);

  // Remains for comparison.
  double max_diff_derived = 0.0;
  for(unsigned int i = 0; i < pressure_dbc.size(); i++)
  {
<<<<<<< HEAD
    read_distributed_vector(pressure_dbc[i], ia);
=======
    VectorType tmp;
    tmp.reinit(pressure_dbc[i], false /* omit_zeroing_entries */);
    read_write_distributed_vector(tmp, ia);
    tmp -= pressure_dbc[i];
    max_diff_derived = std::max(max_diff_derived, (double)tmp.linfty_norm());

    if(i == pressure_dbc.size() - 1 and
       dealii::Utilities::MPI::this_mpi_process(tmp.get_mpi_communicator()) == 0)
    {
      std::cout << "max_diff_derived = " << max_diff_derived << "##+ \n";
    }
>>>>>>> 1baa0dc4
  }
}

template<int dim, typename Number>
void
TimeIntBDFPressureCorrection<dim, Number>::write_restart_vectors(BoostOutputArchiveType & oa) const
{
  Base::write_restart_vectors(oa);

  for(unsigned int i = 0; i < pressure_dbc.size(); i++)
  {
<<<<<<< HEAD
    write_distributed_vector(pressure_dbc[i], oa);
=======
    read_write_distributed_vector(pressure_dbc[i], oa);
  }
}

template<int dim, typename Number>
void
TimeIntBDFPressureCorrection<dim, Number>::get_vectors_serialization(
  std::vector<VectorType const *> & vectors_velocity,
  std::vector<VectorType const *> & vectors_pressure) const
{
  (void)vectors_velocity;
  for(unsigned int i = 0; i < pressure_dbc.size(); i++)
  {
    vectors_pressure.push_back(&pressure_dbc[i]);
  }
}

template<int dim, typename Number>
void
TimeIntBDFPressureCorrection<dim, Number>::set_vectors_deserialization(
  std::vector<VectorType> const & vectors_velocity,
  std::vector<VectorType> const & vectors_pressure)
{
  (void)vectors_velocity;
  for(unsigned int i = 0; i < pressure_dbc.size(); i++)
  {
    pressure_dbc[i] = vectors_pressure[i];
>>>>>>> 1baa0dc4
  }
}

template<int dim, typename Number>
void
TimeIntBDFPressureCorrection<dim, Number>::allocate_vectors()
{
  Base::allocate_vectors();

  // velocity
  for(unsigned int i = 0; i < velocity.size(); ++i)
    pde_operator->initialize_vector_velocity(velocity[i]);
  pde_operator->initialize_vector_velocity(velocity_np);

  // pressure
  for(unsigned int i = 0; i < pressure.size(); ++i)
    pde_operator->initialize_vector_pressure(pressure[i]);
  pde_operator->initialize_vector_pressure(pressure_np);

  for(unsigned int i = 0; i < pressure_dbc.size(); ++i)
    pde_operator->initialize_vector_pressure(pressure_dbc[i]);
}


template<int dim, typename Number>
void
TimeIntBDFPressureCorrection<dim, Number>::initialize_current_solution()
{
  if(this->param.ale_formulation)
    this->helpers_ale->move_grid(this->get_time());

  pde_operator->prescribe_initial_conditions(velocity[0], pressure[0], this->get_time());
}

template<int dim, typename Number>
void
TimeIntBDFPressureCorrection<dim, Number>::initialize_former_multistep_dof_vectors()
{
  // note that the loop begins with i=1! (we could also start with i=0 but this is not necessary)
  for(unsigned int i = 1; i < velocity.size(); ++i)
  {
    if(this->param.ale_formulation)
      this->helpers_ale->move_grid(this->get_previous_time(i));

    pde_operator->prescribe_initial_conditions(velocity[i],
                                               pressure[i],
                                               this->get_previous_time(i));
  }
}

template<int dim, typename Number>
void
TimeIntBDFPressureCorrection<dim, Number>::initialize_pressure_on_boundary()
{
  // If start_with_low_order == true, no pressure extrapolation is used in the first time step
  // even for the incremental pressure-correction scheme. Hence, there is no need to initialize
  // the pressure_dbc vector in this case.

  if(this->param.start_with_low_order == false)
  {
    for(unsigned int i = 0; i < pressure_dbc.size(); ++i)
    {
      double const time = this->get_time() - double(i) * this->get_time_step_size();
      if(this->param.ale_formulation)
      {
        this->helpers_ale->move_grid(time);
        this->helpers_ale->update_pde_operator_after_grid_motion();
      }

      pde_operator->interpolate_pressure_dirichlet_bc(pressure_dbc[i], time);
    }
  }
}

template<int dim, typename Number>
typename TimeIntBDFPressureCorrection<dim, Number>::VectorType const &
TimeIntBDFPressureCorrection<dim, Number>::get_velocity() const
{
  return velocity[0];
}

template<int dim, typename Number>
typename TimeIntBDFPressureCorrection<dim, Number>::VectorType const &
TimeIntBDFPressureCorrection<dim, Number>::get_velocity_np() const
{
  return velocity_np;
}

template<int dim, typename Number>
typename TimeIntBDFPressureCorrection<dim, Number>::VectorType const &
TimeIntBDFPressureCorrection<dim, Number>::get_pressure() const
{
  return pressure[0];
}

template<int dim, typename Number>
typename TimeIntBDFPressureCorrection<dim, Number>::VectorType const &
TimeIntBDFPressureCorrection<dim, Number>::get_pressure_np() const
{
  return pressure_np;
}

template<int dim, typename Number>
typename TimeIntBDFPressureCorrection<dim, Number>::VectorType const &
TimeIntBDFPressureCorrection<dim, Number>::get_velocity(unsigned int i) const
{
  return velocity[i];
}

template<int dim, typename Number>
typename TimeIntBDFPressureCorrection<dim, Number>::VectorType const &
TimeIntBDFPressureCorrection<dim, Number>::get_pressure(unsigned int i) const
{
  return pressure[i];
}

template<int dim, typename Number>
void
TimeIntBDFPressureCorrection<dim, Number>::set_velocity(VectorType const & velocity_in,
                                                        unsigned int const i)
{
  velocity[i] = velocity_in;
}

template<int dim, typename Number>
void
TimeIntBDFPressureCorrection<dim, Number>::set_pressure(VectorType const & pressure_in,
                                                        unsigned int const i)
{
  pressure[i] = pressure_in;
}

template<int dim, typename Number>
void
TimeIntBDFPressureCorrection<dim, Number>::postprocessing_stability_analysis()
{
  AssertThrow(this->order == 1,
              dealii::ExcMessage("Order of BDF scheme has to be 1 for this stability analysis."));

  AssertThrow(this->param.convective_problem() == false,
              dealii::ExcMessage(
                "Stability analysis can not be performed for nonlinear convective problems."));

  AssertThrow(velocity[0].l2_norm() < 1.e-15 and pressure[0].l2_norm() < 1.e-15,
              dealii::ExcMessage("Solution vector has to be zero for this stability analysis."));

  AssertThrow(dealii::Utilities::MPI::n_mpi_processes(this->mpi_comm) == 1,
              dealii::ExcMessage("Number of MPI processes has to be 1."));

  std::cout << std::endl << "Analysis of eigenvalue spectrum:" << std::endl;

  unsigned int const size = velocity[0].locally_owned_size();

  dealii::LAPACKFullMatrix<Number> propagation_matrix(size, size);

  // loop over all columns of propagation matrix
  for(unsigned int j = 0; j < size; ++j)
  {
    // set j-th element to 1
    velocity[0].local_element(j) = 1.0;

    // solve time step
    this->do_timestep_solve();

    // dst-vector velocity_np is j-th column of propagation matrix
    for(unsigned int i = 0; i < size; ++i)
    {
      propagation_matrix(i, j) = velocity_np.local_element(i);
    }

    // reset j-th element to 0
    velocity[0].local_element(j) = 0.0;
  }

  // compute eigenvalues
  propagation_matrix.compute_eigenvalues();

  double norm_max = 0.0;

  std::cout << "List of all eigenvalues:" << std::endl;

  for(unsigned int i = 0; i < size; ++i)
  {
    double norm = std::abs(propagation_matrix.eigenvalue(i));
    if(norm > norm_max)
      norm_max = norm;

    // print eigenvalues
    std::cout << std::scientific << std::setprecision(5) << propagation_matrix.eigenvalue(i)
              << std::endl;
  }

  std::cout << std::endl << std::endl << "Maximum eigenvalue = " << norm_max << std::endl;
}

template<int dim, typename Number>
void
TimeIntBDFPressureCorrection<dim, Number>::do_timestep_solve()
{
  // perform the sub-steps of the pressure-correction scheme

  momentum_step();

  VectorType pressure_increment;
  pressure_increment.reinit(pressure_np, false /* init with zero */);

  pressure_step(pressure_increment);

  projection_step(pressure_increment);

  // evaluate convective term once the final solution at time
  // t_{n+1} is known
  evaluate_convective_term();
}

template<int dim, typename Number>
void
TimeIntBDFPressureCorrection<dim, Number>::momentum_step()
{
  dealii::Timer timer;
  timer.restart();

  // in case we need to iteratively solve a linear or nonlinear system of equations
  if(this->param.viscous_problem() or this->param.non_explicit_convective_problem())
  {
    // Extrapolate old solutions to get a good initial estimate for the solver.
    if(this->use_extrapolation)
    {
      velocity_np = 0.0;
      for(unsigned int i = 0; i < velocity.size(); ++i)
      {
        velocity_np.add(this->extra.get_beta(i), velocity[i]);
      }
    }
    else
    {
      velocity_np = velocity_momentum_last_iter;
    }

    /*
     *  update variable viscosity
     */
    if(this->param.viscous_problem() and this->param.viscosity_is_variable() and
       this->param.treatment_of_variable_viscosity == TreatmentOfVariableViscosity::Explicit)
    {
      dealii::Timer timer_viscosity_update;
      timer_viscosity_update.restart();

      pde_operator->update_viscosity(velocity_np);

      if(this->print_solver_info() and not(this->is_test))
      {
        this->pcout << std::endl << "Update of variable viscosity:";
        print_wall_time(this->pcout, timer_viscosity_update.wall_time());
      }
    }

    bool const update_preconditioner =
      this->param.update_preconditioner_momentum and
      ((this->time_step_number - 1) % this->param.update_preconditioner_momentum_every_time_steps ==
       0);

    if(this->param.nonlinear_problem_has_to_be_solved())
    {
      /*
       *  Calculate the vector that is constant when solving the nonlinear momentum equation
       *  (where constant means that the vector does not change from one Newton iteration
       *  to the next, i.e., it does not depend on the current solution of the nonlinear solver)
       */
      VectorType rhs(velocity_np);
      VectorType transport_velocity_dummy;
      rhs_momentum(rhs, transport_velocity_dummy);

      // solve non-linear system of equations
      auto const iter = pde_operator->solve_nonlinear_momentum_equation(
        velocity_np,
        rhs,
        this->get_next_time(),
        update_preconditioner,
        this->get_scaling_factor_time_derivative_term());

      iterations_momentum.first += 1;
      std::get<0>(iterations_momentum.second) += std::get<0>(iter);
      std::get<1>(iterations_momentum.second) += std::get<1>(iter);

      if(this->print_solver_info() and not(this->is_test))
      {
        this->pcout << std::endl << "Solve momentum step:";
        print_solver_info_nonlinear(this->pcout,
                                    std::get<0>(iter),
                                    std::get<1>(iter),
                                    timer.wall_time());
      }
    }
    else // linear problem
    {
      // linearly implicit convective term: use extrapolated/stored velocity as transport velocity
      VectorType transport_velocity;
      if(this->param.convective_problem() and
         this->param.treatment_of_convective_term == TreatmentOfConvectiveTerm::LinearlyImplicit)
      {
        transport_velocity = velocity_np;
      }

      /*
       *  Calculate the right-hand side of the linear system of equations.
       */
      VectorType rhs(velocity_np);
      rhs_momentum(rhs, transport_velocity);

      // solve linear system of equations
      unsigned int n_iter = pde_operator->solve_linear_momentum_equation(
        velocity_np,
        rhs,
        transport_velocity,
        update_preconditioner,
        this->get_scaling_factor_time_derivative_term());

      iterations_momentum.first += 1;
      std::get<1>(iterations_momentum.second) += n_iter;

      if(this->print_solver_info() and not(this->is_test))
      {
        this->pcout << std::endl << "Solve momentum step:";
        print_solver_info_linear(this->pcout, n_iter, timer.wall_time());
      }
    }

    if(this->store_solution)
      velocity_momentum_last_iter = velocity_np;
  }
  else // no viscous term and no (linearly) implicit convective term, i.e. we only need to invert
       // the mass matrix
  {
    /*
     *  Calculate the right-hand side vector.
     */
    VectorType rhs(velocity_np);
    VectorType transport_velocity_dummy;
    rhs_momentum(rhs, transport_velocity_dummy);

    pde_operator->apply_inverse_mass_operator(velocity_np, rhs);
    velocity_np *= this->get_time_step_size() / this->bdf.get_gamma0();

    if(this->print_solver_info() and not(this->is_test))
    {
      this->pcout << std::endl << "Explicit momentum step:";
      print_wall_time(this->pcout, timer.wall_time());
    }
  }

  this->timer_tree->insert({"Timeloop", "Momentum step"}, timer.wall_time());
}

template<int dim, typename Number>
void
TimeIntBDFPressureCorrection<dim, Number>::rhs_momentum(VectorType &       rhs,
                                                        VectorType const & transport_velocity)
{
  rhs = 0.0;

  /*
   *  Add extrapolation of pressure gradient term to the rhs in case of incremental formulation
   */
  if(extra_pressure_gradient.get_order() > 0)
  {
    for(unsigned int i = 0; i < extra_pressure_gradient.get_order(); ++i)
    {
      VectorType temp(velocity[0]);
      temp = 0.0;

      pde_operator->evaluate_pressure_gradient_term_dirichlet_bc_from_dof_vector(temp,
                                                                                 pressure[i],
                                                                                 pressure_dbc[i]);

      rhs.add(-extra_pressure_gradient.get_beta(i), temp);
    }
  }

  /*
   *  Body force term
   */
  if(this->param.right_hand_side == true)
  {
    pde_operator->evaluate_add_body_force_term(rhs, this->get_next_time());
  }

  /*
   *  Convective term formulated explicitly (additive decomposition):
   *  Evaluate convective term and add extrapolation of convective term to the rhs
   */
  if(this->param.convective_problem())
  {
    if(this->param.treatment_of_convective_term == TreatmentOfConvectiveTerm::Explicit)
    {
      if(this->param.ale_formulation)
      {
        for(unsigned int i = 0; i < this->vec_convective_term.size(); ++i)
        {
          // in a general setting, we only know the boundary conditions at time t_{n+1}
          pde_operator->evaluate_convective_term(this->vec_convective_term[i],
                                                 velocity[i],
                                                 this->get_next_time());
        }
      }

      for(unsigned int i = 0; i < this->vec_convective_term.size(); ++i)
        rhs.add(-this->extra.get_beta(i), this->vec_convective_term[i]);
    }

    if(this->param.treatment_of_convective_term == TreatmentOfConvectiveTerm::LinearlyImplicit)
    {
      pde_operator->rhs_add_convective_term(rhs, transport_velocity, this->get_next_time());
    }
  }

  /*
   *  calculate sum (alpha_i/dt * u_i) and apply mass operator to this vector
   */
  VectorType sum_alphai_ui(velocity[0]);

  // calculate sum (alpha_i/dt * u_i)
  sum_alphai_ui.equ(this->bdf.get_alpha(0) / this->get_time_step_size(), velocity[0]);
  for(unsigned int i = 1; i < velocity.size(); ++i)
  {
    sum_alphai_ui.add(this->bdf.get_alpha(i) / this->get_time_step_size(), velocity[i]);
  }

  pde_operator->apply_mass_operator_add(rhs, sum_alphai_ui);

  /*
   *  Right-hand side viscous term:
   *  If there is no nonlinearity, we solve a linear system of equations, where
   *  inhomogeneous parts of boundary face integrals of the viscous operator
   *  have to be shifted to the right-hand side of the equation.
   */
  if(this->param.viscous_problem() and not(this->param.nonlinear_problem_has_to_be_solved()))
  {
    pde_operator->rhs_add_viscous_term(rhs, this->get_next_time());
  }
}

template<int dim, typename Number>
void
TimeIntBDFPressureCorrection<dim, Number>::pressure_step(VectorType & pressure_increment)
{
  dealii::Timer timer;
  timer.restart();

  // compute right-hand side vector
  VectorType rhs(pressure_np);
  rhs_pressure(rhs);

  // calculate initial guess for pressure solve
  if(this->use_extrapolation)
  {
    // extrapolate old solution to get a good initial estimate for the
    // pressure solution p_{n+1} at time t^{n+1}
    for(unsigned int i = 0; i < pressure.size(); ++i)
    {
      pressure_increment.add(this->extra.get_beta(i), pressure[i]);
    }

    // incremental formulation
    if(extra_pressure_gradient.get_order() > 0)
    {
      // Subtract extrapolation of pressure since the PPE is solved for the
      // pressure increment phi = p_{n+1} - sum_i (beta_pressure_extra_i * pressure_i),
      // where p_{n+1} is approximated by an extrapolation of order J (=order of BDF scheme).
      // Note that the divergence correction term in case of the rotational formulation is not
      // considered when calculating a good initial guess for the solution of the PPE,
      // which will slightly increase the number of iterations compared to the standard
      // formulation of the pressure-correction scheme.
      for(unsigned int i = 0; i < extra_pressure_gradient.get_order(); ++i)
      {
        pressure_increment.add(-extra_pressure_gradient.get_beta(i), pressure[i]);
      }
    }
  }
  else
  {
    pressure_increment = pressure_increment_last_iter;
  }

  // solve linear system of equations
  bool const update_preconditioner =
    this->param.update_preconditioner_pressure_poisson and
    ((this->time_step_number - 1) %
       this->param.update_preconditioner_pressure_poisson_every_time_steps ==
     0);

  unsigned int const n_iter =
    pde_operator->solve_pressure(pressure_increment, rhs, update_preconditioner);

  iterations_pressure.first += 1;
  iterations_pressure.second += n_iter;

  if(this->store_solution)
    pressure_increment_last_iter = pressure_increment;

  // calculate pressure p^{n+1} from pressure increment
  pressure_update(pressure_increment);

  // Special case: pressure level is undefined
  // Adjust the pressure level in order to allow a calculation of the pressure error.
  // This is necessary because otherwise the pressure solution moves away from the exact solution.
  pde_operator->adjust_pressure_level_if_undefined(pressure_np, this->get_next_time());

  // write output
  if(this->print_solver_info() and not(this->is_test))
  {
    this->pcout << std::endl << "Solve pressure step:";
    print_solver_info_linear(this->pcout, n_iter, timer.wall_time());
  }

  this->timer_tree->insert({"Timeloop", "Pressure step"}, timer.wall_time());
}

template<int dim, typename Number>
void
TimeIntBDFPressureCorrection<dim, Number>::calculate_chi(double & chi) const
{
  if(this->param.formulation_viscous_term == FormulationViscousTerm::LaplaceFormulation)
  {
    chi = 1.0;
  }
  else if(this->param.formulation_viscous_term == FormulationViscousTerm::DivergenceFormulation)
  {
    chi = 2.0;
  }
  else
  {
    AssertThrow(this->param.formulation_viscous_term ==
                    FormulationViscousTerm::LaplaceFormulation and
                  this->param.formulation_viscous_term ==
                    FormulationViscousTerm::DivergenceFormulation,
                dealii::ExcMessage("Not implemented!"));
  }
}

template<int dim, typename Number>
void
TimeIntBDFPressureCorrection<dim, Number>::rhs_pressure(VectorType & rhs) const
{
  /*
   *  I. calculate divergence term
   */
  VectorType temp(pressure_np);
  pde_operator->evaluate_velocity_divergence_term(temp, velocity_np, this->get_next_time());

  rhs.equ(-this->bdf.get_gamma0() / this->get_time_step_size(), temp);


  /*
   *  II. calculate terms originating from inhomogeneous parts of boundary face integrals,
   *  i.e., pressure Dirichlet boundary conditions on Gamma_N and
   *  pressure Neumann boundary conditions on Gamma_D (always h=0 for pressure-correction scheme!)
   */
  pde_operator->rhs_ppe_laplace_add(rhs, this->get_next_time());

  // incremental formulation of pressure-correction scheme
  for(unsigned int i = 0; i < extra_pressure_gradient.get_order(); ++i)
  {
    // set temp to zero since rhs_ppe_laplace_add() adds into the vector
    temp = 0.0;
    pde_operator->rhs_ppe_laplace_add_dirichlet_bc_from_dof_vector(temp, pressure_dbc[i]);

    rhs.add(-extra_pressure_gradient.get_beta(i), temp);
  }

  // special case: pressure level is undefined
  // Unclear if this is really necessary, because from a theoretical
  // point of view one would expect that the mean value of the rhs of the
  // presssure Poisson equation is zero if consistent Dirichlet boundary
  // conditions are prescribed.
  // In principle, it works (since the linear system of equations is consistent)
  // but we detected no convergence for some test cases and specific parameters.
  // Hence, for reasons of robustness we also solve a transformed linear system of equations
  // in case of the pressure-correction scheme.

  if(pde_operator->is_pressure_level_undefined())
    dealii::VectorTools::subtract_mean_value(rhs);
}

template<int dim, typename Number>
void
TimeIntBDFPressureCorrection<dim, Number>::pressure_update(VectorType const & pressure_increment)
{
  // First set pressure solution to zero.
  pressure_np = 0.0;

  // Rotational formulation only (this step is performed first in order
  // to avoid the storage of another temporary variable).
  if(this->param.rotational_formulation == true)
  {
    // Automatically sets pressure_np to zero before operator evaluation.
    pde_operator->evaluate_velocity_divergence_term(pressure_np,
                                                    velocity_np,
                                                    this->get_next_time());

    pde_operator->apply_inverse_pressure_mass_operator(pressure_np, pressure_np);

    double chi = 0.0;
    calculate_chi(chi);

    pressure_np *= -chi * this->param.viscosity;
  }

  // This is done for both the incremental and the non-incremental formulation,
  // the standard and the rotational formulation.
  pressure_np.add(1.0, pressure_increment);

  // Incremental formulation only.

  // add extrapolation of pressure to the pressure-increment solution in order to obtain
  // the pressure solution at the end of the time step, i.e.,
  // p^{n+1} = (pressure_increment)^{n+1} + sum_i (beta_pressure_extrapolation_i * p^{n-i});
  for(unsigned int i = 0; i < extra_pressure_gradient.get_order(); ++i)
  {
    pressure_np.add(extra_pressure_gradient.get_beta(i), pressure[i]);
  }
}

template<int dim, typename Number>
void
TimeIntBDFPressureCorrection<dim, Number>::rhs_projection(
  VectorType &       rhs,
  VectorType const & pressure_increment) const
{
  /*
   *  I. apply mass operator
   */
  pde_operator->apply_mass_operator(rhs, velocity_np);

  /*
   *  II. calculate pressure gradient term including boundary condition g_p(t_{n+1})
   */
  VectorType temp(rhs);
  pde_operator->evaluate_pressure_gradient_term(temp, pressure_increment, this->get_next_time());

  rhs.add(-this->get_time_step_size() / this->bdf.get_gamma0(), temp);

  /*
   *  III. pressure gradient term: boundary conditions g_p(t_{n-i})
   *       in case of incremental formulation of pressure-correction scheme
   */
  if(this->param.gradp_integrated_by_parts == true and this->param.gradp_use_boundary_data == true)
  {
    for(unsigned int i = 0; i < extra_pressure_gradient.get_order(); ++i)
    {
      // evaluate inhomogeneous parts of boundary face integrals
      // note that the function rhs_...() already includes a factor of -1.0
      pde_operator->rhs_pressure_gradient_term_dirichlet_bc_from_dof_vector(temp, pressure_dbc[i]);

      rhs.add(-extra_pressure_gradient.get_beta(i) * this->get_time_step_size() /
                this->bdf.get_gamma0(),
              temp);
    }
  }
}

template<int dim, typename Number>
void
TimeIntBDFPressureCorrection<dim, Number>::projection_step(VectorType const & pressure_increment)
{
  dealii::Timer timer;
  timer.restart();

  // compute right-hand-side vector
  VectorType rhs(velocity_np);
  rhs_projection(rhs, pressure_increment);

  // apply inverse mass operator: this is the solution if no penalty terms are applied
  // and serves as a good initial guess for the case with penalty terms
  pde_operator->apply_inverse_mass_operator(velocity_np, rhs);

  if(this->param.use_divergence_penalty == true or this->param.use_continuity_penalty == true)
  {
    // extrapolate velocity to time t_{n+1} and use this velocity field to
    // calculate the penalty parameter for the divergence and continuity penalty terms
    VectorType velocity_extrapolated;
    if(this->use_extrapolation)
    {
      velocity_extrapolated.reinit(velocity[0]);
      for(unsigned int i = 0; i < velocity.size(); ++i)
        velocity_extrapolated.add(this->extra.get_beta(i), velocity[i]);
    }
    else
    {
      velocity_extrapolated = velocity_projection_last_iter;
    }

    pde_operator->update_projection_operator(velocity_extrapolated, this->get_time_step_size());

    // add inhomogeneous contributions of continuity penalty term after computing
    // the initial guess for the linear system of equations to make sure that the initial
    // guess is as accurate as possible
    if(this->param.use_continuity_penalty and this->param.continuity_penalty_use_boundary_data)
      pde_operator->rhs_add_projection_operator(rhs, this->get_next_time());

    // solve linear system of equations
    bool const update_preconditioner =
      this->param.update_preconditioner_projection and
      ((this->time_step_number - 1) %
         this->param.update_preconditioner_projection_every_time_steps ==
       0);

    if(this->use_extrapolation == false)
      velocity_np = velocity_projection_last_iter;

    unsigned int const n_iter =
      pde_operator->solve_projection(velocity_np, rhs, update_preconditioner);

    iterations_projection.first += 1;
    iterations_projection.second += n_iter;

    if(this->store_solution)
      velocity_projection_last_iter = velocity_np;

    if(this->print_solver_info() and not(this->is_test))
    {
      this->pcout << std::endl << "Solve projection step:";
      print_solver_info_linear(this->pcout, n_iter, timer.wall_time());
    }
  }
  else // no penalty terms
  {
    if(this->print_solver_info() and not(this->is_test))
    {
      this->pcout << std::endl << "Solve projection step:";
      print_wall_time(this->pcout, timer.wall_time());
    }
  }

  this->timer_tree->insert({"Timeloop", "Projection step"}, timer.wall_time());
}

template<int dim, typename Number>
void
TimeIntBDFPressureCorrection<dim, Number>::evaluate_convective_term()
{
  dealii::Timer timer;
  timer.restart();

  // evaluate convective term once solution_np is known
  if(this->param.convective_problem() and
     this->param.treatment_of_convective_term == TreatmentOfConvectiveTerm::Explicit)
  {
    if(this->param.ale_formulation == false) // Eulerian case
    {
      pde_operator->evaluate_convective_term(this->convective_term_np,
                                             velocity_np,
                                             this->get_next_time());
    }
  }

  this->timer_tree->insert({"Timeloop", "Momentum step"}, timer.wall_time());
}

template<int dim, typename Number>
void
TimeIntBDFPressureCorrection<dim, Number>::prepare_vectors_for_next_timestep()
{
  Base::prepare_vectors_for_next_timestep();

  push_back(velocity);
  velocity[0].swap(velocity_np);

  push_back(pressure);
  pressure[0].swap(pressure_np);

  // We also have to care about the history of pressure Dirichlet boundary conditions.
  if(extra_pressure_gradient.get_order() > 0)
  {
    push_back(pressure_dbc);

    // no need to move the mesh here since we still have the mesh Omega_{n+1} at this point!
    pde_operator->interpolate_pressure_dirichlet_bc(pressure_dbc[0], this->get_next_time());
  }
}

template<int dim, typename Number>
void
TimeIntBDFPressureCorrection<dim, Number>::solve_steady_problem()
{
  this->pcout << std::endl << "Starting time loop ..." << std::endl;

  // pseudo-time integration in order to solve steady-state problem
  bool converged = false;

  if(this->param.convergence_criterion_steady_problem ==
     ConvergenceCriterionSteadyProblem::SolutionIncrement)
  {
    VectorType velocity_tmp;
    VectorType pressure_tmp;

    while(not(converged) and this->time < (this->end_time - this->eps) and
          this->get_time_step_number() <= this->param.max_number_of_time_steps)
    {
      // save solution from previous time step
      velocity_tmp = velocity[0];
      pressure_tmp = pressure[0];

      // calculate norm of solution
      double const norm_u = velocity_tmp.l2_norm();
      double const norm_p = pressure_tmp.l2_norm();
      double const norm   = std::sqrt(norm_u * norm_u + norm_p * norm_p);

      // solve time step
      this->do_timestep();

      // calculate increment:
      // increment = solution_{n+1} - solution_{n}
      //           = solution[0] - solution_tmp
      velocity_tmp *= -1.0;
      pressure_tmp *= -1.0;
      velocity_tmp.add(1.0, velocity[0]);
      pressure_tmp.add(1.0, pressure[0]);

      double const incr_u   = velocity_tmp.l2_norm();
      double const incr_p   = pressure_tmp.l2_norm();
      double const incr     = std::sqrt(incr_u * incr_u + incr_p * incr_p);
      double       incr_rel = 1.0;
      if(norm > 1.0e-10)
        incr_rel = incr / norm;

      // write output
      if(this->print_solver_info())
      {
        this->pcout << std::endl
                    << "Norm of solution increment:" << std::endl
                    << "  ||incr_abs|| = " << std::scientific << std::setprecision(10) << incr
                    << std::endl
                    << "  ||incr_rel|| = " << std::scientific << std::setprecision(10) << incr_rel
                    << std::endl;
      }

      // check convergence
      if(incr < this->param.abs_tol_steady or incr_rel < this->param.rel_tol_steady)
      {
        converged = true;
      }
    }
  }
  else if(this->param.convergence_criterion_steady_problem ==
          ConvergenceCriterionSteadyProblem::ResidualSteadyNavierStokes)
  {
    double const initial_residual = evaluate_residual();

    while(not(converged) and this->time < (this->end_time - this->eps) and
          this->get_time_step_number() <= this->param.max_number_of_time_steps)
    {
      this->do_timestep();

      // check convergence by evaluating the residual of
      // the steady-state incompressible Navier-Stokes equations
      double const residual = evaluate_residual();

      if(residual < this->param.abs_tol_steady or
         residual / initial_residual < this->param.rel_tol_steady)
      {
        converged = true;
      }
    }
  }
  else
  {
    AssertThrow(false, dealii::ExcMessage("not implemented."));
  }

  AssertThrow(
    converged == true,
    dealii::ExcMessage(
      "Maximum number of time steps or end time exceeded! This might be due to the fact that "
      "(i) the maximum number of time steps is simply too small to reach a steady solution, "
      "(ii) the problem is unsteady so that the applied solution approach is inappropriate, "
      "(iii) some of the solver tolerances are in conflict."));

  this->pcout << std::endl << "... done!" << std::endl;
}

template<int dim, typename Number>
double
TimeIntBDFPressureCorrection<dim, Number>::evaluate_residual()
{
  pde_operator->evaluate_nonlinear_residual_steady(
    velocity_np, pressure_np, velocity[0], pressure[0], this->get_time());

  double const norm_u = velocity_np.l2_norm();
  double const norm_p = pressure_np.l2_norm();

  double residual = std::sqrt(norm_u * norm_u + norm_p * norm_p);

  // write output
  if(this->print_solver_info())
  {
    this->pcout << std::endl
                << "Norm of residual of steady Navier-Stokes equations:" << std::endl
                << "  ||r|| = " << std::scientific << std::setprecision(10) << residual
                << std::endl;
  }

  return residual;
}


template<int dim, typename Number>
void
TimeIntBDFPressureCorrection<dim, Number>::print_iterations() const
{
  std::vector<std::string> names;
  std::vector<double>      iterations_avg;

  if(this->param.nonlinear_problem_has_to_be_solved())
  {
    names = {"Momentum (nonlinear)",
             "Momentum (linear accumulated)",
             "Momentum (linear per nonlinear)",
             "Pressure",
             "Projection"};

    iterations_avg.resize(5);
    iterations_avg[0] = (double)std::get<0>(iterations_momentum.second) /
                        std::max(1., (double)iterations_momentum.first);
    iterations_avg[1] = (double)std::get<1>(iterations_momentum.second) /
                        std::max(1., (double)iterations_momentum.first);
    if(iterations_avg[0] > std::numeric_limits<double>::min())
      iterations_avg[2] = iterations_avg[1] / iterations_avg[0];
    else
      iterations_avg[2] = iterations_avg[1];
    iterations_avg[3] =
      (double)iterations_pressure.second / std::max(1., (double)iterations_pressure.first);
    iterations_avg[4] =
      (double)iterations_projection.second / std::max(1., (double)iterations_projection.first);
  }
  else // linear problem
  {
    names = {"Momentum step", "Pressure step", "Projection step"};

    iterations_avg.resize(3);
    iterations_avg[0] = (double)std::get<1>(iterations_momentum.second) /
                        std::max(1., (double)iterations_momentum.first);
    iterations_avg[1] =
      (double)iterations_pressure.second / std::max(1., (double)iterations_pressure.first);
    iterations_avg[2] =
      (double)iterations_projection.second / std::max(1., (double)iterations_projection.first);
  }

  print_list_of_iterations(this->pcout, names, iterations_avg);
}

// instantiations

template class TimeIntBDFPressureCorrection<2, float>;
template class TimeIntBDFPressureCorrection<2, double>;

template class TimeIntBDFPressureCorrection<3, float>;
template class TimeIntBDFPressureCorrection<3, double>;

} // namespace IncNS
} // namespace ExaDG<|MERGE_RESOLUTION|>--- conflicted
+++ resolved
@@ -106,9 +106,6 @@
   double max_diff_derived = 0.0;
   for(unsigned int i = 0; i < pressure_dbc.size(); i++)
   {
-<<<<<<< HEAD
-    read_distributed_vector(pressure_dbc[i], ia);
-=======
     VectorType tmp;
     tmp.reinit(pressure_dbc[i], false /* omit_zeroing_entries */);
     read_write_distributed_vector(tmp, ia);
@@ -120,7 +117,6 @@
     {
       std::cout << "max_diff_derived = " << max_diff_derived << "##+ \n";
     }
->>>>>>> 1baa0dc4
   }
 }
 
@@ -132,9 +128,6 @@
 
   for(unsigned int i = 0; i < pressure_dbc.size(); i++)
   {
-<<<<<<< HEAD
-    write_distributed_vector(pressure_dbc[i], oa);
-=======
     read_write_distributed_vector(pressure_dbc[i], oa);
   }
 }
@@ -162,7 +155,6 @@
   for(unsigned int i = 0; i < pressure_dbc.size(); i++)
   {
     pressure_dbc[i] = vectors_pressure[i];
->>>>>>> 1baa0dc4
   }
 }
 
