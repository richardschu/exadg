/*  ______________________________________________________________________
 *
 *  ExaDG - High-Order Discontinuous Galerkin for the Exa-Scale
 *
 *  Copyright (C) 2023 by the ExaDG authors
 *
 *  This program is free software: you can redistribute it and/or modify
 *  it under the terms of the GNU General Public License as published by
 *  the Free Software Foundation, either version 3 of the License, or
 *  (at your option) any later version.
 *
 *  This program is distributed in the hope that it will be useful,
 *  but WITHOUT ANY WARRANTY; without even the implied warranty of
 *  MERCHANTABILITY or FITNESS FOR A PARTICULAR PURPOSE.  See the
 *  GNU General Public License for more details.
 *
 *  You should have received a copy of the GNU General Public License
 *  along with this program.  If not, see <https://www.gnu.org/licenses/>.
 *  ______________________________________________________________________
 */

#ifndef EXADG_ACOUSTIC_CONSERVATION_EQUATIONS_SPATIAL_DISCRETIZATION_SPATIAL_OPERATOR_BASE_H_
#define EXADG_ACOUSTIC_CONSERVATION_EQUATIONS_SPATIAL_DISCRETIZATION_SPATIAL_OPERATOR_BASE_H_

// deal.II
#include <deal.II/fe/fe_dgq.h>
#include <deal.II/fe/fe_simplex_p.h>
#include <deal.II/fe/fe_system.h>

// ExaDG
#include <exadg/acoustic_conservation_equations/spatial_discretization/interface.h>
#include <exadg/acoustic_conservation_equations/spatial_discretization/operators/operator.h>
#include <exadg/acoustic_conservation_equations/user_interface/boundary_descriptor.h>
#include <exadg/acoustic_conservation_equations/user_interface/field_functions.h>
#include <exadg/acoustic_conservation_equations/user_interface/parameters.h>
#include <exadg/grid/grid.h>
#include <exadg/matrix_free/matrix_free_data.h>
#include <exadg/operators/inverse_mass_operator.h>
#include <exadg/operators/rhs_operator.h>
#include <exadg/utilities/lazy_ptr.h>

namespace ExaDG
{
namespace Acoustics
{
/**
 * Spatial operator to solve for the acoustic conservation equations:
 *
 * 1/c^2 * dp/dt + div (rho * u) = f
 * d(rho * u)/dt + grad p = 0
 *
 * This operator solves for the pressure p as well as the velocity that is
 * already scaled by the density rho * u.
 */
template<int dim, typename Number>
class SpatialOperator : public Interface::SpatialOperator<dim, Number>
{
  using VectorType      = typename Interface::SpatialOperator<dim, Number>::VectorType;
  using BlockVectorType = typename Interface::SpatialOperator<dim, Number>::BlockVectorType;

public:
  static unsigned int const block_index_pressure = 0;
  static unsigned int const block_index_velocity = 1;

  /*
   * Constructor.
   */
  SpatialOperator(std::shared_ptr<Grid<dim> const>               grid,
                  std::shared_ptr<dealii::Mapping<dim> const>    mapping,
                  std::shared_ptr<BoundaryDescriptor<dim> const> boundary_descriptor,
                  std::shared_ptr<FieldFunctions<dim> const>     field_functions,
                  Parameters const &                             parameters,
                  std::string const &                            field,
                  MPI_Comm const &                               mpi_comm);

  void
  fill_matrix_free_data(MatrixFreeData<dim, Number> & matrix_free_data) const;

  /**
   * Call this setup() function if the dealii::MatrixFree object can be set up by the present class.
   */
  void
  setup();

  /**
   * Call this setup() function if the dealii::MatrixFree object needs to be created outside this
   * class. The typical use case would be multiphysics-coupling with one MatrixFree object handed
   * over to several single-field solvers. Another typical use case is the use of an ALE
   * formulation.
   */
  void
  setup(std::shared_ptr<dealii::MatrixFree<dim, Number> const> matrix_free_in,
        std::shared_ptr<MatrixFreeData<dim, Number> const>     matrix_free_data_in);

  /*
   * Getters and setters.
   */
  dealii::MatrixFree<dim, Number> const &
  get_matrix_free() const;

  std::string
  get_dof_name_pressure() const;

  unsigned int
  get_dof_index_pressure() const;

  std::string
  get_dof_name_velocity() const;

  unsigned int
  get_dof_index_velocity() const;

  unsigned int
  get_quad_index_pressure() const;

  unsigned int
  get_quad_index_velocity() const;

  unsigned int
  get_quad_index_pressure_velocity() const;

  std::shared_ptr<dealii::Mapping<dim> const>
  get_mapping() const;

  dealii::FiniteElement<dim> const &
  get_fe_p() const;

  dealii::FiniteElement<dim> const &
  get_fe_u() const;

  dealii::DoFHandler<dim> const &
  get_dof_handler_p() const;

  dealii::DoFHandler<dim> const &
  get_dof_handler_u() const;

  void
<<<<<<< HEAD
  serialize_vectors(std::vector<BlockVectorType const *> block_vectors) const final;

  void
  deserialize_vectors(std::vector<BlockVectorType *> block_vectors) const final;
=======
  serialize_vectors(std::vector<BlockVectorType const *> const & block_vectors) const final;

  void
  deserialize_vectors(std::vector<BlockVectorType *> const & block_vectors) const final;
>>>>>>> 1baa0dc4

  dealii::AffineConstraints<Number> const &
  get_constraint_p() const;

  dealii::AffineConstraints<Number> const &
  get_constraint_u() const;

  dealii::types::global_dof_index
  get_number_of_dofs() const;

  /*
   * Initialization of vectors.
   */
  void
  initialize_dof_vector(BlockVectorType & dst) const final;

  void
  initialize_dof_vector_pressure(VectorType & dst) const;

  /*
   * Prescribe initial conditions using a specified analytical/initial solution function.
   */
  void
  prescribe_initial_conditions(BlockVectorType & dst, double const time) const final;

  /*
   * Set aero-acoustic source term.
   */
  void
  set_aero_acoustic_source_term(VectorType const & aero_acoustic_source_term_in);

  /*
   *  This function is used in case of explicit time integration:
   *  This function evaluates the right-hand side operator, the
   *  convective and viscous terms (subsequently multiplied by -1.0 in order
   *  to shift these terms to the right-hand side of the equations)
   *  and finally applies the inverse mass operator.
   */
  void
  evaluate(BlockVectorType & dst, BlockVectorType const & src, double const time) const final;

  /*
   * Operators.
   */

  // acoustic operator
  void
  evaluate_acoustic_operator(BlockVectorType &       dst,
                             BlockVectorType const & src,
                             double const            time) const;

  /**
   * This function applies the inverse mass matrix and scales the pressure by c^2. This is because
   * the PDE we are solving for reads as
   *
   * 1/c^2 dp/dt + div  u = f
   *       du/dt + grad p = 0
   */
  void
  apply_scaled_inverse_mass_operator(BlockVectorType & dst, BlockVectorType const & src) const;

  // Calculate time step size according to local CFL criterion
  double
  calculate_time_step_cfl() const final;

private:
  void
  initialize_dof_handler_and_constraints();

  void
  initialize_operators();

  /*
   * Grid
   */
  std::shared_ptr<Grid<dim> const> grid;

  /*
   * dealii::Mapping (In case of moving meshes (ALE), this is the dynamic mapping describing the
   * deformed configuration.)
   */
  std::shared_ptr<dealii::Mapping<dim> const> mapping;

  /*
   * User interface: Boundary conditions and field functions.
   */
  std::shared_ptr<BoundaryDescriptor<dim> const> boundary_descriptor;
  std::shared_ptr<FieldFunctions<dim> const>     field_functions;

  /*
   * List of parameters.
   */
  Parameters const & param;

  /*
   * A name describing the field being solved.
   */
  std::string const field;

  /*
   * Basic finite element ingredients.
   */
  std::shared_ptr<dealii::FiniteElement<dim>> fe_p;
  std::shared_ptr<dealii::FiniteElement<dim>> fe_u;

  dealii::DoFHandler<dim> dof_handler_p;
  dealii::DoFHandler<dim> dof_handler_u;

  std::shared_ptr<dealii::FiniteElement<dim>> fe_mapping;
  std::shared_ptr<dealii::DoFHandler<dim>>    dof_handler_mapping;

  dealii::AffineConstraints<Number> constraint_p, constraint_u;

  std::string const dof_index_p = "pressure";
  std::string const dof_index_u = "velocity";

  std::string const quad_index_p = "pressure";
  std::string const quad_index_u = "velocity";

  // Quadrature that works for both, pressure and velocity, i.e. n_q=(max(k_p,k_u)+1)^dim.
  // This quadrature is needed for the acoustic operator which iterates over pressure and
  // velocity quadrature points in the same loop (for performance reasons).
  std::string const quad_index_p_u = "pressure_velocity";

  std::shared_ptr<MatrixFreeData<dim, Number> const>     matrix_free_data;
  std::shared_ptr<dealii::MatrixFree<dim, Number> const> matrix_free;

  /*
   * Basic operators.
   */
  Operator<dim, Number> acoustic_operator;

  /*
   * Inverse mass operator
   */
  InverseMassOperator<dim, 1, Number>   inverse_mass_pressure;
  InverseMassOperator<dim, dim, Number> inverse_mass_velocity;

  /*
   * RHS operator that acts on the pressure DoFs
   */
  RHSOperator<dim, Number, 1> rhs_operator;

  // The aero-acoustic source term has been computed externally.
  VectorType const * aero_acoustic_source_term;

  MPI_Comm const mpi_comm;

  dealii::ConditionalOStream pcout;
};

} // namespace Acoustics
} // namespace ExaDG

#endif /* EXADG_ACOUSTIC_CONSERVATION_EQUATIONS_SPATIAL_DISCRETIZATION_SPATIAL_OPERATOR_BASE_H_ */<|MERGE_RESOLUTION|>--- conflicted
+++ resolved
@@ -135,17 +135,10 @@
   get_dof_handler_u() const;
 
   void
-<<<<<<< HEAD
-  serialize_vectors(std::vector<BlockVectorType const *> block_vectors) const final;
-
-  void
-  deserialize_vectors(std::vector<BlockVectorType *> block_vectors) const final;
-=======
   serialize_vectors(std::vector<BlockVectorType const *> const & block_vectors) const final;
 
   void
   deserialize_vectors(std::vector<BlockVectorType *> const & block_vectors) const final;
->>>>>>> 1baa0dc4
 
   dealii::AffineConstraints<Number> const &
   get_constraint_p() const;
