
// Navier-Stokes splitting program
// authors: Niklas Fehn, Benjamin Krank, Martin Kronbichler, LNM
// years: 2015-2016

#include <deal.II/base/vectorization.h>
#include <deal.II/base/quadrature_lib.h>
#include <deal.II/base/function.h>
#include <deal.II/base/logstream.h>
#include <deal.II/base/convergence_table.h>
#include <deal.II/base/thread_local_storage.h>
#include <deal.II/base/timer.h>

#include <deal.II/lac/parallel_vector.h>
#include <deal.II/lac/parallel_block_vector.h>
#include <deal.II/lac/full_matrix.h>
#include <deal.II/lac/lapack_full_matrix.h>
#include <deal.II/lac/solver_cg.h>
#include <deal.II/lac/solver_gmres.h>
#include <deal.II/lac/solver_bicgstab.h>
#include <deal.II/lac/precondition.h>
#include <deal.II/lac/trilinos_sparse_matrix.h>

#include <deal.II/fe/fe_dgq.h>
#include <deal.II/fe/fe_values.h>
#include <deal.II/fe/fe_system.h>
#include <deal.II/fe/mapping_q.h>
#include <deal.II/grid/tria.h>
#include <deal.II/grid/tria_accessor.h>
#include <deal.II/grid/tria_iterator.h>
#include <deal.II/grid/tria_boundary_lib.h>
#include <deal.II/distributed/tria.h>
#include <deal.II/grid/grid_generator.h>
#include <deal.II/grid/manifold_lib.h>

#include <deal.II/multigrid/multigrid.h>
#include <deal.II/multigrid/mg_transfer.h>
#include <deal.II/multigrid/mg_tools.h>
#include <deal.II/multigrid/mg_coarse.h>
#include <deal.II/multigrid/mg_smoother.h>
#include <deal.II/multigrid/mg_matrix.h>

#include <deal.II/numerics/data_out.h>
#include <deal.II/numerics/vector_tools.h>
#include <deal.II/grid/grid_tools.h>

#include <deal.II/matrix_free/matrix_free.h>
#include <deal.II/matrix_free/fe_evaluation.h>
#include <deal.II/matrix_free/operators.h>

#include <deal.II/meshworker/dof_info.h>
#include <deal.II/meshworker/integration_info.h>
#include <deal.II/meshworker/assembler.h>
#include <deal.II/meshworker/loop.h>

#include <deal.II/integrators/laplace.h>

#include <../include/statistics_manager.h>

#include <fstream>
#include <sstream>

#include "poisson_solver.h"

//#define XWALL
<<<<<<< HEAD
//#define COMPDIV
#define LOWMEMORY //compute grad-div matrices directly instead of saving them
=======
#define COMPDIV
#define LOWMEMORY 2 //compute grad-div matrices directly instead of saving them
>>>>>>> 188e98ed
#define PRESPARTIAL
#define DIVUPARTIAL


#define CONSCONVPBC
//#define SKEWSYMMVISC

//#define VORTEX
//#define STOKES
//#define POISEUILLE
//#define KOVASZNAY
//#define BELTRAMI
//#define FLOW_PAST_CYLINDER
#define CHANNEL

namespace DG_NavierStokes
{
  using namespace dealii;

#ifdef VORTEX
  const unsigned int fe_degree = 2; //2
  const unsigned int fe_degree_p = fe_degree;//fe_degree-1;
  const unsigned int fe_degree_xwall = 1;
  const unsigned int n_q_points_1d_xwall = 1;
  const unsigned int dimension = 2; // dimension >= 2
  const unsigned int refine_steps_min = 3; //1
  const unsigned int refine_steps_max = 3;

  const double START_TIME = 0.0;
  const double END_TIME = 1.0;
  const double OUTPUT_INTERVAL_TIME = 0.1;
  const double OUTPUT_START_TIME = 0.0;
  const double STATISTICS_START_TIME = 50.0;
  const bool DIVU_TIMESERIES = false; //true;
  const int MAX_NUM_STEPS = 1e6;
  const double CFL = 0.05; //0.001

  const double VISCOSITY = 0.01;

  const double MAX_VELOCITY = 1.4;
  const double stab_factor = 1.0;
  const double K=1.0e2; //1.0e2; //grad-div stabilization/penalty parameter
  const double CS = 0.0; // Smagorinsky constant
  const double ML = 0.0; // mixing-length model for xwall
  const bool variabletauw = false;
  const double DTAUW = 1.0;

  const double MAX_WDIST_XWALL = 0.2;
  const double GRID_STRETCH_FAC = 1.8;
  const bool pure_dirichlet_bc = false;

  const double REL_TOL_PRESSURE = 1.0e-8;
  const double ABS_TOL_VISCOUS = 1.0e-12;
  const double REL_TOL_VISCOUS = 1.0e-8;

  const std::string output_prefix = "vortex";

  const unsigned int output_solver_info_every_timesteps = 1e4;
  const unsigned int output_solver_info_details = 1e4;

  const unsigned int ORDER_TIME_INTEGRATOR = 3;
  const bool START_WITH_LOW_ORDER = false;
#endif

#ifdef POISEUILLE
  const unsigned int fe_degree = 2;
  const unsigned int fe_degree_p = fe_degree;//fe_degree-1;
  const unsigned int fe_degree_xwall = 1;
  const unsigned int n_q_points_1d_xwall = 1;
  const unsigned int dimension = 2; // dimension >= 2
  const unsigned int refine_steps_min = 3;
  const unsigned int refine_steps_max = 3;

  const double START_TIME = 0.0;
  const double END_TIME = 1.0;
  const double OUTPUT_INTERVAL_TIME = 0.1;
  const double OUTPUT_START_TIME = 0.0;
  const double STATISTICS_START_TIME = 50.0;
  const bool DIVU_TIMESERIES = false; //true;
  const int MAX_NUM_STEPS = 1e6;
  const double CFL = 0.005;

  const double VISCOSITY = 0.1;

  const double MAX_VELOCITY = 1.0;
  const double stab_factor = 1.0;
  const double K=1.0e2; //grad-div stabilization/penalty parameter
  const double CS = 0.0; // Smagorinsky constant
  const double ML = 0.0; // mixing-length model for xwall
  const bool variabletauw = false;
  const double DTAUW = 1.0;

  const double MAX_WDIST_XWALL = 0.2;
  const double GRID_STRETCH_FAC = 1.8;
  const bool pure_dirichlet_bc = false;

  const double REL_TOL_PRESSURE = 1.0e-8;
  const double ABS_TOL_VISCOUS = 1.0e-12;
  const double REL_TOL_VISCOUS = 1.0e-8;

  const std::string output_prefix = "vortex";

  const unsigned int output_solver_info_every_timesteps = 1e4;
  const unsigned int output_solver_info_details = 1e4;

  const unsigned int ORDER_TIME_INTEGRATOR = 3;
  const bool START_WITH_LOW_ORDER = false;
#endif

#ifdef KOVASZNAY
  const unsigned int fe_degree = 2;
  const unsigned int fe_degree_p = fe_degree;//fe_degree-1;
  const unsigned int fe_degree_xwall = 1;
  const unsigned int n_q_points_1d_xwall = 1;
  const unsigned int dimension = 2; // dimension >= 2
  const unsigned int refine_steps_min = 3;
  const unsigned int refine_steps_max = 3;

  const double START_TIME = 0.0;
  const double END_TIME = 1.0;
  const double OUTPUT_INTERVAL_TIME = 0.1;
  const double OUTPUT_START_TIME = 0.0;
  const double STATISTICS_START_TIME = 50.0;
  const bool DIVU_TIMESERIES = false; //true;
  const int MAX_NUM_STEPS = 1e6;
  const double CFL = 0.01;

  const double VISCOSITY = 0.025;

  const double MAX_VELOCITY = 3.6;
  const double stab_factor = 1.0;
  const double K=1.0e2; //grad-div stabilization/penalty parameter
  const double CS = 0.0; // Smagorinsky constant
  const double ML = 0.0; // mixing-length model for xwall
  const bool variabletauw = false;
  const double DTAUW = 1.0;

  const double MAX_WDIST_XWALL = 0.2;
  const double GRID_STRETCH_FAC = 1.8;
  const bool pure_dirichlet_bc = false;

  const double REL_TOL_PRESSURE = 1.0e-8;
  const double ABS_TOL_VISCOUS = 1.0e-12;
  const double REL_TOL_VISCOUS = 1.0e-8;

  const std::string output_prefix = "kovasznay";

   const unsigned int output_solver_info_every_timesteps = 1e4;
   const unsigned int output_solver_info_details = 1e4;

   const unsigned int ORDER_TIME_INTEGRATOR = 3;
   const bool START_WITH_LOW_ORDER = false;
#endif

#ifdef BELTRAMI
  const unsigned int fe_degree = 3;
  const unsigned int fe_degree_p = fe_degree;//fe_degree-1;
  const unsigned int fe_degree_xwall = 1;
  const unsigned int n_q_points_1d_xwall = 1;
  const unsigned int dimension = 3; // dimension >= 2
  const unsigned int refine_steps_min = 2;
  const unsigned int refine_steps_max = 2;

  const double START_TIME = 0.0;
  const double END_TIME = 1.0;
  const double OUTPUT_INTERVAL_TIME = 0.1;
  const double OUTPUT_START_TIME = 0.0;
  const double STATISTICS_START_TIME = 50.0;
  const bool DIVU_TIMESERIES = false; //true;
  const int MAX_NUM_STEPS = 1e6;
  const double CFL = 0.01;

  const double VISCOSITY = 0.1;

  const double MAX_VELOCITY = 3.5;
  const double stab_factor = 1.0;
  const double K=0.0e2; //grad-div stabilization/penalty parameter
  const double CS = 0.0; // Smagorinsky constant
  const double ML = 0.0; // mixing-length model for xwall
  const bool variabletauw = false;
  const double DTAUW = 1.0;

  const double MAX_WDIST_XWALL = 0.2;
  const double GRID_STRETCH_FAC = 1.8;
  const bool pure_dirichlet_bc = true;

  const double REL_TOL_PRESSURE = 1.0e-8;
  const double ABS_TOL_VISCOUS = 1.0e-12;
  const double REL_TOL_VISCOUS = 1.0e-8;

  const std::string output_prefix = "beltrami";

   const unsigned int output_solver_info_every_timesteps = 1e4;
   const unsigned int output_solver_info_details = 1e4;

   const unsigned int ORDER_TIME_INTEGRATOR = 3;
   const bool START_WITH_LOW_ORDER = false;
#endif

#ifdef STOKES
  const unsigned int fe_degree = 3;//3
  const unsigned int fe_degree_p = fe_degree;//fe_degree-1;
  const unsigned int fe_degree_xwall = 1;
  const unsigned int n_q_points_1d_xwall = 1;
  const unsigned int dimension = 2; // dimension >= 2
  const unsigned int refine_steps_min = 3;//2
  const unsigned int refine_steps_max = 3;

  const double START_TIME = 0.0;
  const double END_TIME = 1.0;
  const double OUTPUT_INTERVAL_TIME = 0.1;
  const double OUTPUT_START_TIME = 0.0;
  const double STATISTICS_START_TIME = 50.0;
  const bool DIVU_TIMESERIES = false;
  const int MAX_NUM_STEPS = 1e6;
  const double CFL = 0.2; // CFL number irrelevant for Stokes flow problem
  const double TIME_STEP_SIZE = 5.0e-3; //5.0e-4

  const double VISCOSITY = 1.0;

  const double MAX_VELOCITY = 2.65; // MAX_VELOCITY also irrelevant
  const double stab_factor = 1.0;
  const double K=1.0e2; //grad-div stabilization/penalty parameter
  const double CS = 0.0; // Smagorinsky constant
  const double ML = 0.0; // mixing-length model for xwall
  const bool variabletauw = false;
  const double DTAUW = 1.0;

  const double MAX_WDIST_XWALL = 0.2;
  const double GRID_STRETCH_FAC = 1.8;
  const bool pure_dirichlet_bc = true;

  const double REL_TOL_PRESSURE = 1.0e-8;
  const double ABS_TOL_VISCOUS = 1.0e-12;
  const double REL_TOL_VISCOUS = 1.0e-8;

  const std::string output_prefix = "stokes";

  const unsigned int output_solver_info_every_timesteps = 1e4;
  const unsigned int output_solver_info_details = 1e4;

  const unsigned int ORDER_TIME_INTEGRATOR = 3;
  const bool START_WITH_LOW_ORDER = false;
#endif

#ifdef FLOW_PAST_CYLINDER
  const unsigned int fe_degree = 2;
  const unsigned int fe_degree_p = fe_degree;//fe_degree-1;
  const unsigned int fe_degree_xwall = 1;
  const unsigned int n_q_points_1d_xwall = 1;
  const unsigned int dimension = 2; // dimension >= 2
  const unsigned int refine_steps_min = 0;
  const unsigned int refine_steps_max = 0;

  const double START_TIME = 0.0;
  const double END_TIME = 16.0;
  const double OUTPUT_INTERVAL_TIME = 1.;
  const double OUTPUT_START_TIME = 0.0;
  const double STATISTICS_START_TIME = 50.0;
  const bool DIVU_TIMESERIES = true;
  const int MAX_NUM_STEPS = 1e6;
  const double CFL = 0.2;

  const double VISCOSITY = 0.001;
  const double Um = 0.3;//(dimension == 2 ? 1.5 : 2.25); //2D-1: 0.3; 3D-1: 0.45;
  const double D = 0.1;

  const double MAX_VELOCITY = Um;
  const double stab_factor = 1.0;
  const double K=1.0e8; //grad-div stabilization/penalty parameter
  const double CS = 0.0; // Smagorinsky constant
  const double ML = 0.0; // mixing-length model for xwall
  const bool variabletauw = false;
  const double DTAUW = 1.0;

  const double MAX_WDIST_XWALL = 0.2;
  const double GRID_STRETCH_FAC = 1.8;
  const bool pure_dirichlet_bc = false;

  const double REL_TOL_PRESSURE = 1.0e-8;
  const double ABS_TOL_VISCOUS = 1.0e-16;
  const double REL_TOL_VISCOUS = 1.0e-8;

  const std::string output_prefix = "fpc_r0_p2_k1";

  const unsigned int output_solver_info_every_timesteps = 1e2;
  const unsigned int output_solver_info_details = 1e4;

  const unsigned int ORDER_TIME_INTEGRATOR = 3;
  const bool START_WITH_LOW_ORDER = true;
#endif

#ifdef CHANNEL
  const unsigned int fe_degree = 4;
  const unsigned int fe_degree_p = fe_degree;//fe_degree-1;
  const unsigned int fe_degree_xwall = 1;
  const unsigned int n_q_points_1d_xwall = 1;
  const unsigned int dimension = 3; // dimension >= 2
  const unsigned int refine_steps_min = 2;
  const unsigned int refine_steps_max = 2;

  const double START_TIME = 0.0;
  const double END_TIME = 70.0; // Poisseuille 5.0;  Kovasznay 1.0
  const double OUTPUT_INTERVAL_TIME = 1.0;
  const double OUTPUT_START_TIME = 50.0;
  const double STATISTICS_START_TIME = 50.0;
  const bool DIVU_TIMESERIES = false; //true;
<<<<<<< HEAD
  const int MAX_NUM_STEPS = 100;
  const double CFL = 0.1;
=======
  const int MAX_NUM_STEPS = 1000;
  const double CFL = 1.0;
>>>>>>> 188e98ed

  const double VISCOSITY = 1./40.0;//0.005; // Taylor vortex: 0.01; vortex problem (Hesthaven): 0.025; Poisseuille 0.005; Kovasznay 0.025; Stokes 1.0

  const double MAX_VELOCITY = 22.0; // Taylor vortex: 1; vortex problem (Hesthaven): 1.5; Poisseuille 1.0; Kovasznay 4.0
  const double stab_factor = 1.0;
<<<<<<< HEAD
  const double K=100.0; //grad-div stabilization/penalty parameter
=======
  const double K=1.0e2; //grad-div stabilization/penalty parameter
>>>>>>> 188e98ed
  const double CS = 0.0; // Smagorinsky constant
  const double ML = 0.0; // mixing-length model for xwall
  const bool variabletauw = false;
  const double DTAUW = 1.0;

  const double MAX_WDIST_XWALL = 0.2;
  const double GRID_STRETCH_FAC = 1.8;
  const bool pure_dirichlet_bc = true;

  const double REL_TOL_PRESSURE = 1.0e-5;
  const double ABS_TOL_VISCOUS = 1.0e-12;
  const double REL_TOL_VISCOUS = 1.0e-6;

  const std::string output_prefix = "ch40_4_p4_gt18_partp_k0_partu_sf1_cfl1";

  const unsigned int output_solver_info_every_timesteps = 100;
  const unsigned int output_solver_info_details = 1e4;

  const unsigned int ORDER_TIME_INTEGRATOR = 3;
  const bool START_WITH_LOW_ORDER = true;
#endif


  template<int dim>
  class AnalyticalSolution : public Function<dim>
  {
  public:
  AnalyticalSolution (const unsigned int   component,
            const double     time = 0.) : Function<dim>(1, time),component(component) {}

  virtual ~AnalyticalSolution(){};

  virtual double value (const Point<dim> &p,const unsigned int component = 0) const;

  private:
    const unsigned int component;
  };

  template<int dim>
  double AnalyticalSolution<dim>::value(const Point<dim> &p,const unsigned int /* component */) const
  {
    double t = this->get_time();
    double result = 0.0;
    (void)t;
    /*********************** cavitiy flow *******************************/
  /*  const double T = 0.1;
    if(component == 0 && (std::abs(p[1]-1.0)<1.0e-15))
      result = t<T? (t/T) : 1.0; */
    /********************************************************************/

    /*********************** Cuette flow problem ************************/
    // stationary
  /*  if(component == 0)
          result = ((p[1]+1.0)*0.5); */

    // instationary
   /* const double T = 1.0;
    if(component == 0)
      result = ((p[1]+1.0)*0.5)*(t<T? (t/T) : 1.0); */
    /********************************************************************/

    /****************** Poisseuille flow problem ************************/
#ifdef POISEUILLE
    // constant velocity profile at inflow
   /* const double pressure_gradient = -0.01;
    double T = 0.5;
    if(component == 0 && (std::abs(p[0]+1.0)<1.0e-12))
    result = (t<T? (t/T) : 1.0); */

    // parabolic velocity profile at inflow - stationary
    const double pressure_gradient = -2.*VISCOSITY*MAX_VELOCITY;
    if(component == 0)
    result = 1.0/VISCOSITY*pressure_gradient*(pow(p[1],2.0)-1.0)/2.0;
    if(component == dim)
    result = (p[0]-4.0)*pressure_gradient;

    // parabolic velocity profile at inflow - instationary
//    const double pressure_gradient = -2.*VISCOSITY*MAX_VELOCITY;
//    double T = 0.5;
#endif
    /********************************************************************/

    /****************** turbulent channel flow ************************/
#ifdef CHANNEL
    if(component == 0)
    {
      if(p[1]<0.9999&&p[1]>-0.9999)
        result = -22.0*(pow(p[1],2.0)-1.0)*(1.0+((double)rand()/RAND_MAX-1.0)*0.0);//*1.0/VISCOSITY*pressure_gradient*(pow(p[1],2.0)-1.0)/2.0*(t<T? (t/T) : 1.0);
      else
        result = 0.0;
    }
    if(component == 1|| component == 2)
    {
      result = 0.;
    }
      if(component == dim)
    result = 0.0;//(p[0]-1.0)*pressure_gradient*(t<T? (t/T) : 1.0);
    if(component >dim)
      result = 0.0;
#endif

    /********************************************************************/

    /************************* vortex problem ***************************/
    //Taylor vortex problem (Shahbazi et al.,2007)
//    const double pi = numbers::PI;
//    if(component == 0)
//      result = (-std::cos(pi*p[0])*std::sin(pi*p[1]))*std::exp(-2.0*pi*pi*t*VISCOSITY);
//    else if(component == 1)
//      result = (+std::sin(pi*p[0])*std::cos(pi*p[1]))*std::exp(-2.0*pi*pi*t*VISCOSITY);
//    else if(component == 2)
//      result = -0.25*(std::cos(2*pi*p[0])+std::cos(2*pi*p[1]))*std::exp(-4.0*pi*pi*t*VISCOSITY);

    // vortex problem (Hesthaven)
#ifdef VORTEX
    const double pi = numbers::PI;
    if(component == 0)
      result = -std::sin(2.0*pi*p[1])*std::exp(-4.0*pi*pi*VISCOSITY*t);
    else if(component == 1)
      result = std::sin(2.0*pi*p[0])*std::exp(-4.0*pi*pi*VISCOSITY*t);
    else if(component == dim)
      result = -std::cos(2*pi*p[0])*std::cos(2*pi*p[1])*std::exp(-8.0*pi*pi*VISCOSITY*t);
#endif
    /********************************************************************/

    /************************* Kovasznay flow ***************************/
#ifdef KOVASZNAY
    const double pi = numbers::PI;
    const double lambda = 0.5/VISCOSITY - std::pow(0.25/std::pow(VISCOSITY,2.0)+4.0*std::pow(numbers::PI,2.0),0.5);
    if (component == 0)
      result = 1.0 - std::exp(lambda*p[0])*std::cos(2*pi*p[1]);
    else if (component == 1)
      result = lambda/2.0/pi*std::exp(lambda*p[0])*std::sin(2*pi*p[1]);
    else if (component == dim)
      result = 0.5*(1.0-std::exp(2.0*lambda*p[0]));
#endif
    /********************************************************************/

    /************************* Beltrami flow ****************************/
#ifdef BELTRAMI
    const double pi = numbers::PI;
    const double a = 0.25*pi;
    const double d = 2*a;
    if (component == 0)
      result = -a*(std::exp(a*p[0])*std::sin(a*p[1]+d*p[2]) + std::exp(a*p[2])*std::cos(a*p[0]+d*p[1]))*std::exp(-VISCOSITY*d*d*t);
    else if (component == 1)
      result = -a*(std::exp(a*p[1])*std::sin(a*p[2]+d*p[0]) + std::exp(a*p[0])*std::cos(a*p[1]+d*p[2]))*std::exp(-VISCOSITY*d*d*t);
    else if (component == 2)
      result = -a*(std::exp(a*p[2])*std::sin(a*p[0]+d*p[1]) + std::exp(a*p[1])*std::cos(a*p[2]+d*p[0]))*std::exp(-VISCOSITY*d*d*t);
    else if (component == dim)
        result = -a*a*0.5*(std::exp(2*a*p[0]) + std::exp(2*a*p[1]) + std::exp(2*a*p[2]) +
                           2*std::sin(a*p[0]+d*p[1])*std::cos(a*p[2]+d*p[0])*std::exp(a*(p[1]+p[2])) +
                           2*std::sin(a*p[1]+d*p[2])*std::cos(a*p[0]+d*p[1])*std::exp(a*(p[2]+p[0])) +
                           2*std::sin(a*p[2]+d*p[0])*std::cos(a*p[1]+d*p[2])*std::exp(a*(p[0]+p[1]))) * std::exp(-2*VISCOSITY*d*d*t);
#endif
    /********************************************************************/

    /************* Stokes problem (Guermond,2003 & 2006) ****************/
#ifdef STOKES
    const double pi = numbers::PI;
    double sint = std::sin(t);
    double sinx = std::sin(pi*p[0]);
    double siny = std::sin(pi*p[1]);
    double cosx = std::cos(pi*p[0]);
    double sin2x = std::sin(2.*pi*p[0]);
    double sin2y = std::sin(2.*pi*p[1]);
    if (component == 0)
      result = pi*sint*sin2y*pow(sinx,2.);
    else if (component == 1)
      result = -pi*sint*sin2x*pow(siny,2.);
    else if (component == dim)
      result = cosx*siny*sint;
#endif
    /********************************************************************/

    /********************** flow past cylinder **************************/
#ifdef FLOW_PAST_CYLINDER
    if(component == 0 && std::abs(p[0]-(dim==2 ? 0.3 : 0.0))<1.e-12)
    {
      const double pi = numbers::PI;
      const double T = 0.2;
      const double H = 0.41;
      double coefficient = Utilities::fixed_power<dim-1>(4.) * Um / Utilities::fixed_power<2*dim-2>(H);
      result = coefficient * p[1] * (H-p[1]) * ( (t/T)<1.0 ? std::sin(pi/2.*t/T) : 1.0);//( (t/T)<1.0 ? std::sin(pi/2.*t/T) : 1.0); //( (t/T)<1.0 ? t/T : 1.0); //std::sin(pi*t/END_TIME);
      if (dim == 3)
        result *= p[2] * (H-p[2]);
    }
#endif
    /********************************************************************/

  return result;
  }

  template<int dim>
  class NeumannBoundaryVelocity : public Function<dim>
  {
  public:
    NeumannBoundaryVelocity (const unsigned int   component,
            const double     time = 0.) : Function<dim>(1, time),component(component) {}

    virtual ~NeumannBoundaryVelocity(){};

    virtual double value (const Point<dim> &p,const unsigned int component = 0) const;

  private:
    const unsigned int component;
  };

  template<int dim>
  double NeumannBoundaryVelocity<dim>::value(const Point<dim> &p,const unsigned int /* component */) const
  {
    double t = this->get_time();
    double result = 0.0;
    (void)t;

    // Kovasznay flow
#ifdef KOVASZNAY
    // Laplace formulation of viscous term -> prescribe velocity gradient (grad U)*n on Gamma_N
//    const double pi = numbers::PI;
//    const double lambda = 0.5/VISCOSITY - std::pow(0.25/std::pow(VISCOSITY,2.0)+4.0*std::pow(numbers::PI,2.0),0.5);
//    if (component == 0)
//      result = -lambda*std::exp(lambda)*std::cos(2*pi*p[1]);
//    else if (component == 1)
//      result = std::pow(lambda,2.0)/2/pi*std::exp(lambda)*std::sin(2*pi*p[1]);

    // Divergence formulation of viscous term -> prescribe (grad U + (grad U) ^T)*n on Gamma_N
    const double pi = numbers::PI;
    const double lambda = 0.5/VISCOSITY - std::pow(0.25/std::pow(VISCOSITY,2.0)+4.0*std::pow(numbers::PI,2.0),0.5);
    if (component == 0)
      result = -2.0*lambda*std::exp(lambda)*std::cos(2*pi*p[1]);
    else if (component == 1)
      result = (std::pow(lambda,2.0)/2/pi+2.0*pi)*std::exp(lambda)*std::sin(2*pi*p[1]);
#endif

    //Taylor vortex (Shahbazi et al.,2007)
//    const double pi = numbers::PI;
//    if(component == 0)
//      result = (pi*std::sin(pi*p[0])*std::sin(pi*p[1]))*std::exp(-2.0*pi*pi*t*VISCOSITY);
//    else if(component == 1)
//      result = (+pi*std::cos(pi*p[0])*std::cos(pi*p[1]))*std::exp(-2.0*pi*pi*t*VISCOSITY);

    // vortex problem (Hesthaven)
#ifdef VORTEX
    // Laplace formulation of viscous term -> prescribe velocity gradient (grad U)*n on Gamma_N
//    const double pi = numbers::PI;
//    if(component==0)
//    {
//      if( (std::abs(p[1]+0.5)< 1e-12) && (p[0]<0) )
//        result = 2.0*pi*std::cos(2.0*pi*p[1])*std::exp(-4.0*pi*pi*VISCOSITY*t);
//      else if( (std::abs(p[1]-0.5)< 1e-12) && (p[0]>0) )
//        result = -2.0*pi*std::cos(2.0*pi*p[1])*std::exp(-4.0*pi*pi*VISCOSITY*t);
//    }
//    else if(component==1)
//    {
//      if( (std::abs(p[0]+0.5)< 1e-12) && (p[1]>0) )
//        result = -2.0*pi*std::cos(2.0*pi*p[0])*std::exp(-4.0*pi*pi*VISCOSITY*t);
//      else if((std::abs(p[0]-0.5)< 1e-12) && (p[1]<0) )
//        result = 2.0*pi*std::cos(2.0*pi*p[0])*std::exp(-4.0*pi*pi*VISCOSITY*t);
//    }
    // Divergence formulation of viscous term -> prescribe (grad U + (grad U) ^T)*n on Gamma_N
    const double pi = numbers::PI;
    if(component==0)
    {
      if( (std::abs(p[1]+0.5)< 1e-12) && (p[0]<0) )
        result = -2.0*pi*(std::cos(2.0*pi*p[0]) - std::cos(2.0*pi*p[1]))*std::exp(-4.0*pi*pi*VISCOSITY*t);
      else if( (std::abs(p[1]-0.5)< 1e-12) && (p[0]>0) )
        result = 2.0*pi*(std::cos(2.0*pi*p[0]) - std::cos(2.0*pi*p[1]))*std::exp(-4.0*pi*pi*VISCOSITY*t);
    }
    else if(component==1)
    {
      if( (std::abs(p[0]+0.5)< 1e-12) && (p[1]>0) )
        result = -2.0*pi*(std::cos(2.0*pi*p[0]) - std::cos(2.0*pi*p[1]))*std::exp(-4.0*pi*pi*VISCOSITY*t);
      else if((std::abs(p[0]-0.5)< 1e-12) && (p[1]<0) )
        result = 2.0*pi*(std::cos(2.0*pi*p[0]) - std::cos(2.0*pi*p[1]))*std::exp(-4.0*pi*pi*VISCOSITY*t);
    }
#endif

#ifdef POISEUILLE
//    if(component==1)
//      result = - MAX_VELOCITY * 2.0 * p[1];
#endif
    return result;
  }

  template<int dim>
  class RHS : public Function<dim>
  {
  public:
    RHS (const unsigned int   component,
      const double     time = 0.) : Function<dim>(1, time),time(time),component(component) {}

    virtual ~RHS(){};

    virtual double value (const Point<dim> &p,const unsigned int component = 0) const;

  private:
    const double time;
    const unsigned int component;
  };

  template<int dim>
  double RHS<dim>::value(const Point<dim> &p,const unsigned int /* component */) const
  {
#ifdef CHANNEL
    //channel flow with periodic bc
    if(component==0)
      if(time<0.01)
        return 1.0*(1.0+((double)rand()/RAND_MAX)*0.0);
      else
        return 1.0;
    else
      return 0.0;
#endif

  double t = this->get_time();
  double result = 0.0;
  (void)t;

#ifdef STOKES
  // Stokes problem (Guermond,2003 & 2006)
  const double pi = numbers::PI;
  double sint = std::sin(t);
  double cost = std::cos(t);
  double sinx = std::sin(pi*p[0]);
  double siny = std::sin(pi*p[1]);
  double cosx = std::cos(pi*p[0]);
  double cosy = std::cos(pi*p[1]);
  double sin2x = std::sin(2.*pi*p[0]);
  double sin2y = std::sin(2.*pi*p[1]);
  if (component == 0)
    result = pi*cost*sin2y*pow(sinx,2.)
        - 2.*pow(pi,3.)*sint*sin2y*(1.-4.*pow(sinx,2.))
        - pi*sint*sinx*siny;
  else if (component == 1)
    result = -pi*cost*sin2x*pow(siny,2.)
        + 2.*pow(pi,3.)*sint*sin2x*(1.-4.*pow(siny,2.))
        + pi*sint*cosx*cosy;
#endif

  return result;
  }

  template<int dim>
  class PressureBC_dudt : public Function<dim>
  {
  public:
    PressureBC_dudt (const unsigned int   component,
            const double     time = 0.) : Function<dim>(1, time),component(component) {}

    virtual ~PressureBC_dudt(){};

    virtual double value (const Point<dim> &p,const unsigned int component = 0) const;

  private:
    const unsigned int component;
  };

  template<int dim>
  double PressureBC_dudt<dim>::value(const Point<dim> &p,const unsigned int /* component */) const
  {
  double t = this->get_time();
  double result = 0.0;

  //Taylor vortex (Shahbazi et al.,2007)
//  const double pi = numbers::PI;
//  if(component == 0)
//    result = (2.0*pi*pi*VISCOSITY*std::cos(pi*p[0])*std::sin(pi*p[1]))*std::exp(-2.0*pi*pi*t*VISCOSITY);
//  else if(component == 1)
//    result = (-2.0*pi*pi*VISCOSITY*std::sin(pi*p[0])*std::cos(pi*p[1]))*std::exp(-2.0*pi*pi*t*VISCOSITY);
#ifdef VORTEX
//   vortex problem (Hesthaven)
  const double pi = numbers::PI;
  if(component == 0)
    result = 4.0*pi*pi*VISCOSITY*std::sin(2.0*pi*p[1])*std::exp(-4.0*pi*pi*VISCOSITY*t);
  else if(component == 1)
    result = -4.0*pi*pi*VISCOSITY*std::sin(2.0*pi*p[0])*std::exp(-4.0*pi*pi*VISCOSITY*t);
#endif

  // Beltrami flow
#ifdef BELTRAMI
  const double pi = numbers::PI;
  const double a = 0.25*pi;
  const double d = 2*a;
  if (component == 0)
    result = a*VISCOSITY*d*d*(std::exp(a*p[0])*std::sin(a*p[1]+d*p[2]) + std::exp(a*p[2])*std::cos(a*p[0]+d*p[1]))*std::exp(-VISCOSITY*d*d*t);
  else if (component == 1)
    result = a*VISCOSITY*d*d*(std::exp(a*p[1])*std::sin(a*p[2]+d*p[0]) + std::exp(a*p[0])*std::cos(a*p[1]+d*p[2]))*std::exp(-VISCOSITY*d*d*t);
  else if (component == 2)
    result = a*VISCOSITY*d*d*(std::exp(a*p[2])*std::sin(a*p[0]+d*p[1]) + std::exp(a*p[1])*std::cos(a*p[2]+d*p[0]))*std::exp(-VISCOSITY*d*d*t);
#endif

  // Stokes problem (Guermond,2003 & 2006)
#ifdef STOKES
  const double pi = numbers::PI;
  double cost = std::cos(t);
  double sinx = std::sin(pi*p[0]);
  double siny = std::sin(pi*p[1]);
  double sin2x = std::sin(2.*pi*p[0]);
  double sin2y = std::sin(2.*pi*p[1]);
  if (component == 0)
    result = pi*cost*sin2y*pow(sinx,2.);
  else if (component == 1)
    result = -pi*cost*sin2x*pow(siny,2.);
#endif

  // flow past cylinder
#ifdef FLOW_PAST_CYLINDER
//  if(component == 0 && std::abs(p[0]-(dim==2 ? 0.3 : 0.0))<1.e-12)
//  {
//    const double pi = numbers::PI;
//    const double H = 0.41;
//    double coefficient = Utilities::fixed_power<dim-1>(4.) * Um / Utilities::fixed_power<2*dim-2>(H);
//    result = coefficient * p[1] * (H-p[1]) * std::cos(pi*t/END_TIME)*pi/END_TIME;
//      if (dim == 3)
//        result *= p[2] * (H-p[2]);
//  }
#endif

  return result;
  }

  template<int dim, int fe_degree, int fe_degree_p, int fe_degree_xwall, int n_q_points_1d_xwall> struct NavierStokesViscousMatrix;

  struct SimpleSpaldingsLaw
  {
    static
  double SpaldingsLaw(double dist, double utau)
  {
    //watch out, this is not exactly Spalding's law but psi=u_+*k, which saves quite some multiplications
    const double yplus=dist*utau/VISCOSITY;
    double psi=0.0;


    if(yplus>11.0)//this is approximately where the intersection of log law and linear region lies
      psi=log(yplus)+5.17*0.41;
    else
      psi=yplus*0.41;

    double inc=10.0;
    double fn=10.0;
    int count=0;
    bool converged = false;
    while(not converged)
    {
      const double psiquad=psi*psi;
      const double exppsi=std::exp(psi);
      const double expmkmb=std::exp(-0.41*5.17);
             fn=-yplus + psi*(1./0.41)+(expmkmb)*(exppsi-(1.0)-psi-psiquad*(0.5) - psiquad*psi/(6.0) - psiquad*psiquad/(24.0));
             double dfn= 1/0.41+expmkmb*(exppsi-(1.0)-psi-psiquad*(0.5) - psiquad*psi/(6.0));

      inc=fn/dfn;

      psi-=inc;

      bool test=false;
      //do loop for all if one of the values is not converged
        if((std::abs(inc)>1.0E-14 && abs(fn)>1.0E-14&&1000>count++))
            test=true;

      converged = not test;
    }

    return psi;

    //Reichardt's law 1951
    // return (1.0/k_*log(1.0+0.4*yplus)+7.8*(1.0-exp(-yplus/11.0)-(yplus/11.0)*exp(-yplus/3.0)))*k_;
  }
  };

  template <int dim, int n_q_points_1d, typename Number>
    class EvaluationXWall
    {

    public:
    EvaluationXWall (const MatrixFree<dim,Number> &matrix_free,
                        const parallel::distributed::Vector<double>& wdist,
                        const parallel::distributed::Vector<double>& tauw):
                          mydata(matrix_free),
                          wdist(wdist),
                          tauw(tauw),
                          evaluate_value(true),
                          evaluate_gradient(true),
                          evaluate_hessian(false),
                          k(0.41),
                          km1(1.0/k),
                          B(5.17),
                          expmkmb(exp(-k*B))
      {};

    void reinit(AlignedVector<VectorizedArray<Number> > qp_wdist,
        AlignedVector<VectorizedArray<Number> > qp_tauw,
        AlignedVector<Tensor<1,dim,VectorizedArray<Number> > > qp_gradwdist,
        AlignedVector<Tensor<1,dim,VectorizedArray<Number> > > qp_gradtauw,
        unsigned int n_q_points,
        std::vector<bool> enriched_components)
    {

      qp_enrichment.resize(n_q_points);
      qp_grad_enrichment.resize(n_q_points);
      for(unsigned int q=0;q<n_q_points;++q)
      {
        qp_enrichment[q] =  EnrichmentShapeDer(qp_wdist[q], qp_tauw[q],
            qp_gradwdist[q], qp_gradtauw[q],&(qp_grad_enrichment[q]), enriched_components);

        for (unsigned int v=0; v<VectorizedArray<Number>::n_array_elements; ++v)
        {
          if(not enriched_components.at(v))
          {
            qp_enrichment[q][v] = 0.0;
            for (unsigned int d = 0; d<dim; d++)
              qp_grad_enrichment[q][d][v] = 0.0;
          }

        }
      }

    };

    void evaluate(const bool evaluate_val,
               const bool evaluate_grad,
               const bool evaluate_hess = false)
    {
      evaluate_value = evaluate_val;
      evaluate_gradient = evaluate_grad;
      //second derivative not implemented yet
      evaluate_hessian = evaluate_hess;
      Assert(not evaluate_hessian,ExcInternalError());
    }
    VectorizedArray<Number> enrichment(unsigned int q){return qp_enrichment[q];}
    Tensor<1,dim,VectorizedArray<Number> > enrichment_gradient(unsigned int q){return qp_grad_enrichment[q];}
    protected:
    VectorizedArray<Number> EnrichmentShapeDer(VectorizedArray<Number> wdist, VectorizedArray<Number> tauw,
        Tensor<1,dim,VectorizedArray<Number> > gradwdist, Tensor<1,dim,VectorizedArray<Number> > gradtauw,
        Tensor<1,dim,VectorizedArray<Number> >* gradpsi, std::vector<bool> enriched_components)
      {
           VectorizedArray<Number> density = make_vectorized_array(1.0);
//        //calculate transformation ---------------------------------------

         Tensor<1,dim,VectorizedArray<Number> > gradtrans;

         const VectorizedArray<Number> utau=std::sqrt(tauw*make_vectorized_array(1.0)/density);
         const VectorizedArray<Number> fac=make_vectorized_array(0.5)/std::sqrt(density*tauw);
         const VectorizedArray<Number> wdistfac=wdist*fac;
//
         for(unsigned int sdm=0;sdm < dim;++sdm)
           gradtrans[sdm]=(utau*gradwdist[sdm]+wdistfac*gradtauw[sdm])*make_vectorized_array(1.0/VISCOSITY);

         //get enrichment function and scalar derivatives
           VectorizedArray<Number> psigp = SpaldingsLaw(wdist, utau, enriched_components)*make_vectorized_array(1.0);
           VectorizedArray<Number> derpsigpsc=DerSpaldingsLaw(psigp)*make_vectorized_array(1.0);
//         //calculate final derivatives
         Tensor<1,dim,VectorizedArray<Number> > gradpsiq;
         for(int sdm=0;sdm < dim;++sdm)
         {
           gradpsiq[sdm]=derpsigpsc*gradtrans[sdm];
         }

         (*gradpsi)=gradpsiq;

        return psigp;
      }

      const MatrixFree<dim,Number> &mydata;

    const parallel::distributed::Vector<double>& wdist;
    const parallel::distributed::Vector<double>& tauw;

    private:

    bool evaluate_value;
    bool evaluate_gradient;
    bool evaluate_hessian;

    const Number k;
    const Number km1;
    const Number B;
    const Number expmkmb;

    AlignedVector<VectorizedArray<Number> > qp_enrichment;
    AlignedVector<Tensor<1,dim,VectorizedArray<Number> > > qp_grad_enrichment;


      VectorizedArray<Number> SpaldingsLaw(VectorizedArray<Number> dist, VectorizedArray<Number> utau, std::vector<bool> enriched_components)
      {
        //watch out, this is not exactly Spalding's law but psi=u_+*k, which saves quite some multiplications
        const VectorizedArray<Number> yplus=dist*utau*make_vectorized_array(1.0/VISCOSITY);
        VectorizedArray<Number> psi=make_vectorized_array(0.0);

        for (unsigned int v=0; v<VectorizedArray<Number>::n_array_elements; ++v)
        {
          if(enriched_components.at(v))
          {
            if(yplus[v]>11.0)//this is approximately where the intersection of log law and linear region lies
              psi[v]=log(yplus[v])+B*k;
            else
              psi[v]=yplus[v]*k;
          }
          else
            psi[v] = 0.0;
        }

        VectorizedArray<Number> inc=make_vectorized_array(10.0);
        VectorizedArray<Number> fn=make_vectorized_array(10.0);
        int count=0;
        bool converged = false;
        while(not converged)
        {
          VectorizedArray<Number> psiquad=psi*psi;
          VectorizedArray<Number> exppsi=std::exp(psi);
                 fn=-yplus + psi*make_vectorized_array(km1)+make_vectorized_array(expmkmb)*(exppsi-make_vectorized_array(1.0)-psi-psiquad*make_vectorized_array(0.5) - psiquad*psi/make_vectorized_array(6.0) - psiquad*psiquad/make_vectorized_array(24.0));
                 VectorizedArray<Number> dfn= km1+expmkmb*(exppsi-make_vectorized_array(1.0)-psi-psiquad*make_vectorized_array(0.5) - psiquad*psi/make_vectorized_array(6.0));

          inc=fn/dfn;

          psi-=inc;

          bool test=false;
          //do loop for all if one of the values is not converged
          for (unsigned int v=0; v<VectorizedArray<Number>::n_array_elements; ++v)
          {
            if(enriched_components.at(v))
              if((std::abs(inc[v])>1.0E-14 && abs(fn[v])>1.0E-14&&1000>count++))
                test=true;
          }
          converged = not test;
        }

        return psi;

        //Reichardt's law 1951
        // return (1.0/k_*log(1.0+0.4*yplus)+7.8*(1.0-exp(-yplus/11.0)-(yplus/11.0)*exp(-yplus/3.0)))*k_;
      }

      VectorizedArray<Number> DerSpaldingsLaw(VectorizedArray<Number> psi)
      {
        //derivative with respect to y+!
        //spaldings law according to paper (derivative)
        return make_vectorized_array(1.0)/(make_vectorized_array(1.0/k)+make_vectorized_array(expmkmb)*(std::exp(psi)-make_vectorized_array(1.0)-psi-psi*psi*make_vectorized_array(0.5)-psi*psi*psi/make_vectorized_array(6.0)));

      // Reichardt's law
      //  double yplus=dist*utau*viscinv_;
      //  return (0.4/(k_*(1.0+0.4*yplus))+7.8*(1.0/11.0*exp(-yplus/11.0)-1.0/11.0*exp(-yplus/3.0)+yplus/33.0*exp(-yplus/3.0)))*k_;
      }

      Number Der2SpaldingsLaw(Number psi,Number derpsi)
      {
        //derivative with respect to y+!
        //spaldings law according to paper (2nd derivative)
        return -make_vectorized_array(expmkmb)*(exp(psi)-make_vectorized_array(1.)-psi-psi*psi*make_vectorized_array(0.5))*derpsi*derpsi*derpsi;

        // Reichardt's law
      //  double yplus=dist*utau*viscinv_;
      //  return (-0.4*0.4/(k_*(1.0+0.4*yplus)*(1.0+0.4*yplus))+7.8*(-1.0/121.0*exp(-yplus/11.0)+(2.0/33.0-yplus/99.0)*exp(-yplus/3.0)))*k_;
      }
    };

  template <int dim, int fe_degree = 1, int fe_degree_xwall = 1, int n_q_points_1d = fe_degree+1,
              int n_components_ = 1, typename Number = double >
    class FEEvaluationXWall : public EvaluationXWall<dim,n_q_points_1d, Number>
    {
      typedef FEEvaluation<dim,fe_degree,n_q_points_1d,n_components_,Number> BaseClass;
      typedef Number                            number_type;
      typedef typename BaseClass::value_type    value_type;
      typedef typename BaseClass::gradient_type gradient_type;

public:
    FEEvaluationXWall (const MatrixFree<dim,Number> &matrix_free,
                        const parallel::distributed::Vector<double>& wdist,
                        const parallel::distributed::Vector<double>& tauw,
                        const unsigned int            fe_no = 0,
                        const unsigned int            quad_no = 0):
                          EvaluationXWall<dim,n_q_points_1d, Number>::EvaluationXWall(matrix_free, wdist, tauw),
                          fe_eval(),
                          fe_eval_xwall(),
                          fe_eval_tauw(),
                          values(),
                          gradients(),
                          std_dofs_per_cell(0),
                          dofs_per_cell(0),
                          tensor_dofs_per_cell(0),
                          n_q_points(0),
                          enriched(false)
      {
        {
          FEEvaluation<dim,fe_degree,n_q_points_1d,n_components_,Number> fe_eval_tmp(matrix_free,fe_no,quad_no);
          fe_eval.resize(1,fe_eval_tmp);
        }
#ifdef XWALL
        {
          FEEvaluation<dim,fe_degree_xwall,n_q_points_1d,n_components_,Number> fe_eval_xwall_tmp(matrix_free,3,quad_no);
          fe_eval_xwall.resize(1,fe_eval_xwall_tmp);
        }
#endif
        {
          FEEvaluation<dim,1,n_q_points_1d,1,double> fe_eval_tauw_tmp(matrix_free,2,quad_no);
          fe_eval_tauw.resize(1,fe_eval_tauw_tmp);
        }
        values.resize(fe_eval[0].n_q_points,value_type());
        gradients.resize(fe_eval[0].n_q_points,gradient_type());
        n_q_points = fe_eval[0].n_q_points;
      };

      void reinit(const unsigned int cell)
      {
#ifdef XWALL
        {
          enriched = false;
          values.resize(fe_eval[0].n_q_points,value_type());
          gradients.resize(fe_eval[0].n_q_points,gradient_type());
  //        decide if we have an enriched element via the y component of the cell center
          for (unsigned int v=0; v<EvaluationXWall<dim,n_q_points_1d, Number>::mydata.n_components_filled(cell); ++v)
          {
            typename DoFHandler<dim>::cell_iterator dcell = EvaluationXWall<dim,n_q_points_1d, Number>::mydata.get_cell_iterator(cell, v);
//            std::cout << ((dcell->center()[1] > (1.0-MAX_WDIST_XWALL)) || (dcell->center()[1] <(-1.0 + MAX_WDIST_XWALL))) << std::endl;
            if ((dcell->center()[1] > (1.0-MAX_WDIST_XWALL)) || (dcell->center()[1] <(-1.0 + MAX_WDIST_XWALL)))
              enriched = true;
          }
          enriched_components.resize(VectorizedArray<Number>::n_array_elements);
          for (unsigned int v=0; v<VectorizedArray<Number>::n_array_elements; ++v)
            enriched_components.at(v) = false;
          if(enriched)
          {
            //store, exactly which component of the vectorized array is enriched
            for (unsigned int v=0; v<EvaluationXWall<dim,n_q_points_1d, Number>::mydata.n_components_filled(cell); ++v)
            {
              typename DoFHandler<dim>::cell_iterator dcell = EvaluationXWall<dim,n_q_points_1d, Number>::mydata.get_cell_iterator(cell, v);
              if ((dcell->center()[1] > (1.0-MAX_WDIST_XWALL)) || (dcell->center()[1] <(-1.0 + MAX_WDIST_XWALL)))
                  enriched_components.at(v) = true;
            }

            //initialize the enrichment function
            {
              fe_eval_tauw[0].reinit(cell);
              //get wall distance and wss at quadrature points
              fe_eval_tauw[0].read_dof_values(EvaluationXWall<dim,n_q_points_1d, Number>::wdist);
              fe_eval_tauw[0].evaluate(true, true);

              AlignedVector<VectorizedArray<Number> > cell_wdist;
              AlignedVector<Tensor<1,dim,VectorizedArray<Number> > > cell_gradwdist;
              cell_wdist.resize(fe_eval_tauw[0].n_q_points);
              cell_gradwdist.resize(fe_eval_tauw[0].n_q_points);
              for(unsigned int q=0;q<fe_eval_tauw[0].n_q_points;++q)
              {
                cell_wdist[q] = fe_eval_tauw[0].get_value(q);
                cell_gradwdist[q] = fe_eval_tauw[0].get_gradient(q);
              }

              fe_eval_tauw[0].read_dof_values(EvaluationXWall<dim,n_q_points_1d, Number>::tauw);

              fe_eval_tauw[0].evaluate(true, true);

              AlignedVector<VectorizedArray<Number> > cell_tauw;
              AlignedVector<Tensor<1,dim,VectorizedArray<Number> > > cell_gradtauw;

              cell_tauw.resize(fe_eval_tauw[0].n_q_points);
              cell_gradtauw.resize(fe_eval_tauw[0].n_q_points);

              for(unsigned int q=0;q<fe_eval_tauw[0].n_q_points;++q)
              {
                cell_tauw[q] = fe_eval_tauw[0].get_value(q);
                for (unsigned int v=0; v<VectorizedArray<Number>::n_array_elements; ++v)
                {
                  if(enriched_components.at(v))
                    Assert( fe_eval_tauw[0].get_value(q)[v] > 1.0e-9 ,ExcInternalError());
                }

                cell_gradtauw[q] = fe_eval_tauw[0].get_gradient(q);
              }
              EvaluationXWall<dim,n_q_points_1d, Number>::reinit(cell_wdist, cell_tauw, cell_gradwdist, cell_gradtauw, fe_eval_tauw[0].n_q_points,enriched_components);
            }
          }
          fe_eval_xwall[0].reinit(cell);
        }
#endif
        fe_eval[0].reinit(cell);
        std_dofs_per_cell = fe_eval[0].dofs_per_cell;
#ifdef XWALL
        if(enriched)
        {
          dofs_per_cell = fe_eval[0].dofs_per_cell + fe_eval_xwall[0].dofs_per_cell;
          tensor_dofs_per_cell = fe_eval[0].tensor_dofs_per_cell + fe_eval_xwall[0].tensor_dofs_per_cell;
        }
        else
        {
          dofs_per_cell = fe_eval[0].dofs_per_cell;
          tensor_dofs_per_cell = fe_eval[0].tensor_dofs_per_cell;
        }
#else
        dofs_per_cell = fe_eval[0].dofs_per_cell;
        tensor_dofs_per_cell = fe_eval[0].tensor_dofs_per_cell;
#endif
      }

      VectorizedArray<double> * begin_dof_values()
    {
        return fe_eval[0].begin_dof_values();
    }

      void read_dof_values (const parallel::distributed::Vector<double> &src, const parallel::distributed::Vector<double> &src_xwall)
      {

        fe_eval[0].read_dof_values(src);
#ifdef XWALL
        fe_eval_xwall[0].read_dof_values(src_xwall);
#endif
      }

      void read_dof_values (const std::vector<parallel::distributed::Vector<double> > &src, unsigned int i,const std::vector<parallel::distributed::Vector<double> > &src_xwall, unsigned int j)
      {
        fe_eval[0].read_dof_values(src,i);
#ifdef XWALL
        fe_eval_xwall[0].read_dof_values(src_xwall,j);
#endif
      }
      void read_dof_values (const parallel::distributed::BlockVector<double> &src, unsigned int i,const parallel::distributed::BlockVector<double> &src_xwall, unsigned int j)
      {
        fe_eval[0].read_dof_values(src,i);
#ifdef XWALL
        fe_eval_xwall[0].read_dof_values(src_xwall,j);
#endif
      }

      void evaluate(const bool evaluate_val,
                 const bool evaluate_grad,
                 const bool evaluate_hess = false)
      {
        fe_eval[0].evaluate(evaluate_val,evaluate_grad,evaluate_hess);
#ifdef XWALL
          if(enriched)
          {
            gradients.resize(fe_eval[0].n_q_points,gradient_type());
            values.resize(fe_eval[0].n_q_points,value_type());
            fe_eval_xwall[0].evaluate(true,evaluate_grad);
            //this function is quite nasty because deal.ii doesn't seem to be made for enrichments
            EvaluationXWall<dim,n_q_points_1d,Number>::evaluate(evaluate_val,evaluate_grad,evaluate_hess);
            //evaluate gradient
            if(evaluate_grad)
            {
              gradient_type submitgradient = gradient_type();
              gradient_type gradient = gradient_type();
              //there are 2 parts due to chain rule
              for(unsigned int q=0;q<fe_eval[0].n_q_points;++q)
              {
                submitgradient = gradient_type();
                gradient = fe_eval_xwall[0].get_gradient(q)*EvaluationXWall<dim,n_q_points_1d,Number>::enrichment(q);
                val_enrgrad_to_grad(gradient, q);
                //delete enrichment part where not needed
                //this is essential, code won't work otherwise
                for (unsigned int v=0; v<VectorizedArray<Number>::n_array_elements; ++v)
                  if(enriched_components.at(v))
                    add_array_component_to_gradient(submitgradient,gradient,v);
                gradients[q] = submitgradient;
              }
            }
            if(evaluate_val)
            {
              for(unsigned int q=0;q<fe_eval[0].n_q_points;++q)
              {
                value_type finalvalue = fe_eval_xwall[0].get_value(q)*EvaluationXWall<dim,n_q_points_1d,Number>::enrichment(q);
                value_type submitvalue = value_type();
                //delete enrichment part where not needed
                //this is essential, code won't work otherwise
                for (unsigned int v=0; v<VectorizedArray<Number>::n_array_elements; ++v)
                  if(enriched_components.at(v))
                    add_array_component_to_value(submitvalue,finalvalue,v);
                values[q]=submitvalue;
              }
            }
          }
#endif
      }

      void val_enrgrad_to_grad(Tensor<2,dim,VectorizedArray<Number> >& grad, unsigned int q)
      {
        for(unsigned int j=0;j<dim;++j)
        {
          for(unsigned int i=0;i<dim;++i)
          {
            grad[j][i] += fe_eval_xwall[0].get_value(q)[j]*EvaluationXWall<dim,n_q_points_1d,Number>::enrichment_gradient(q)[i];
          }
        }
      }
      void val_enrgrad_to_grad(Tensor<1,dim,VectorizedArray<Number> >& grad, unsigned int q)
      {
        for(unsigned int i=0;i<dim;++i)
        {
          grad[i] += fe_eval_xwall[0].get_value(q)*EvaluationXWall<dim,n_q_points_1d,Number>::enrichment_gradient(q)[i];
        }
      }


      void submit_value(const value_type val_in,
          const unsigned int q_point)
      {
        fe_eval[0].submit_value(val_in,q_point);
#ifdef XWALL
        values[q_point] = value_type();
          if(enriched)
            values[q_point] = val_in;
#endif
      }
      void submit_value(const Tensor<1,1,VectorizedArray<Number> > val_in,
          const unsigned int q_point)
      {
        fe_eval[0].submit_value(val_in[0],q_point);
#ifdef XWALL
        values[q_point] = value_type();
          if(enriched)
            values[q_point] = val_in[0];
#endif
      }

      void submit_gradient(const gradient_type grad_in,
          const unsigned int q_point)
      {
        fe_eval[0].submit_gradient(grad_in,q_point);
#ifdef XWALL
        gradients[q_point] = gradient_type();
        if(enriched)
          gradients[q_point] = grad_in;
#endif
      }

      void value_type_unit(VectorizedArray<Number>* test)
        {
          *test = make_vectorized_array(1.);
        }

      void value_type_unit(Tensor<1,n_components_,VectorizedArray<Number> >* test)
        {
          for(unsigned int i = 0; i< n_components_; i++)
            (*test)[i] = make_vectorized_array(1.);
        }

      void print_value_type_unit(VectorizedArray<Number> test)
        {
          std::cout << test[0] << std::endl;
        }

      void print_value_type_unit(Tensor<1,n_components_,VectorizedArray<Number> > test)
        {
          for(unsigned int i = 0; i< n_components_; i++)
            std::cout << test[i][0] << "  ";
          std::cout << std::endl;
        }

      value_type get_value(const unsigned int q_point)
      {
#ifdef XWALL
        if(enriched)
          return values[q_point] + fe_eval[0].get_value(q_point);
#endif
          return fe_eval[0].get_value(q_point);
      }
      void add_array_component_to_value(VectorizedArray<Number>& val,const VectorizedArray<Number>& toadd, unsigned int v)
      {
        val[v] += toadd[v];
      }
      void add_array_component_to_value(Tensor<1,n_components_,VectorizedArray<Number> >& val,const Tensor<1,n_components_,VectorizedArray<Number> >& toadd, unsigned int v)
      {
        for (unsigned int d = 0; d<n_components_; d++)
          val[d][v] += toadd[d][v];
      }


      gradient_type get_gradient (const unsigned int q_point)
      {
#ifdef XWALL
          if(enriched)
            return fe_eval[0].get_gradient(q_point) + gradients[q_point];
#endif
        return fe_eval[0].get_gradient(q_point);
      }

      gradient_type get_symmetric_gradient (const unsigned int q_point)
      {
        return make_symmetric(get_gradient(q_point));
      }

      void add_array_component_to_gradient(Tensor<2,dim,VectorizedArray<Number> >& grad,const Tensor<2,dim,VectorizedArray<Number> >& toadd, unsigned int v)
      {
        for (unsigned int comp = 0; comp<dim; comp++)
          for (unsigned int d = 0; d<dim; d++)
            grad[comp][d][v] += toadd[comp][d][v];
      }
      void add_array_component_to_gradient(Tensor<1,dim,VectorizedArray<Number> >& grad,const Tensor<1,dim,VectorizedArray<Number> >& toadd, unsigned int v)
      {
        for (unsigned int d = 0; d<n_components_; d++)
          grad[d][v] += toadd[d][v];
      }

      Tensor<2,dim,VectorizedArray<Number> > make_symmetric(const Tensor<2,dim,VectorizedArray<Number> >& grad)
    {
        Tensor<2,dim,VectorizedArray<Number> > symgrad;
        for (unsigned int i = 0; i<dim; i++)
          for (unsigned int j = 0; j<dim; j++)
            symgrad[i][j] =  grad[i][j] + grad[j][i];
        return symgrad;
    }

    Tensor<1,dim,VectorizedArray<Number> > make_symmetric(const Tensor<1,dim,VectorizedArray<Number> >& grad)
      {
          Tensor<1,dim,VectorizedArray<Number> > symgrad;
          Assert(false, ExcInternalError());
          return symgrad;
      }

      void integrate (const bool integrate_val,
                      const bool integrate_grad)
      {
#ifdef XWALL
        {
          if(enriched)
          {
            AlignedVector<value_type> tmp_values(fe_eval[0].n_q_points,value_type());
            if(integrate_val)
              for(unsigned int q=0;q<fe_eval[0].n_q_points;++q)
                tmp_values[q]=values[q]*EvaluationXWall<dim,n_q_points_1d,Number>::enrichment(q);
            //this function is quite nasty because deal.ii doesn't seem to be made for enrichments
            //the scalar product of the second part of the gradient is computed directly and added to the value
            if(integrate_grad)
            {
              //first, zero out all non-enriched vectorized array components
              grad_enr_to_val(tmp_values, gradients);

              for(unsigned int q=0;q<fe_eval[0].n_q_points;++q)
                fe_eval_xwall[0].submit_gradient(gradients[q]*EvaluationXWall<dim,n_q_points_1d,Number>::enrichment(q),q);
            }

            for(unsigned int q=0;q<fe_eval[0].n_q_points;++q)
              fe_eval_xwall[0].submit_value(tmp_values[q],q);
            //integrate
            fe_eval_xwall[0].integrate(true,integrate_grad);
          }
        }
#endif
        fe_eval[0].integrate(integrate_val, integrate_grad);
      }

      void grad_enr_to_val(AlignedVector<Tensor<1,dim,VectorizedArray<Number> > >& tmp_values, AlignedVector<Tensor<2,dim,VectorizedArray<Number> > >& gradient)
      {
        for(unsigned int q=0;q<fe_eval[0].n_q_points;++q)
        {
          for(int j=0; j<dim;++j)//comp
          {
            for(int i=0; i<dim;++i)//dim
            {
              tmp_values[q][j] += gradient[q][j][i]*EvaluationXWall<dim,n_q_points_1d,Number>::enrichment_gradient(q)[i];
            }
          }
        }
      }
      void grad_enr_to_val(AlignedVector<VectorizedArray<Number> >& tmp_values, AlignedVector<Tensor<1,dim,VectorizedArray<Number> > >& gradient)
      {
        for(unsigned int q=0;q<fe_eval[0].n_q_points;++q)
        {
          for(int i=0; i<dim;++i)//dim
          {
            tmp_values[q] += gradient[q][i]*EvaluationXWall<dim,n_q_points_1d,Number>::enrichment_gradient(q)[i];
          }
        }
      }

      void distribute_local_to_global (parallel::distributed::Vector<double> &dst, parallel::distributed::Vector<double> &dst_xwall)
      {
        fe_eval[0].distribute_local_to_global(dst);
#ifdef XWALL
        if(enriched)
          fe_eval_xwall[0].distribute_local_to_global(dst_xwall);
#endif
      }

      void distribute_local_to_global (std::vector<parallel::distributed::Vector<double> > &dst, unsigned int i,std::vector<parallel::distributed::Vector<double> > &dst_xwall, unsigned int j)
      {
        fe_eval[0].distribute_local_to_global(dst,i);
#ifdef XWALL
        if(enriched)
          fe_eval_xwall[0].distribute_local_to_global(dst_xwall,j);
#endif
      }

      void distribute_local_to_global (parallel::distributed::BlockVector<double> &dst, unsigned int i,parallel::distributed::BlockVector<double> &dst_xwall, unsigned int j)
      {
        fe_eval[0].distribute_local_to_global(dst,i);
#ifdef XWALL
        if(enriched)
          fe_eval_xwall[0].distribute_local_to_global(dst_xwall,j);
#endif
      }

      void set_dof_values (parallel::distributed::Vector<double> &dst, parallel::distributed::Vector<double> &dst_xwall)
      {
        fe_eval[0].set_dof_values(dst);
#ifdef XWALL
        if(enriched)
          fe_eval_xwall[0].set_dof_values(dst_xwall);
#endif
      }

      void set_dof_values (std::vector<parallel::distributed::Vector<double> > &dst, unsigned int i,std::vector<parallel::distributed::Vector<double> > &dst_xwall, unsigned int j)
      {
        fe_eval[0].set_dof_values(dst,i);
#ifdef XWALL
        if(enriched)
          fe_eval_xwall[0].set_dof_values(dst_xwall,j);
#endif
      }

      void fill_JxW_values(AlignedVector<VectorizedArray<Number> > &JxW_values) const
      {
        fe_eval[0].fill_JxW_values(JxW_values);
      }

      Point<dim,VectorizedArray<Number> > quadrature_point(unsigned int q)
      {
        return fe_eval[0].quadrature_point(q);
      }

      VectorizedArray<Number> get_divergence(unsigned int q)
    {
#ifdef XWALL
        if(enriched)
        {
          VectorizedArray<Number> div_enr= make_vectorized_array(0.0);
          for (unsigned int i=0;i<dim;i++)
            div_enr += gradients[q][i][i];
          return fe_eval[0].get_divergence(q) + div_enr;
        }
#endif
        return fe_eval[0].get_divergence(q);
    }

    Tensor<1,dim==2?1:dim,VectorizedArray<Number> >
    get_curl (const unsigned int q_point) const
     {
#ifdef XWALL
      if(enriched)
      {
        // copy from generic function into dim-specialization function
        const Tensor<2,dim,VectorizedArray<Number> > grad = gradients[q_point];
        Tensor<1,dim==2?1:dim,VectorizedArray<Number> > curl;
        switch (dim)
          {
          case 1:
            Assert (false,
                    ExcMessage("Computing the curl in 1d is not a useful operation"));
            break;
          case 2:
            curl[0] = grad[1][0] - grad[0][1];
            break;
          case 3:
            curl[0] = grad[2][1] - grad[1][2];
            curl[1] = grad[0][2] - grad[2][0];
            curl[2] = grad[1][0] - grad[0][1];
            break;
          default:
            Assert (false, ExcNotImplemented());
            break;
          }
        return fe_eval[0].get_curl(q_point) + curl;
      }
#endif
      return fe_eval[0].get_curl(q_point);
     }
    VectorizedArray<Number> read_cellwise_dof_value (unsigned int j)
    {
#ifdef XWALL
      if(enriched)
      {
        VectorizedArray<Number> returnvalue = make_vectorized_array(0.0);
        if(j<fe_eval[0].dofs_per_cell*n_components_)
          returnvalue =  fe_eval[0].begin_dof_values()[j];
        else
        {
          returnvalue = fe_eval_xwall[0].begin_dof_values()[j-fe_eval[0].dofs_per_cell*n_components_];
        }
        return returnvalue;
      }
      else
        return fe_eval[0].begin_dof_values()[j];
#else

      return fe_eval[0].begin_dof_values()[j];
#endif
    }
    void write_cellwise_dof_value (unsigned int j, Number value, unsigned int v)
    {
#ifdef XWALL
      if(enriched)
      {
        if(j<fe_eval[0].dofs_per_cell*n_components_)
          fe_eval[0].begin_dof_values()[j][v] = value;
        else
          fe_eval_xwall[0].begin_dof_values()[j-fe_eval[0].dofs_per_cell*n_components_][v] = value;
      }
      else
        fe_eval[0].begin_dof_values()[j][v]=value;
      return;
#else
      fe_eval[0].begin_dof_values()[j][v]=value;
      return;
#endif
    }
    void write_cellwise_dof_value (unsigned int j, VectorizedArray<Number> value)
    {
#ifdef XWALL
      if(enriched)
      {
        if(j<fe_eval[0].dofs_per_cell*n_components_)
          fe_eval[0].begin_dof_values()[j] = value;
        else
          fe_eval_xwall[0].begin_dof_values()[j-fe_eval[0].dofs_per_cell*n_components_] = value;
      }
      else
        fe_eval[0].begin_dof_values()[j]=value;
      return;
#else
      fe_eval[0].begin_dof_values()[j]=value;
      return;
#endif
    }
    bool component_enriched(unsigned int v)
    {
      if(not enriched)
        return false;
      else
        return enriched_components.at(v);
    }

    void evaluate_eddy_viscosity(const std::vector<parallel::distributed::Vector<double> > &solution_n, unsigned int cell)
    {
      eddyvisc.resize(n_q_points);
      if(CS > 1e-10)
      {
        const VectorizedArray<Number> Cs = make_vectorized_array(CS);
        VectorizedArray<Number> hfac = make_vectorized_array(1.0/(double)fe_degree);
        fe_eval_tauw[0].reinit(cell);
        {
          VectorizedArray<Number> volume = make_vectorized_array(0.);
          {
            AlignedVector<VectorizedArray<Number> > JxW_values;
            JxW_values.resize(fe_eval_tauw[0].n_q_points);
            fe_eval_tauw[0].fill_JxW_values(JxW_values);
            for (unsigned int q=0; q<fe_eval_tauw[0].n_q_points; ++q)
              volume += JxW_values[q];
          }
          reinit(cell);
          read_dof_values(solution_n,0,solution_n,dim+1);
          evaluate (false,true,false);
          AlignedVector<VectorizedArray<Number> > wdist;
          wdist.resize(fe_eval_tauw[0].n_q_points);
          fe_eval_tauw[0].read_dof_values(EvaluationXWall<dim,n_q_points_1d, Number>::wdist);
          fe_eval_tauw[0].evaluate(true,false,false);
          for (unsigned int q=0; q<fe_eval_tauw[0].n_q_points; ++q)
            wdist[q] = fe_eval_tauw[0].get_value(q);
          fe_eval_tauw[0].reinit(cell);
          fe_eval_tauw[0].read_dof_values(EvaluationXWall<dim,n_q_points_1d, Number>::tauw);
          fe_eval_tauw[0].evaluate(true,false,false);

          const VectorizedArray<Number> hvol = std::pow(volume, 1./(double)dim) * hfac;

          for (unsigned int q=0; q<n_q_points; ++q)
          {
            Tensor<2,dim,VectorizedArray<Number> > s = get_symmetric_gradient(q);

            VectorizedArray<Number> snorm = make_vectorized_array(0.);
            for (unsigned int i = 0; i<dim ; i++)
              for (unsigned int j = 0; j<dim ; j++)
                snorm += (s[i][j])*(s[i][j]);
            snorm *= make_vectorized_array<Number>(0.5);
            //simple wall correction
            VectorizedArray<Number> fmu = (1.-std::exp(-wdist[q]/VISCOSITY*std::sqrt(fe_eval_tauw[0].get_value(q))*0.04));
            VectorizedArray<Number> lm = Cs*hvol*fmu;
            eddyvisc[q]= make_vectorized_array(VISCOSITY) + lm*lm*std::sqrt(snorm);
          }
        }
        //initialize again to get a clean version
        reinit(cell);
      }
#ifdef XWALL
      else if (ML>0.1 && enriched)
      {
        fe_eval_tauw[0].reinit(cell);
        {
          read_dof_values(solution_n,0,solution_n,dim+1);
          evaluate (false,true,false);
          AlignedVector<VectorizedArray<Number> > wdist;
          wdist.resize(fe_eval_tauw[0].n_q_points);
          fe_eval_tauw[0].read_dof_values(EvaluationXWall<dim,n_q_points_1d, Number>::wdist);
          fe_eval_tauw[0].evaluate(true,false,false);
          for (unsigned int q=0; q<fe_eval_tauw[0].n_q_points; ++q)
            wdist[q] = fe_eval_tauw[0].get_value(q);
          fe_eval_tauw[0].reinit(cell);
          fe_eval_tauw[0].read_dof_values(EvaluationXWall<dim,n_q_points_1d, Number>::tauw);
          fe_eval_tauw[0].evaluate(true,false,false);

          for (unsigned int q=0; q<n_q_points; ++q)
          {
            Tensor<2,dim,VectorizedArray<Number> > s = get_gradient(q);
            Tensor<2,dim,VectorizedArray<Number> > om;
            for (unsigned int i=0; i<dim;i++)
              for (unsigned int j=0;j<dim;j++)
                om[i][j]=0.5*(s[i][j]-s[j][i]);

            VectorizedArray<Number> osum = make_vectorized_array(0.);
            for (unsigned int i=0; i<dim;i++)
              for (unsigned int j=0;j<dim;j++)
                osum += om[i][j]*om[i][j];
            VectorizedArray<Number> onorm = std::sqrt(2.*osum);

            //simple wall correction
            VectorizedArray<Number> l = 0.41*wdist[q]*(1.-std::exp(-wdist[q]/VISCOSITY*std::sqrt(fe_eval_tauw[0].get_value(q))*0.04));
            VectorizedArray<Number> vt = l*l*onorm;
            for (unsigned int v=0; v<VectorizedArray<Number>::n_array_elements; ++v)
            {
              if(enriched_components.at(v))
              {
                eddyvisc[q][v]= VISCOSITY + vt[v];
              }
              else
                eddyvisc[q][v]= VISCOSITY;
            }
          }
        }
        //initialize again to get a clean version
        reinit(cell);
    }
#endif
      else
        for (unsigned int q=0; q<n_q_points; ++q)
          eddyvisc[q]= make_vectorized_array(VISCOSITY);

      return;
    }
    private:
      AlignedVector<FEEvaluation<dim,fe_degree,n_q_points_1d,n_components_,Number> > fe_eval;
      AlignedVector<FEEvaluation<dim,fe_degree_xwall,n_q_points_1d,n_components_,Number> > fe_eval_xwall;
      AlignedVector<FEEvaluation<dim,1,n_q_points_1d,1,double> > fe_eval_tauw;
      AlignedVector<value_type> values;
      AlignedVector<gradient_type> gradients;

    public:
      unsigned int std_dofs_per_cell;
      unsigned int dofs_per_cell;
      unsigned int tensor_dofs_per_cell;
      unsigned int n_q_points;
      bool enriched;
      std::vector<bool> enriched_components;
      AlignedVector<VectorizedArray<Number> > eddyvisc;

    };


  template <int dim, int fe_degree = 1, int fe_degree_xwall = 1, int n_q_points_1d = fe_degree+1,
              int n_components_ = 1, typename Number = double >
    class FEFaceEvaluationXWall : public EvaluationXWall<dim,n_q_points_1d, Number>
    {
    public:
      typedef FEFaceEvaluation<dim,fe_degree,n_q_points_1d,n_components_,Number> BaseClass;
      typedef Number                            number_type;
      typedef typename BaseClass::value_type    value_type;
      typedef typename BaseClass::gradient_type gradient_type;

      FEFaceEvaluationXWall (const MatrixFree<dim,Number> &matrix_free,
                        const parallel::distributed::Vector<double>& wdist,
                        const parallel::distributed::Vector<double>& tauw,
                        const bool                    is_left_face = true,
                        const unsigned int            fe_no = 0,
                        const unsigned int            quad_no = 0,
                        const bool                    no_gradients_on_faces = false):
                          EvaluationXWall<dim,n_q_points_1d, Number>::EvaluationXWall(matrix_free, wdist, tauw),
                          fe_eval(matrix_free,is_left_face,fe_no,quad_no,no_gradients_on_faces),
                          fe_eval_xwall(matrix_free,is_left_face,3,quad_no,no_gradients_on_faces),
                          fe_eval_tauw(matrix_free,is_left_face,2,quad_no,no_gradients_on_faces),
                          is_left_face(is_left_face),
                          values(fe_eval.n_q_points),
                          gradients(fe_eval.n_q_points),
                          dofs_per_cell(0),
                          tensor_dofs_per_cell(0),
                          n_q_points(fe_eval.n_q_points),
                          enriched(false)
      {
      };

      void reinit(const unsigned int f)
      {
#ifdef XWALL
        {
          enriched = false;
          values.resize(fe_eval.n_q_points,value_type());
          gradients.resize(fe_eval.n_q_points,gradient_type());
          if(is_left_face)
          {
  //        decide if we have an enriched element via the y component of the cell center
            for (unsigned int v=0; v<VectorizedArray<Number>::n_array_elements &&
              EvaluationXWall<dim,n_q_points_1d, Number>::mydata.faces.at(f).left_cell[v] != numbers::invalid_unsigned_int; ++v)
            {
              typename DoFHandler<dim>::cell_iterator dcell =  EvaluationXWall<dim,n_q_points_1d, Number>::mydata.get_cell_iterator(
                  EvaluationXWall<dim,n_q_points_1d, Number>::mydata.faces.at(f).left_cell[v] / VectorizedArray<Number>::n_array_elements,
                  EvaluationXWall<dim,n_q_points_1d, Number>::mydata.faces.at(f).left_cell[v] % VectorizedArray<Number>::n_array_elements);
                  if ((dcell->center()[1] > (1.0-MAX_WDIST_XWALL)) || (dcell->center()[1] <(-1.0 + MAX_WDIST_XWALL)))
                    enriched = true;
            }
          }
          else
          {
            for (unsigned int v=0; v<VectorizedArray<Number>::n_array_elements &&
              EvaluationXWall<dim,n_q_points_1d, Number>::mydata.faces.at(f).right_cell[v] != numbers::invalid_unsigned_int; ++v)
            {
              typename DoFHandler<dim>::cell_iterator dcell =  EvaluationXWall<dim,n_q_points_1d, Number>::mydata.get_cell_iterator(
                  EvaluationXWall<dim,n_q_points_1d, Number>::mydata.faces.at(f).right_cell[v] / VectorizedArray<Number>::n_array_elements,
                  EvaluationXWall<dim,n_q_points_1d, Number>::mydata.faces.at(f).right_cell[v] % VectorizedArray<Number>::n_array_elements);
                  if ((dcell->center()[1] > (1.0-MAX_WDIST_XWALL)) || (dcell->center()[1] <(-1.0 + MAX_WDIST_XWALL)))
                    enriched = true;
            }
          }
          enriched_components.resize(VectorizedArray<Number>::n_array_elements);
          for (unsigned int v=0; v<VectorizedArray<Number>::n_array_elements; ++v)
            enriched_components.at(v) = false;
          if(enriched)
          {
            //store, exactly which component of the vectorized array is enriched
            if(is_left_face)
            {
              for (unsigned int v=0; v<VectorizedArray<Number>::n_array_elements&&
              EvaluationXWall<dim,n_q_points_1d, Number>::mydata.faces.at(f).left_cell[v] != numbers::invalid_unsigned_int; ++v)
              {
                typename DoFHandler<dim>::cell_iterator dcell =  EvaluationXWall<dim,n_q_points_1d, Number>::mydata.get_cell_iterator(
                    EvaluationXWall<dim,n_q_points_1d, Number>::mydata.faces.at(f).left_cell[v] / VectorizedArray<Number>::n_array_elements,
                    EvaluationXWall<dim,n_q_points_1d, Number>::mydata.faces.at(f).left_cell[v] % VectorizedArray<Number>::n_array_elements);
                    if ((dcell->center()[1] > (1.0-MAX_WDIST_XWALL)) || (dcell->center()[1] <(-1.0 + MAX_WDIST_XWALL)))
                      enriched_components.at(v)=(true);
              }
            }
            else
            {
              for (unsigned int v=0; v<VectorizedArray<Number>::n_array_elements&&
              EvaluationXWall<dim,n_q_points_1d, Number>::mydata.faces.at(f).right_cell[v] != numbers::invalid_unsigned_int; ++v)
              {
                typename DoFHandler<dim>::cell_iterator dcell =  EvaluationXWall<dim,n_q_points_1d, Number>::mydata.get_cell_iterator(
                    EvaluationXWall<dim,n_q_points_1d, Number>::mydata.faces.at(f).right_cell[v] / VectorizedArray<Number>::n_array_elements,
                    EvaluationXWall<dim,n_q_points_1d, Number>::mydata.faces.at(f).right_cell[v] % VectorizedArray<Number>::n_array_elements);
                    if ((dcell->center()[1] > (1.0-MAX_WDIST_XWALL)) || (dcell->center()[1] <(-1.0 + MAX_WDIST_XWALL)))
                      enriched_components.at(v)=(true);
              }
            }

            Assert(enriched_components.size()==VectorizedArray<Number>::n_array_elements,ExcInternalError());

            //initialize the enrichment function
            {
              fe_eval_tauw.reinit(f);
              //get wall distance and wss at quadrature points
              fe_eval_tauw.read_dof_values(EvaluationXWall<dim,n_q_points_1d, Number>::wdist);
              fe_eval_tauw.evaluate(true, true);

              AlignedVector<VectorizedArray<Number> > face_wdist;
              AlignedVector<Tensor<1,dim,VectorizedArray<Number> > > face_gradwdist;
              face_wdist.resize(fe_eval_tauw.n_q_points);
              face_gradwdist.resize(fe_eval_tauw.n_q_points);
              for(unsigned int q=0;q<fe_eval_tauw.n_q_points;++q)
              {
                face_wdist[q] = fe_eval_tauw.get_value(q);
                face_gradwdist[q] = fe_eval_tauw.get_gradient(q);
              }

              fe_eval_tauw.read_dof_values(EvaluationXWall<dim,n_q_points_1d, Number>::tauw);
              fe_eval_tauw.evaluate(true, true);
              AlignedVector<VectorizedArray<Number> > face_tauw;
              AlignedVector<Tensor<1,dim,VectorizedArray<Number> > > face_gradtauw;
              face_tauw.resize(fe_eval_tauw.n_q_points);
              face_gradtauw.resize(fe_eval_tauw.n_q_points);
              for(unsigned int q=0;q<fe_eval_tauw.n_q_points;++q)
              {
                face_tauw[q] = fe_eval_tauw.get_value(q);
                for (unsigned int v=0; v<VectorizedArray<Number>::n_array_elements; ++v)
                {
                  if(enriched_components.at(v))
                    Assert( fe_eval_tauw.get_value(q)[v] > 1.0e-9 ,ExcInternalError());
                }

                face_gradtauw[q] = fe_eval_tauw.get_gradient(q);
              }
              EvaluationXWall<dim,n_q_points_1d, Number>::reinit(face_wdist, face_tauw, face_gradwdist, face_gradtauw, fe_eval_tauw.n_q_points,enriched_components);
            }
          }
          fe_eval_xwall.reinit(f);
        }
#endif
        fe_eval.reinit(f);
#ifdef XWALL
        if(enriched)
        {
          dofs_per_cell = fe_eval.dofs_per_cell + fe_eval_xwall.dofs_per_cell;
          tensor_dofs_per_cell = fe_eval.tensor_dofs_per_cell + fe_eval_xwall.tensor_dofs_per_cell;
        }
        else
        {
          dofs_per_cell = fe_eval.dofs_per_cell;
          tensor_dofs_per_cell = fe_eval.tensor_dofs_per_cell;
        }
#else
        dofs_per_cell = fe_eval.dofs_per_cell;
        tensor_dofs_per_cell = fe_eval.tensor_dofs_per_cell;
#endif
      }

      void read_dof_values (const parallel::distributed::Vector<double> &src, const parallel::distributed::Vector<double> &src_xwall)
      {
        fe_eval.read_dof_values(src);
#ifdef XWALL
        fe_eval_xwall.read_dof_values(src_xwall);
#endif
      }

      void read_dof_values (const std::vector<parallel::distributed::Vector<double> > &src, unsigned int i,const std::vector<parallel::distributed::Vector<double> > &src_xwall, unsigned int j)
      {
        fe_eval.read_dof_values(src,i);
#ifdef XWALL
        fe_eval_xwall.read_dof_values(src_xwall,j);
#endif
      }

      void read_dof_values (const parallel::distributed::BlockVector<double> &src, unsigned int i,const parallel::distributed::BlockVector<double> &src_xwall, unsigned int j)
      {
        fe_eval.read_dof_values(src,i);
#ifdef XWALL
        fe_eval_xwall.read_dof_values(src_xwall,j);
#endif
      }

      void evaluate(const bool evaluate_val,
                 const bool evaluate_grad,
                 const bool evaluate_hess = false)
      {
        AssertThrow(evaluate_hess == false, ExcNotImplemented());
        fe_eval.evaluate(evaluate_val,evaluate_grad);
#ifdef XWALL
          if(enriched)
          {
            gradients.resize(fe_eval.n_q_points,gradient_type());
            values.resize(fe_eval.n_q_points,value_type());
            fe_eval_xwall.evaluate(true,evaluate_grad);
            //this function is quite nasty because deal.ii doesn't seem to be made for enrichments
            EvaluationXWall<dim,n_q_points_1d,Number>::evaluate(evaluate_val,evaluate_grad,evaluate_hess);
            //evaluate gradient
            if(evaluate_grad)
            {
              //there are 2 parts due to chain rule
              gradient_type gradient = gradient_type();
              gradient_type submitgradient = gradient_type();
              for(unsigned int q=0;q<fe_eval.n_q_points;++q)
              {
                submitgradient = gradient_type();
                gradient = fe_eval_xwall.get_gradient(q)*EvaluationXWall<dim,n_q_points_1d,Number>::enrichment(q);
                val_enrgrad_to_grad(gradient,q);
                //delete enrichment part where not needed
                //this is essential, code won't work otherwise
                for (unsigned int v=0; v<VectorizedArray<Number>::n_array_elements; ++v)
                  if(enriched_components.at(v))
                    add_array_component_to_gradient(submitgradient,gradient,v);

                gradients[q] = submitgradient;
              }
            }
            if(evaluate_val)
            {
              for(unsigned int q=0;q<fe_eval.n_q_points;++q)
              {
                value_type finalvalue = fe_eval_xwall.get_value(q)*EvaluationXWall<dim,n_q_points_1d,Number>::enrichment(q);
                value_type submitvalue = value_type();
                //delete enrichment part where not needed
                //this is essential, code won't work otherwise
                for (unsigned int v=0; v<VectorizedArray<Number>::n_array_elements; ++v)
                  if(enriched_components.at(v))
                    add_array_component_to_value(submitvalue,finalvalue,v);
                values[q]=submitvalue;
              }
            }
          }
#endif
      }
      void val_enrgrad_to_grad(Tensor<2,dim,VectorizedArray<Number> >& grad, unsigned int q)
      {
        for(unsigned int j=0;j<dim;++j)
        {
          for(unsigned int i=0;i<dim;++i)
          {
            grad[j][i] += fe_eval_xwall.get_value(q)[j]*EvaluationXWall<dim,n_q_points_1d,Number>::enrichment_gradient(q)[i];
          }
        }
      }
      void val_enrgrad_to_grad(Tensor<1,dim,VectorizedArray<Number> >& grad, unsigned int q)
      {
        for(unsigned int i=0;i<dim;++i)
        {
          grad[i] += fe_eval_xwall.get_value(q)*EvaluationXWall<dim,n_q_points_1d,Number>::enrichment_gradient(q)[i];
        }
      }

      void submit_value(const value_type val_in,
          const unsigned int q_point)
      {
        fe_eval.submit_value(val_in,q_point);
#ifdef XWALL
        values[q_point] = value_type();
        if(enriched)
          values[q_point] = val_in;
#endif
      }

      void submit_gradient(const gradient_type grad_in,
          const unsigned int q_point)
      {
        fe_eval.submit_gradient(grad_in,q_point);
#ifdef XWALL
        gradients[q_point] = gradient_type();
        if(enriched)
          gradients[q_point] = grad_in;
#endif
      }

      value_type get_value(const unsigned int q_point)
      {
#ifdef XWALL
        {
          if(enriched)
            return fe_eval.get_value(q_point) + values[q_point];//fe_eval.get_value(q_point) + values[q_point];
        }
#endif
          return fe_eval.get_value(q_point);
      }
      void add_array_component_to_value(VectorizedArray<Number>& val,const VectorizedArray<Number>& toadd, unsigned int v)
      {
        val[v] += toadd[v];
      }
      void add_array_component_to_value(Tensor<1,n_components_, VectorizedArray<Number> >& val,const Tensor<1,n_components_,VectorizedArray<Number> >& toadd, unsigned int v)
      {
        for (unsigned int d = 0; d<n_components_; d++)
          val[d][v] += toadd[d][v];
      }

      gradient_type get_gradient (const unsigned int q_point)
      {
#ifdef XWALL
        if(enriched)
          return fe_eval.get_gradient(q_point) + gradients[q_point];
#endif
        return fe_eval.get_gradient(q_point);
      }

      gradient_type get_symmetric_gradient (const unsigned int q_point)
      {
        return make_symmetric(get_gradient(q_point));
      }

      Tensor<2,dim,VectorizedArray<Number> > make_symmetric(const Tensor<2,dim,VectorizedArray<Number> >& grad)
    {
        Tensor<2,dim,VectorizedArray<Number> > symgrad;
        for (unsigned int i = 0; i<dim; i++)
          for (unsigned int j = 0; j<dim; j++)
            symgrad[i][j] = grad[i][j] + grad[j][i];
        return symgrad;
    }

      Tensor<1,dim,VectorizedArray<Number> > make_symmetric(const Tensor<1,dim,VectorizedArray<Number> >& grad)
    {
        Tensor<1,dim,VectorizedArray<Number> > symgrad;
        // symmetric gradient is not defined in that case
        Assert(false, ExcInternalError());
        return symgrad;
    }

      void add_array_component_to_gradient(Tensor<2,dim,VectorizedArray<Number> >& grad,const Tensor<2,dim,VectorizedArray<Number> >& toadd, unsigned int v)
      {
        for (unsigned int comp = 0; comp<dim; comp++)
          for (unsigned int d = 0; d<dim; d++)
            grad[comp][d][v] += toadd[comp][d][v];
      }
      void add_array_component_to_gradient(Tensor<1,dim,VectorizedArray<Number> >& grad,const Tensor<1,dim,VectorizedArray<Number> >& toadd, unsigned int v)
      {
        for (unsigned int d = 0; d<n_components_; d++)
          grad[d][v] += toadd[d][v];
      }

      VectorizedArray<Number> get_divergence(unsigned int q)
    {
#ifdef XWALL
        if(enriched)
        {
          VectorizedArray<Number> div_enr= make_vectorized_array(0.0);
          for (unsigned int i=0;i<dim;i++)
            div_enr += gradients[q][i][i];
          return fe_eval.get_divergence(q) + div_enr;
        }
#endif
        return fe_eval.get_divergence(q);
    }

      Tensor<1,dim,VectorizedArray<Number> > get_normal_vector(const unsigned int q_point) const
      {
        return fe_eval.get_normal_vector(q_point);
      }

      void integrate (const bool integrate_val,
                      const bool integrate_grad)
      {
#ifdef XWALL
        {
          if(enriched)
          {
            AlignedVector<value_type> tmp_values(fe_eval.n_q_points,value_type());
            if(integrate_val)
              for(unsigned int q=0;q<fe_eval.n_q_points;++q)
                tmp_values[q]=values[q]*EvaluationXWall<dim,n_q_points_1d,Number>::enrichment(q);
            //this function is quite nasty because deal.ii doesn't seem to be made for enrichments
            //the scalar product of the second part of the gradient is computed directly and added to the value
            if(integrate_grad)
            {
              grad_enr_to_val(tmp_values,gradients);
              for(unsigned int q=0;q<fe_eval.n_q_points;++q)
                fe_eval_xwall.submit_gradient(gradients[q]*EvaluationXWall<dim,n_q_points_1d,Number>::enrichment(q),q);
            }

            for(unsigned int q=0;q<fe_eval.n_q_points;++q)
              fe_eval_xwall.submit_value(tmp_values[q],q);
            //integrate
            fe_eval_xwall.integrate(true,integrate_grad);
          }
        }
#endif
        fe_eval.integrate(integrate_val, integrate_grad);
      }

      void grad_enr_to_val(AlignedVector<Tensor<1,dim,VectorizedArray<Number> > >& tmp_values, AlignedVector<Tensor<2,dim,VectorizedArray<Number> > >& gradient)
      {
        for(unsigned int q=0;q<fe_eval.n_q_points;++q)
        {

          for(int j=0; j<dim;++j)//comp
          {
            for(int i=0; i<dim;++i)//dim
            {
              tmp_values[q][j] += gradient[q][j][i]*EvaluationXWall<dim,n_q_points_1d,Number>::enrichment_gradient(q)[i];
            }
          }
        }
      }
      void grad_enr_to_val(AlignedVector<VectorizedArray<Number> >& tmp_values, AlignedVector<Tensor<1,dim,VectorizedArray<Number> > >& gradient)
      {
        for(unsigned int q=0;q<fe_eval.n_q_points;++q)
        {
          for(int i=0; i<dim;++i)//dim
          {
            tmp_values[q] += gradient[q][i]*EvaluationXWall<dim,n_q_points_1d,Number>::enrichment_gradient(q)[i];
          }
        }
      }

      void distribute_local_to_global (parallel::distributed::Vector<double> &dst, parallel::distributed::Vector<double> &dst_xwall)
      {
        fe_eval.distribute_local_to_global(dst);
#ifdef XWALL
          if(enriched)
            fe_eval_xwall.distribute_local_to_global(dst_xwall);
#endif
      }

      void distribute_local_to_global (std::vector<parallel::distributed::Vector<double> > &dst, unsigned int i,std::vector<parallel::distributed::Vector<double> > &dst_xwall, unsigned int j)
      {
        fe_eval.distribute_local_to_global(dst,i);
#ifdef XWALL
        if(enriched)
          fe_eval_xwall.distribute_local_to_global(dst_xwall,j);
#endif
      }


      void distribute_local_to_global (parallel::distributed::BlockVector<double> &dst, unsigned int i,parallel::distributed::BlockVector<double> &dst_xwall, unsigned int j)
      {
        fe_eval.distribute_local_to_global(dst,i);
#ifdef XWALL
        if(enriched)
          fe_eval_xwall.distribute_local_to_global(dst_xwall,j);
#endif
      }

      Point<dim,VectorizedArray<Number> > quadrature_point(unsigned int q)
      {
        return fe_eval.quadrature_point(q);
      }

      VectorizedArray<Number> get_normal_volume_fraction()
      {
        return fe_eval.get_normal_volume_fraction();
      }

      VectorizedArray<Number> read_cell_data(const AlignedVector<VectorizedArray<Number> > &cell_data)
      {
        return fe_eval.read_cell_data(cell_data);
      }

      Tensor<1,n_components_,VectorizedArray<Number> > get_normal_gradient(const unsigned int q_point) const
      {
#ifdef XWALL
      {
        if(enriched)
        {
          Tensor<1,n_components_,VectorizedArray<Number> > grad_out;
          for (unsigned int comp=0; comp<n_components_; comp++)
          {
            grad_out[comp] = gradients[q_point][comp][0] *
                             fe_eval.get_normal_vector(q_point)[0];
            for (unsigned int d=1; d<dim; ++d)
              grad_out[comp] += gradients[q_point][comp][d] *
                               fe_eval.get_normal_vector(q_point)[d];
          }
          return fe_eval.get_normal_gradient(q_point) + grad_out;
        }
      }
#endif
        return fe_eval.get_normal_gradient(q_point);
      }
      VectorizedArray<Number> get_normal_gradient(const unsigned int q_point,bool test) const
      {
#ifdef XWALL
      if(enriched)
      {
        VectorizedArray<Number> grad_out;
          grad_out = gradients[q_point][0] *
                           fe_eval.get_normal_vector(q_point)[0];
          for (unsigned int d=1; d<dim; ++d)
            grad_out += gradients[q_point][d] *
                             fe_eval.get_normal_vector(q_point)[d];

          grad_out +=  fe_eval.get_normal_gradient(q_point);
        return grad_out;
      }
#endif
        return fe_eval.get_normal_gradient(q_point);
      }

      void submit_normal_gradient (const Tensor<1,n_components_,VectorizedArray<Number> > grad_in,
                                const unsigned int q)
      {
        fe_eval.submit_normal_gradient(grad_in,q);
#ifdef XWALL
        gradients[q]=gradient_type();
      if(enriched)
      {
        for (unsigned int comp=0; comp<n_components_; comp++)
          {
            for (unsigned int d=0; d<dim; ++d)
              for (unsigned int v=0; v<VectorizedArray<Number>::n_array_elements; ++v)
              {
                if(enriched_components.at(v))
                {
                  gradients[q][comp][d][v] = grad_in[comp][v] *
                  fe_eval.get_normal_vector(q)[d][v];
                }
                else
                  gradients[q][comp][d][v] = 0.0;
              }
          }
      }
#endif
      }
      void submit_normal_gradient (const VectorizedArray<Number> grad_in,
                                const unsigned int q)
      {
        fe_eval.submit_normal_gradient(grad_in,q);
#ifdef XWALL
        gradients[q]=gradient_type();
        if(enriched)
        {
          for (unsigned int d=0; d<dim; ++d)
            for (unsigned int v=0; v<VectorizedArray<Number>::n_array_elements; ++v)
            {
              if(enriched_components.at(v))
              {
                gradients[q][d][v] = grad_in[v] *
                fe_eval.get_normal_vector(q)[d][v];
              }
              else
                gradients[q][d][v] = 0.0;
            }
        }
#endif
      }
      Tensor<1,dim==2?1:dim,VectorizedArray<Number> >
      get_curl (const unsigned int q_point) const
       {
  #ifdef XWALL
        if(enriched)
        {
          // copy from generic function into dim-specialization function
          const Tensor<2,dim,VectorizedArray<Number> > grad = gradients[q_point];
          Tensor<1,dim==2?1:dim,VectorizedArray<Number> > curl;
          switch (dim)
            {
            case 1:
              Assert (false,
                      ExcMessage("Computing the curl in 1d is not a useful operation"));
              break;
            case 2:
              curl[0] = grad[1][0] - grad[0][1];
              break;
            case 3:
              curl[0] = grad[2][1] - grad[1][2];
              curl[1] = grad[0][2] - grad[2][0];
              curl[2] = grad[1][0] - grad[0][1];
              break;
            default:
              Assert (false, ExcNotImplemented());
              break;
            }
          return fe_eval.get_curl(q_point) + curl;
        }
  #endif
        return fe_eval.get_curl(q_point);
       }

      VectorizedArray<Number> read_cellwise_dof_value (unsigned int j)
      {
  #ifdef XWALL
        if(enriched)
        {
          VectorizedArray<Number> returnvalue = make_vectorized_array(0.0);
          if(j<fe_eval.dofs_per_cell*n_components_)
            returnvalue = fe_eval.begin_dof_values()[j];
          else
            returnvalue = fe_eval_xwall.begin_dof_values()[j-fe_eval.dofs_per_cell*n_components_];
          return returnvalue;
        }
        else
          return fe_eval.begin_dof_values()[j];
  #else

        return fe_eval.begin_dof_values()[j];
  #endif
      }
      void write_cellwise_dof_value (unsigned int j, Number value, unsigned int v)
      {
  #ifdef XWALL
        if(enriched)
        {
          if(j<fe_eval.dofs_per_cell*n_components_)
            fe_eval.begin_dof_values()[j][v] = value;
          else
            fe_eval_xwall.begin_dof_values()[j-fe_eval.dofs_per_cell*n_components_][v] = value;
        }
        else
          fe_eval.begin_dof_values()[j][v]=value;
        return;
  #else
        fe_eval.begin_dof_values()[j][v]=value;
        return;
  #endif
      }
      void write_cellwise_dof_value (unsigned int j, VectorizedArray<Number> value)
      {
  #ifdef XWALL
        if(enriched)
        {
          if(j<fe_eval.dofs_per_cell*n_components_)
            fe_eval.begin_dof_values()[j] = value;
          else
            fe_eval_xwall.begin_dof_values()[j-fe_eval.dofs_per_cell*n_components_] = value;
        }
        else
          fe_eval.begin_dof_values()[j]=value;
        return;
  #else
        fe_eval.begin_dof_values()[j]=value;
        return;
  #endif
      }
      void evaluate_eddy_viscosity(const std::vector<parallel::distributed::Vector<double> > &solution_n, unsigned int face, const VectorizedArray<Number> volume)
      {
        eddyvisc.resize(n_q_points);
        if(CS > 1e-10)
        {
          const VectorizedArray<Number> Cs = make_vectorized_array(CS);
          VectorizedArray<Number> hfac = make_vectorized_array(1.0/(double)fe_degree);
          fe_eval_tauw.reinit(face);
          {
            reinit(face);
            read_dof_values(solution_n,0,solution_n,dim+1);
            evaluate (false,true,false);
            AlignedVector<VectorizedArray<Number> > wdist;
            wdist.resize(fe_eval_tauw.n_q_points);
            fe_eval_tauw.read_dof_values(EvaluationXWall<dim,n_q_points_1d, Number>::wdist);
            fe_eval_tauw.evaluate(true,false);
            for (unsigned int q=0; q<fe_eval_tauw.n_q_points; ++q)
              wdist[q] = fe_eval_tauw.get_value(q);
            fe_eval_tauw.reinit(face);
            fe_eval_tauw.read_dof_values(EvaluationXWall<dim,n_q_points_1d, Number>::tauw);
            fe_eval_tauw.evaluate(true,false);

            const VectorizedArray<Number> hvol = hfac * std::pow(volume, 1./(double)dim);

            for (unsigned int q=0; q<n_q_points; ++q)
            {
              Tensor<2,dim,VectorizedArray<Number> > s = get_symmetric_gradient(q);

              VectorizedArray<Number> snorm = make_vectorized_array(0.);
              for (unsigned int i = 0; i<dim ; i++)
                for (unsigned int j = 0; j<dim ; j++)
                  snorm += (s[i][j])*(s[i][j]);
              snorm *= make_vectorized_array<Number>(0.5);
              //simple wall correction
              VectorizedArray<Number> fmu = (1.-std::exp(-wdist[q]/VISCOSITY*std::sqrt(fe_eval_tauw.get_value(q))*0.04));
              VectorizedArray<Number> lm = Cs*hvol*fmu;
              eddyvisc[q]= make_vectorized_array(VISCOSITY) + lm*lm*std::sqrt(snorm);
            }
          }
          //initialize again to get a clean version
          reinit(face);
        }
#ifdef XWALL
      else if (ML>0.1 && enriched)
      {
        VectorizedArray<Number> hfac = make_vectorized_array(1.0/(double)fe_degree);
        fe_eval_tauw.reinit(face);
        {
          read_dof_values(solution_n,0,solution_n,dim+1);
          evaluate (false,true,false);
          AlignedVector<VectorizedArray<Number> > wdist;
          wdist.resize(fe_eval_tauw.n_q_points);
          fe_eval_tauw.read_dof_values(EvaluationXWall<dim,n_q_points_1d, Number>::wdist);
          fe_eval_tauw.evaluate(true,false);
          for (unsigned int q=0; q<fe_eval_tauw.n_q_points; ++q)
            wdist[q] = fe_eval_tauw.get_value(q);
          fe_eval_tauw.reinit(face);
          fe_eval_tauw.read_dof_values(EvaluationXWall<dim,n_q_points_1d, Number>::tauw);
          fe_eval_tauw.evaluate(true,false);

          for (unsigned int q=0; q<n_q_points; ++q)
          {
            Tensor<2,dim,VectorizedArray<Number> > s = get_gradient(q);
            Tensor<2,dim,VectorizedArray<Number> > om;
            for (unsigned int i=0; i<dim;i++)
              for (unsigned int j=0;j<dim;j++)
                om[i][j]=0.5*(s[i][j]-s[j][i]);

            VectorizedArray<Number> osum = make_vectorized_array(0.);
            for (unsigned int i=0; i<dim;i++)
              for (unsigned int j=0;j<dim;j++)
                osum += om[i][j]*om[i][j];
            VectorizedArray<Number> onorm = std::sqrt(2.*osum);

            //simple wall correction
            VectorizedArray<Number> l = 0.41*wdist[q]*(1.-std::exp(-wdist[q]/VISCOSITY*std::sqrt(fe_eval_tauw.get_value(q))*0.04));
            VectorizedArray<Number> vt = l*l*onorm;
            for (unsigned int v=0; v<VectorizedArray<Number>::n_array_elements; ++v)
            {
              if(enriched_components.at(v))
              {
                eddyvisc[q][v]= VISCOSITY + vt[v];
              }
              else
                eddyvisc[q][v]= VISCOSITY;
            }
          }
        }
        //initialize again to get a clean version
        reinit(face);
    }
#endif
        else
          for (unsigned int q=0; q<n_q_points; ++q)
            eddyvisc[q]= make_vectorized_array(VISCOSITY);

        return;
      }
    private:
      FEFaceEvaluation<dim,fe_degree,n_q_points_1d,n_components_,Number> fe_eval;
      FEFaceEvaluation<dim,fe_degree_xwall,n_q_points_1d,n_components_,Number> fe_eval_xwall;
      FEFaceEvaluation<dim,1,n_q_points_1d,1,Number> fe_eval_tauw;
      bool is_left_face;
      AlignedVector<value_type> values;
      AlignedVector<gradient_type> gradients;


    public:
      unsigned int dofs_per_cell;
      unsigned int tensor_dofs_per_cell;
      const unsigned int n_q_points;
      bool enriched;
      std::vector<bool> enriched_components;
      AlignedVector<VectorizedArray<Number> > eddyvisc;
    };



  template<int dim, int fe_degree, int fe_degree_xwall>
  class XWall
  {
  //time-integration-level routines for xwall
  public:
    XWall(const DoFHandler<dim> &dof_handler,
        MatrixFree<dim,double>* data,
        double visc,
        AlignedVector<VectorizedArray<double> > &element_volume);

    //initialize everything, e.g.
    //setup of wall distance
    //setup of communication of tauw to off-wall nodes
    //setup quadrature rules
    //possibly setup new matrixfree data object only including the xwall elements
    void initialize()
    {
      if(Utilities::MPI::this_mpi_process(MPI_COMM_WORLD) == 0)
        std::cout << "\nXWall Initialization:" << std::endl;

      //initialize wall distance and closest wall-node connectivity
      if(Utilities::MPI::this_mpi_process(MPI_COMM_WORLD) == 0)
        std::cout << "Initialize wall distance:...";
      InitWDist();
      if(Utilities::MPI::this_mpi_process(MPI_COMM_WORLD) == 0)
        std::cout << " done!" << std::endl;

      //initialize some vectors
      (*mydata).initialize_dof_vector(tauw, 2);
      tauw = 1.0;
      tauw_n=tauw;
    }

    //Update wall shear stress at the beginning of every time step
    void UpdateTauW(std::vector<parallel::distributed::Vector<double> > &solution_np);

    DoFHandler<dim>* ReturnDofHandlerWallDistance(){return &dof_handler_wall_distance;}
    const parallel::distributed::Vector<double>* ReturnWDist() const
        {return &wall_distance;}
    const parallel::distributed::Vector<double>* ReturnTauW() const
        {return &tauw;}
    const parallel::distributed::Vector<double>* ReturnTauWN() const
        {return &tauw_n;}

    ConstraintMatrix* ReturnConstraintMatrix()
        {return &constraint_periodic;}

    const FE_Q<dim>* ReturnFE() const
        {return &fe_wall_distance;}

    // fill the periodicity constraints given a level 0 periodicity structure
    void initialize_constraints(const std::vector< GridTools::PeriodicFacePair< typename Triangulation<dim>::cell_iterator > > &periodic_face_pair);
  private:

    void InitWDist();

    //calculate wall shear stress based on current solution
    void CalculateWallShearStress(const std::vector<parallel::distributed::Vector<double> >   &src,
        parallel::distributed::Vector<double>      &dst);

    //element-level routines
    void local_rhs_dummy (const MatrixFree<dim,double>                &,
                          parallel::distributed::Vector<double>      &,
                          const std::vector<parallel::distributed::Vector<double> >    &,
                          const std::pair<unsigned int,unsigned int>          &) const;

    void local_rhs_wss_boundary_face(const MatrixFree<dim,double>              &data,
                      parallel::distributed::Vector<double>      &dst,
                      const std::vector<parallel::distributed::Vector<double> >  &src,
                      const std::pair<unsigned int,unsigned int>          &face_range) const;

    void local_rhs_dummy_face (const MatrixFree<dim,double>              &,
                  parallel::distributed::Vector<double>      &,
                  const std::vector<parallel::distributed::Vector<double> >  &,
                  const std::pair<unsigned int,unsigned int>          &) const;

    void local_rhs_normalization_boundary_face(const MatrixFree<dim,double>              &data,
                      parallel::distributed::Vector<double>      &dst,
                      const std::vector<parallel::distributed::Vector<double> >  &,
                      const std::pair<unsigned int,unsigned int>          &face_range) const;

    //continuous vectors with linear interpolation
    FE_Q<dim> fe_wall_distance;
    DoFHandler<dim> dof_handler_wall_distance;
    parallel::distributed::Vector<double> wall_distance;
    parallel::distributed::Vector<double> tauw_boundary;
    std::vector<unsigned int> vector_to_tauw_boundary;
    parallel::distributed::Vector<double> tauw;
    parallel::distributed::Vector<double> tauw_n;
    MatrixFree<dim,double>* mydata;
    double viscosity;
//    parallel::distributed::Vector<double> &eddy_viscosity;
    AlignedVector<VectorizedArray<double> >& element_volume;
    ConstraintMatrix constraint_periodic;

  public:

  };

  template<int dim, int fe_degree, int fe_degree_xwall>
  XWall<dim,fe_degree,fe_degree_xwall>::XWall(const DoFHandler<dim> &dof_handler,
      MatrixFree<dim,double>* data,
      double visc,
      AlignedVector<VectorizedArray<double> > &element_volume)
  :fe_wall_distance(QGaussLobatto<1>(1+1)),
   dof_handler_wall_distance(dof_handler.get_triangulation()),
   mydata(data),
   viscosity(visc),
   element_volume(element_volume)
  {
    dof_handler_wall_distance.distribute_dofs(fe_wall_distance);
    dof_handler_wall_distance.distribute_mg_dofs(fe_wall_distance);
  }

  template<int dim, int fe_degree, int fe_degree_xwall>
  void XWall<dim,fe_degree,fe_degree_xwall>::InitWDist()
  {
    // layout of aux_vector: 0-dim: normal, dim: distance, dim+1: nearest dof
    // index, dim+2: touch count (for computing weighted normals); normals not
    // currently used
    std::vector<parallel::distributed::Vector<double> > aux_vectors(dim+3);

    // store integer indices in a double. In order not to get overflow, we
    // need to make sure the global index fits into a double -> this limits
    // the maximum size in the dof indices to 2^53 (approx 10^15)
#ifdef DEAL_II_WITH_64BIT_INTEGERS
    AssertThrow(dof_handler_wall_distance.n_dofs() <
                (types::global_dof_index(1ull) << 53),
                ExcMessage("Sizes larger than 2^53 currently not supported"));
#endif

    IndexSet locally_relevant_set;
    DoFTools::extract_locally_relevant_dofs(dof_handler_wall_distance,
                                            locally_relevant_set);
    aux_vectors[0].reinit(dof_handler_wall_distance.locally_owned_dofs(),
                          locally_relevant_set, MPI_COMM_WORLD);
    for (unsigned int d=1; d<aux_vectors.size(); ++d)
      aux_vectors[d].reinit(aux_vectors[0]);

    // assign distance to close to infinity (we would like to use inf here but
    // there are checks in deal.II whether numbers are finite so we must use a
    // finite number here)
    const double unreached = 1e305;
    aux_vectors[dim] = unreached;

    // TODO: get the actual set of wall (Dirichlet) boundaries as input
    // arguments. Currently, this is matched with what is set in the outer
    // problem type.
    std::set<types::boundary_id> wall_boundaries;
    wall_boundaries.insert(0);

    // set the initial distance for the wall to zero and initialize the normal
    // directions
    {
      QGauss<dim-1> face_quadrature(1);
      FEFaceValues<dim> fe_face_values(fe_wall_distance, face_quadrature,
                                       update_normal_vectors);
      std::vector<types::global_dof_index> dof_indices(fe_wall_distance.dofs_per_face);
      int found = 0;
      for (typename DoFHandler<dim>::active_cell_iterator cell = dof_handler_wall_distance.begin_active(); cell != dof_handler_wall_distance.end(); ++cell)
        if (cell->is_locally_owned())
          for (unsigned int f=0; f<GeometryInfo<dim>::faces_per_cell; ++f)
            if (cell->at_boundary(f) &&
                wall_boundaries.find(cell->face(f)->boundary_id()) !=
                wall_boundaries.end())
              {
                found = 1;
                cell->face(f)->get_dof_indices(dof_indices);
                // get normal vector on face
                fe_face_values.reinit(cell, f);
                const Tensor<1,dim> normal = fe_face_values.normal_vector(0);
                for (unsigned int i=0; i<dof_indices.size(); ++i)
                  {
                    for (unsigned int d=0; d<dim; ++d)
                      aux_vectors[d](dof_indices[i]) += normal[d];
                    aux_vectors[dim](dof_indices[i]) = 0.;
                    if(constraint_periodic.is_constrained(dof_indices[i]))
                      aux_vectors[dim+1](dof_indices[i]) = (*constraint_periodic.get_constraint_entries(dof_indices[i]))[0].first;
                    else
                      aux_vectors[dim+1](dof_indices[i]) = dof_indices[i];
                    aux_vectors[dim+2](dof_indices[i]) += 1.;
                  }
              }
      int found_global = Utilities::MPI::sum(found,MPI_COMM_WORLD);
      //at least one processor has to have walls
      AssertThrow(found_global>0, ExcMessage("Could not find any wall. Aborting."));
      for (unsigned int i=0; i<aux_vectors[0].local_size(); ++i)
        if (aux_vectors[dim+2].local_element(i) != 0)
          for (unsigned int d=0; d<dim; ++d)
            aux_vectors[d].local_element(i) /= aux_vectors[dim+2].local_element(i);
    }

    // this algorithm finds the closest point on the interface by simply
    // searching locally on each element. This algorithm is only correct for
    // simple meshes (as it searches purely locally and can result in zig-zag
    // paths that are nowhere near optimal on general meshes) but it works in
    // parallel when the mesh can be arbitrarily decomposed among
    // processors. A generic class of algorithms to find the closest point on
    // the wall (not necessarily on a node of the mesh) is by some interface
    // evolution method similar to finding signed distance functions to a
    // given interface (see e.g. Sethian, Level Set Methods and Fast Marching
    // Methods, 2000, Chapter 6). But I do not know how to keep track of the
    // point of origin in those algorithms which is essential here, so skip
    // that for the moment. -- MK, Dec 2015

    // loop as long as we have untracked degrees of freedom. this loop should
    // terminate after a number of steps that is approximately half the width
    // of the mesh in elements
    while (aux_vectors[dim].linfty_norm() == unreached)
      {
        aux_vectors[dim+2] = 0.;
        for (unsigned int d=0; d<dim+2; ++d)
          aux_vectors[d].update_ghost_values();

        // get a pristine vector with the content of the distances at the
        // beginning of the step to distinguish which degrees of freedom were
        // already touched before the current loop and which are in the
        // process of being updated
        parallel::distributed::Vector<double> distances_step(aux_vectors[dim]);
        distances_step.update_ghost_values();

        AssertThrow(fe_wall_distance.dofs_per_cell ==
                    GeometryInfo<dim>::vertices_per_cell, ExcNotImplemented());
        Quadrature<dim> quadrature(fe_wall_distance.get_unit_support_points());
        FEValues<dim> fe_values(fe_wall_distance, quadrature, update_quadrature_points);
        std::vector<types::global_dof_index> dof_indices(fe_wall_distance.dofs_per_cell);

        // go through all locally owned and ghosted cells and compute the
        // nearest point from within the element. Since we have both ghosted
        // and owned cells, we can be sure that the locally owned vector
        // elements get the closest point from the neighborhood
        for (typename DoFHandler<dim>::active_cell_iterator cell =
               dof_handler_wall_distance.begin_active();
             cell != dof_handler_wall_distance.end(); ++cell)
          if (!cell->is_artificial())
            {
              bool cell_is_initialized = false;
              cell->get_dof_indices(dof_indices);

              for (unsigned int v=0; v<GeometryInfo<dim>::vertices_per_cell; ++v)
                // point is unreached -> find the closest point within cell
                // that is already reached
                if (distances_step(dof_indices[v]) == unreached)
                  {
                    for (unsigned int w=0; w<GeometryInfo<dim>::vertices_per_cell; ++w)
                      if (distances_step(dof_indices[w]) < unreached)
                        {
                          if (! cell_is_initialized)
                            {
                              fe_values.reinit(cell);
                              cell_is_initialized = true;
                            }

                          // here are the normal vectors in case they should
                          // be necessary in a refined version of the
                          // algorithm
                          /*
                          Tensor<1,dim> normal;
                          for (unsigned int d=0; d<dim; ++d)
                            normal[d] = aux_vectors[d](dof_indices[w]);
                          */
                          const Tensor<1,dim> distance_vec =
                            fe_values.quadrature_point(v) - fe_values.quadrature_point(w);
                          if (distances_step(dof_indices[w]) + distance_vec.norm() <
                              aux_vectors[dim](dof_indices[v]))
                            {
                              aux_vectors[dim](dof_indices[v]) =
                                distances_step(dof_indices[w]) + distance_vec.norm();
                              aux_vectors[dim+1](dof_indices[v]) =
                                aux_vectors[dim+1](dof_indices[w]);
                              for (unsigned int d=0; d<dim; ++d)
                                aux_vectors[d](dof_indices[v]) +=
                                  aux_vectors[d](dof_indices[w]);
                              aux_vectors[dim+2](dof_indices[v]) += 1;
                            }
                        }
                  }
            }
        for (unsigned int i=0; i<aux_vectors[0].local_size(); ++i)
          if (aux_vectors[dim+2].local_element(i) != 0)
            for (unsigned int d=0; d<dim; ++d)
              aux_vectors[d].local_element(i) /= aux_vectors[dim+2].local_element(i);
      }
    aux_vectors[dim+1].update_ghost_values();

    // at this point we could do a search for closer points in the
    // neighborhood of the points identified before (but it is probably quite
    // difficult to do and one needs to search in layers around a given point
    // to have all data available locally; I currently do not have a good idea
    // to sort out this mess and I am not sure whether we really need
    // something better than the local search above). -- MK, Dec 2015

    // copy the aux vector with extended ghosting into a vector that fits the
    // matrix-free partitioner
    (*mydata).initialize_dof_vector(wall_distance, 2);
    AssertThrow(wall_distance.local_size() == aux_vectors[dim].local_size(),
                ExcMessage("Vector sizes do not match, cannot import wall distances"));
    wall_distance = aux_vectors[dim];
    wall_distance.update_ghost_values();

    IndexSet accessed_indices(aux_vectors[dim+1].size());
    {
      // copy the accumulated indices into an index vector
      std::vector<types::global_dof_index> my_indices;
      my_indices.reserve(aux_vectors[dim+1].local_size());
      for (unsigned int i=0; i<aux_vectors[dim+1].local_size(); ++i)
        my_indices.push_back(static_cast<types::global_dof_index>(aux_vectors[dim+1].local_element(i)));
      // sort and compress out duplicates
      std::sort(my_indices.begin(), my_indices.end());
      my_indices.erase(std::unique(my_indices.begin(), my_indices.end()),
                       my_indices.end());
      accessed_indices.add_indices(my_indices.begin(),
                                   my_indices.end());
    }

    // create partitioner for exchange of ghost data (after having computed
    // the vector of wall shear stresses)
    std_cxx11::shared_ptr<const Utilities::MPI::Partitioner> vector_partitioner
      (new Utilities::MPI::Partitioner(dof_handler_wall_distance.locally_owned_dofs(),
                                       accessed_indices, MPI_COMM_WORLD));
    tauw_boundary.reinit(vector_partitioner);

    vector_to_tauw_boundary.resize(wall_distance.local_size());
    for (unsigned int i=0; i<wall_distance.local_size(); ++i)
      vector_to_tauw_boundary[i] = vector_partitioner->global_to_local
        (static_cast<types::global_dof_index>(aux_vectors[dim+1].local_element(i)));

  }

  template<int dim, int fe_degree, int fe_degree_xwall>
  void XWall<dim,fe_degree,fe_degree_xwall>::UpdateTauW(std::vector<parallel::distributed::Vector<double> > &solution_np)
  {
    //store old wall shear stress
    tauw_n.swap(tauw);

    if(Utilities::MPI::this_mpi_process(MPI_COMM_WORLD) == 0)
      std::cout << "\nCompute new tauw: ";
    CalculateWallShearStress(solution_np,tauw);
    //mean does not work currently because of all off-wall nodes in the vector
//    double tauwmean = tauw.mean_value();
//    std::cout << "mean = " << tauwmean << " ";

    double tauwmax = tauw.linfty_norm();
    if(Utilities::MPI::this_mpi_process(MPI_COMM_WORLD) == 0)
      std::cout << "max = " << tauwmax << " ";

    double minloc = 1e9;
    for(unsigned int i = 0; i < tauw.local_size(); ++i)
    {
      if(tauw.local_element(i)>0.0)
      {
        if(minloc > tauw.local_element(i))
          minloc = tauw.local_element(i);
      }
    }
    const double minglob = Utilities::MPI::min(minloc, MPI_COMM_WORLD);

    if(Utilities::MPI::this_mpi_process(MPI_COMM_WORLD) == 0)
      std::cout << "min = " << minglob << " ";
    if(not variabletauw)
    {
      if(Utilities::MPI::this_mpi_process(MPI_COMM_WORLD) == 0)
        std::cout << "(manually set to 1.0) ";
      tauw = 1.0;
    }
    if(Utilities::MPI::this_mpi_process(MPI_COMM_WORLD) == 0)
      std::cout << std::endl;
    tauw.update_ghost_values();
  }

  template<int dim, int fe_degree, int fe_degree_xwall>
  void XWall<dim, fe_degree,fe_degree_xwall>::
  CalculateWallShearStress (const std::vector<parallel::distributed::Vector<double> >   &src,
            parallel::distributed::Vector<double>      &dst)
  {
    parallel::distributed::Vector<double> normalization;
    (*mydata).initialize_dof_vector(normalization, 2);
    parallel::distributed::Vector<double> force;
    (*mydata).initialize_dof_vector(force, 2);

    // initialize
    force = 0.0;
    normalization = 0.0;

    // run loop to compute the local integrals
    (*mydata).loop (&XWall<dim, fe_degree, fe_degree_xwall>::local_rhs_dummy,
        &XWall<dim, fe_degree, fe_degree_xwall>::local_rhs_dummy_face,
        &XWall<dim, fe_degree, fe_degree_xwall>::local_rhs_wss_boundary_face,
              this, force, src);

    (*mydata).loop (&XWall<dim, fe_degree, fe_degree_xwall>::local_rhs_dummy,
        &XWall<dim, fe_degree, fe_degree_xwall>::local_rhs_dummy_face,
        &XWall<dim, fe_degree, fe_degree_xwall>::local_rhs_normalization_boundary_face,
              this, normalization, src);

    // run normalization
    double mean = 0.0;
    unsigned int count = 0;
    for(unsigned int i = 0; i < force.local_size(); ++i)
    {
      if(normalization.local_element(i)>0.0)
      {
        tauw_boundary.local_element(i) = force.local_element(i) / normalization.local_element(i);
        mean += tauw_boundary.local_element(i);
        count++;
      }
    }
    mean = Utilities::MPI::sum(mean,MPI_COMM_WORLD);
    count = Utilities::MPI::sum(count,MPI_COMM_WORLD);
    mean /= (double)count;
    if(Utilities::MPI::this_mpi_process(MPI_COMM_WORLD) == 0)
      std::cout << "mean = " << mean << " ";

    // communicate the boundary values for the shear stress to the calling
    // processor and access the data according to the vector_to_tauw_boundary
    // field
    tauw_boundary.update_ghost_values();

    for (unsigned int i=0; i<tauw.local_size(); ++i)
      dst.local_element(i) = (1.-DTAUW)*tauw_n.local_element(i)+DTAUW*tauw_boundary.local_element(vector_to_tauw_boundary[i]);
    dst.update_ghost_values();
  }

  template <int dim, int fe_degree, int fe_degree_xwall>
  void XWall<dim,fe_degree,fe_degree_xwall>::
  local_rhs_dummy (const MatrixFree<dim,double>                &,
              parallel::distributed::Vector<double>      &,
              const std::vector<parallel::distributed::Vector<double> >  &,
              const std::pair<unsigned int,unsigned int>           &) const
  {

  }

  template <int dim, int fe_degree, int fe_degree_xwall>
  void XWall<dim,fe_degree,fe_degree_xwall>::
  local_rhs_wss_boundary_face (const MatrixFree<dim,double>             &data,
                         parallel::distributed::Vector<double>    &dst,
                         const std::vector<parallel::distributed::Vector<double> >  &src,
                         const std::pair<unsigned int,unsigned int>          &face_range) const
  {
#ifdef XWALL
    FEFaceEvaluationXWall<dim,fe_degree,fe_degree_xwall,n_q_points_1d_xwall,dim,double> fe_eval_xwall(data,wall_distance,tauw,true,0,3);
    FEFaceEvaluation<dim,1,n_q_points_1d_xwall,1,double> fe_eval_tauw(data,true,2,3);
#else
    FEFaceEvaluationXWall<dim,fe_degree,fe_degree_xwall,fe_degree+1,dim,double> fe_eval_xwall(data,wall_distance,tauw,true,0,0);
    FEFaceEvaluation<dim,1,fe_degree+1,1,double> fe_eval_tauw(data,true,2,0);
#endif
    for(unsigned int face=face_range.first; face<face_range.second; face++)
    {
      if (data.get_boundary_indicator(face) == 0) // Infow and wall boundaries
      {
        fe_eval_xwall.reinit (face);
        fe_eval_xwall.evaluate_eddy_viscosity(src,face,fe_eval_xwall.read_cell_data(element_volume));
        fe_eval_tauw.reinit (face);

        fe_eval_xwall.read_dof_values(src,0,src,dim+1);
        fe_eval_xwall.evaluate(false,true);
        if(fe_eval_xwall.n_q_points != fe_eval_tauw.n_q_points)
          std::cerr << "\nwrong number of quadrature points" << std::endl;

        for(unsigned int q=0;q<fe_eval_xwall.n_q_points;++q)
        {
          Tensor<1, dim, VectorizedArray<double> > average_gradient = fe_eval_xwall.get_normal_gradient(q);

          VectorizedArray<double> tauwsc = make_vectorized_array<double>(0.0);
          tauwsc = average_gradient.norm();
          tauwsc *= fe_eval_xwall.eddyvisc[q];
          fe_eval_tauw.submit_value(tauwsc,q);
        }
        fe_eval_tauw.integrate(true,false);
        fe_eval_tauw.distribute_local_to_global(dst);
      }
    }
  }

  template <int dim, int fe_degree, int fe_degree_xwall>
  void XWall<dim,fe_degree,fe_degree_xwall>::
  local_rhs_normalization_boundary_face (const MatrixFree<dim,double>             &data,
                         parallel::distributed::Vector<double>    &dst,
                         const std::vector<parallel::distributed::Vector<double> >  &,
                         const std::pair<unsigned int,unsigned int>          &face_range) const
  {
    FEFaceEvaluation<dim,1,fe_degree+1,1,double> fe_eval_tauw(data,true,2,0);
    for(unsigned int face=face_range.first; face<face_range.second; face++)
    {
      if (data.get_boundary_indicator(face) == 0) // Infow and wall boundaries
      {
        fe_eval_tauw.reinit (face);

        for(unsigned int q=0;q<fe_eval_tauw.n_q_points;++q)
          fe_eval_tauw.submit_value(make_vectorized_array<double>(1.0),q);

        fe_eval_tauw.integrate(true,false);
        fe_eval_tauw.distribute_local_to_global(dst);
      }
    }
  }

  template <int dim, int fe_degree, int fe_degree_xwall>
  void XWall<dim,fe_degree,fe_degree_xwall>::
  local_rhs_dummy_face (const MatrixFree<dim,double>                 &,
                parallel::distributed::Vector<double>      &,
                const std::vector<parallel::distributed::Vector<double> >  &,
                const std::pair<unsigned int,unsigned int>          &) const
  {

  }

  template <int dim, int fe_degree, int fe_degree_xwall>
  void XWall<dim,fe_degree,fe_degree_xwall>::
  initialize_constraints(const std::vector<GridTools::PeriodicFacePair<typename Triangulation<dim>::cell_iterator> > &periodic_face_pairs)
  {
    IndexSet xwall_relevant_set;
    DoFTools::extract_locally_relevant_dofs(dof_handler_wall_distance,
                                            xwall_relevant_set);
    constraint_periodic.clear();
    constraint_periodic.reinit(xwall_relevant_set);
    std::vector<GridTools::PeriodicFacePair<typename DoFHandler<dim>::cell_iterator> >
      periodic_face_pairs_dh(periodic_face_pairs.size());
    for (unsigned int i=0; i<periodic_face_pairs.size(); ++i)
      {
        GridTools::PeriodicFacePair<typename DoFHandler<dim>::cell_iterator> pair;
        pair.cell[0] = typename DoFHandler<dim>::cell_iterator
          (&periodic_face_pairs[i].cell[0]->get_triangulation(),
           periodic_face_pairs[i].cell[0]->level(),
           periodic_face_pairs[i].cell[0]->index(),
           &dof_handler_wall_distance);
        pair.cell[1] = typename DoFHandler<dim>::cell_iterator
          (&periodic_face_pairs[i].cell[1]->get_triangulation(),
           periodic_face_pairs[i].cell[1]->level(),
           periodic_face_pairs[i].cell[1]->index(),
           &dof_handler_wall_distance);
        pair.face_idx[0] = periodic_face_pairs[i].face_idx[0];
        pair.face_idx[1] = periodic_face_pairs[i].face_idx[1];
        pair.orientation = periodic_face_pairs[i].orientation;
        pair.matrix = periodic_face_pairs[i].matrix;
        periodic_face_pairs_dh[i] = pair;
      }
    DoFTools::make_periodicity_constraints<DoFHandler<dim> >(periodic_face_pairs_dh, constraint_periodic);
    DoFTools::make_hanging_node_constraints(dof_handler_wall_distance,
                                            constraint_periodic);

    constraint_periodic.close();
  }



  /// Collect all data for the inverse mass matrix operation in a struct in
  /// order to avoid allocating the memory repeatedly.
  template <int dim, int fe_degree, typename Number>
  struct InverseMassMatrixData
  {
    InverseMassMatrixData(const MatrixFree<dim,Number> &data,
                          const unsigned int fe_index = 0,
                          const unsigned int quad_index = 0)
      :
      phi(1, FEEvaluation<dim,fe_degree,fe_degree+1,dim,Number>(data,fe_index,
                                                                quad_index)),
      coefficients(FEEvaluation<dim,fe_degree,fe_degree+1,dim,Number>::n_q_points),
      inverse(phi[0])
    {}

    // Manually implement the copy operator because CellwiseInverseMassMatrix
    // must point to the object 'phi'
    InverseMassMatrixData(const InverseMassMatrixData &other)
      :
      phi(other.phi),
      coefficients(other.coefficients),
      inverse(phi[0])
    {}

    // For memory alignment reasons, need to place the FEEvaluation object
    // into an aligned vector
    AlignedVector<FEEvaluation<dim,fe_degree,fe_degree+1,dim,Number> > phi;
    AlignedVector<VectorizedArray<Number> > coefficients;
    MatrixFreeOperators::CellwiseInverseMassMatrix<dim,fe_degree,dim,Number> inverse;
  };



  template<int dim, int fe_degree, int fe_degree_p, int fe_degree_xwall, int n_q_points_1d_xwall>
  class NavierStokesOperation
  {
  public:
  typedef double value_type;
  static const unsigned int number_vorticity_components = (dim==2) ? 1 : dim;

  NavierStokesOperation(const Mapping<dim> &mapping, const DoFHandler<dim> &dof_handler,const DoFHandler<dim> &dof_handler_p, const DoFHandler<dim> &dof_handler_xwall, const double time_step_size,
      const std::vector<GridTools::PeriodicFacePair<typename Triangulation<dim>::cell_iterator> > periodic_face_pairs,
      std::set<types::boundary_id> dirichlet_bc_indicator, std::set<types::boundary_id> neumann_bc_indicator);

  ~NavierStokesOperation()
  {
    data.clear();
  }

  void do_timestep (const double  &cur_time,const double  &delta_t, const unsigned int &time_step_number);

  void  rhs_convection (const std::vector<parallel::distributed::Vector<value_type> > &src,
                std::vector<parallel::distributed::Vector<value_type> >    &dst);

  void  compute_rhs (std::vector<parallel::distributed::Vector<value_type> >  &dst);

  void  apply_viscous (const parallel::distributed::BlockVector<value_type>     &src,
                   parallel::distributed::BlockVector<value_type>      &dst) const;

  void  rhs_viscous (const std::vector<parallel::distributed::Vector<value_type> >   &src,
                   parallel::distributed::BlockVector<value_type>  &dst);

  void  shift_pressure (parallel::distributed::Vector<value_type>  &pressure);

  void apply_inverse_mass_matrix(const parallel::distributed::BlockVector<value_type>  &src,
                parallel::distributed::BlockVector<value_type>    &dst) const;

  void precompute_inverse_mass_matrix();

  void xwall_projection();

  void  rhs_pressure (const std::vector<parallel::distributed::Vector<value_type> >     &src,
                parallel::distributed::Vector<value_type>      &dst);

  void  apply_projection (const std::vector<parallel::distributed::Vector<value_type> >     &src,
                   std::vector<parallel::distributed::Vector<value_type> >      &dst);

  void compute_vorticity (const std::vector<parallel::distributed::Vector<value_type> >     &src,
                      std::vector<parallel::distributed::Vector<value_type> >      &dst);

  void analyse_computing_times();

  std::vector<parallel::distributed::Vector<value_type> > solution_nm2, solution_nm, solution_n, velocity_temp, solution_np;
  std::vector<parallel::distributed::Vector<value_type> > vorticity_nm2, vorticity_nm, vorticity_n;
  std::vector<parallel::distributed::Vector<value_type> > rhs_convection_nm2, rhs_convection_nm, rhs_convection_n, rhs_proj;
  std::vector<parallel::distributed::Vector<value_type> > f;
  std::vector<parallel::distributed::Vector<value_type> > xwallstatevec;
  parallel::distributed::BlockVector<value_type> rhs_visc;
  parallel::distributed::BlockVector<value_type> solution_temp_visc;
  parallel::distributed::Vector<value_type> rhs_p;
#ifdef COMPDIV
  parallel::distributed::Vector<value_type> divergence_old, divergence_new;
#endif

  const MatrixFree<dim,value_type> & get_data() const
  {
    return data;
  }

  void calculate_diagonal_viscous(std::vector<parallel::distributed::Vector<value_type> > &diagonal,
 unsigned int level) const;

  XWall<dim,fe_degree,fe_degree_xwall>* ReturnXWall(){return &xwall;}

  private:
  MatrixFree<dim,value_type> data;

  MappingQ<dim> mapping;

  double time, time_step;
  const double viscosity;
  double gamma0;
  double alpha[3], beta[3];
  std::vector<double> computing_times;
  std::vector<double> times_cg_velo;
  std::vector<unsigned int> iterations_cg_velo;
  std::vector<double> times_cg_pressure;
  std::vector<unsigned int> iterations_cg_pressure;
  PoissonSolver<dim> pressure_poisson_solver;

  AlignedVector<VectorizedArray<value_type> > element_volume;

  Point<dim> first_point;
  types::global_dof_index dof_index_first_point;

  XWall<dim,fe_degree,fe_degree_xwall> xwall;
  std::vector<Table<2,VectorizedArray<value_type> > > matrices;
  std::vector<std::vector<std::vector<LAPACKFullMatrix<value_type> > > > div_matrices;

  mutable std_cxx11::shared_ptr<Threads::ThreadLocalStorage<InverseMassMatrixData<dim,fe_degree,value_type> > > mass_matrix_data;

  std::set<types::boundary_id> dirichlet_boundary;
  std::set<types::boundary_id> neumann_boundary;

  bool clear_files;

  void update_time_integrator(unsigned int time_step_number);
  void check_time_integrator(unsigned int time_step_number);

  // impulse equation
  void local_rhs_convection (const MatrixFree<dim,value_type>                &data,
                        std::vector<parallel::distributed::Vector<double> >      &dst,
                        const std::vector<parallel::distributed::Vector<double> >    &src,
                        const std::pair<unsigned int,unsigned int>          &cell_range) const;

  void local_rhs_convection_face (const MatrixFree<dim,value_type>              &data,
                  std::vector<parallel::distributed::Vector<double> >      &dst,
                  const std::vector<parallel::distributed::Vector<double> >  &src,
                  const std::pair<unsigned int,unsigned int>          &face_range) const;

  void local_rhs_convection_boundary_face(const MatrixFree<dim,value_type>              &data,
                      std::vector<parallel::distributed::Vector<double> >      &dst,
                      const std::vector<parallel::distributed::Vector<double> >  &src,
                      const std::pair<unsigned int,unsigned int>          &face_range) const;

  void local_compute_rhs (const MatrixFree<dim,value_type>                &data,
                        std::vector<parallel::distributed::Vector<double> >     &dst,
                        const std::vector<parallel::distributed::Vector<double> >   &,
                        const std::pair<unsigned int,unsigned int>          &cell_range) const;

  void local_apply_viscous (const MatrixFree<dim,value_type>        &data,
                        parallel::distributed::BlockVector<double>      &dst,
                        const parallel::distributed::BlockVector<double>  &src,
                        const std::pair<unsigned int,unsigned int>  &cell_range) const;

  void local_apply_viscous_face (const MatrixFree<dim,value_type>      &data,
                  parallel::distributed::BlockVector<double>      &dst,
                  const parallel::distributed::BlockVector<double>  &src,
                  const std::pair<unsigned int,unsigned int>  &face_range) const;

  void local_apply_viscous_boundary_face(const MatrixFree<dim,value_type>      &data,
                      parallel::distributed::BlockVector<double>      &dst,
                      const parallel::distributed::BlockVector<double>  &src,
                      const std::pair<unsigned int,unsigned int>  &face_range) const;

  void local_rhs_viscous (const MatrixFree<dim,value_type>                &data,
                        parallel::distributed::BlockVector<double>      &dst,
                        const std::vector<parallel::distributed::Vector<double> >    &src,
                        const std::pair<unsigned int,unsigned int>          &cell_range) const;

  void local_rhs_viscous_face (const MatrixFree<dim,value_type>              &data,
                parallel::distributed::BlockVector<double>      &dst,
                const std::vector<parallel::distributed::Vector<double> >  &src,
                const std::pair<unsigned int,unsigned int>          &face_range) const;

  void local_rhs_viscous_boundary_face(const MatrixFree<dim,value_type>              &data,
                    parallel::distributed::BlockVector<double>      &dst,
                    const std::vector<parallel::distributed::Vector<double> >  &src,
                    const std::pair<unsigned int,unsigned int>          &face_range) const;

  void local_diagonal_viscous(const MatrixFree<dim,value_type>        &data,
      std::vector<parallel::distributed::Vector<double> >    &dst,
      const std::vector<parallel::distributed::Vector<double> >  &src,
                            const std::pair<unsigned int,unsigned int>  &cell_range) const;

  void local_diagonal_viscous_face (const MatrixFree<dim,value_type>      &data,
      std::vector<parallel::distributed::Vector<double> >    &dst,
      const std::vector<parallel::distributed::Vector<double> >  &src,
                  const std::pair<unsigned int,unsigned int>  &face_range) const;

  void local_diagonal_viscous_boundary_face(const MatrixFree<dim,value_type>      &data,
      std::vector<parallel::distributed::Vector<double> >    &dst,
      const std::vector<parallel::distributed::Vector<double> >  &src,
                      const std::pair<unsigned int,unsigned int>  &face_range) const;

  void local_rhs_pressure (const MatrixFree<dim,value_type>                &data,
                        parallel::distributed::Vector<double>      &dst,
                        const std::vector<parallel::distributed::Vector<double> >    &src,
                        const std::pair<unsigned int,unsigned int>          &cell_range) const;

  void local_rhs_pressure_face (const MatrixFree<dim,value_type>              &data,
                parallel::distributed::Vector<double>      &dst,
                const std::vector<parallel::distributed::Vector<double> >  &src,
                const std::pair<unsigned int,unsigned int>          &face_range) const;

  void local_rhs_pressure_boundary_face(const MatrixFree<dim,value_type>              &data,
                    parallel::distributed::Vector<double>      &dst,
                    const std::vector<parallel::distributed::Vector<double> >  &,
                    const std::pair<unsigned int,unsigned int>          &face_range) const;

  // inverse mass matrix velocity
  void local_apply_mass_matrix(const MatrixFree<dim,value_type>                &data,
                      std::vector<parallel::distributed::Vector<value_type> >    &dst,
                      const std::vector<parallel::distributed::Vector<value_type> >  &src,
                      const std::pair<unsigned int,unsigned int>          &cell_range) const;
  // inverse mass matrix velocity
  void local_apply_mass_matrix(const MatrixFree<dim,value_type>                &data,
                      parallel::distributed::BlockVector<value_type>    &dst,
                      const parallel::distributed::BlockVector<value_type>  &src,
                      const std::pair<unsigned int,unsigned int>          &cell_range) const;

  void   local_compute_divergence (const MatrixFree<dim,value_type>        &data,
      parallel::distributed::Vector<value_type>    &dst,
      const std::vector<parallel::distributed::Vector<value_type> >  &src,
      const std::pair<unsigned int,unsigned int>   &cell_range) const;
  // inverse mass matrix velocity
  void local_precompute_mass_matrix(const MatrixFree<dim,value_type>                &data,
                      std::vector<parallel::distributed::Vector<value_type> >    &,
                      const std::vector<parallel::distributed::Vector<value_type> >  &,
                      const std::pair<unsigned int,unsigned int>          &cell_range);

  // inverse mass matrix velocity
  void local_project_xwall(const MatrixFree<dim,value_type>                &data,
                      std::vector<parallel::distributed::Vector<value_type> >    &dst,
                      const std::vector<parallel::distributed::Vector<value_type> >  &src,
                      const std::pair<unsigned int,unsigned int>          &cell_range);

  // projection step

  void local_rhs_projection (const MatrixFree<dim,value_type>                &data,
                    std::vector<parallel::distributed::Vector<double> >      &dst,
                    const std::vector<parallel::distributed::Vector<double> >    &src,
                    const std::pair<unsigned int,unsigned int>          &cell_range) const;

  void local_rhs_projection_face (const MatrixFree<dim,value_type>              &data,
                std::vector<parallel::distributed::Vector<double> >      &dst,
                const std::vector<parallel::distributed::Vector<double> >  &src,
                const std::pair<unsigned int,unsigned int>          &face_range) const;
//
  void local_rhs_projection_boundary_face (const MatrixFree<dim,value_type>              &data,
                std::vector<parallel::distributed::Vector<double> >      &dst,
                const std::vector<parallel::distributed::Vector<double> >  &src,
                const std::pair<unsigned int,unsigned int>          &face_range) const;

  void local_compute_vorticity (const MatrixFree<dim,value_type>                &data,
                            std::vector<parallel::distributed::Vector<double> >      &dst,
                            const std::vector<parallel::distributed::Vector<double> >    &src,
                            const std::pair<unsigned int,unsigned int>          &cell_range) const;

  void local_grad_div_projection (const MatrixFree<dim,value_type>                &data,
                            std::vector<parallel::distributed::Vector<double> >      &dst,
                            const std::vector<parallel::distributed::Vector<double> >    &src,
                            const std::pair<unsigned int,unsigned int>          &cell_range) const;

  void local_precompute_grad_div_projection (const MatrixFree<dim,value_type>                &data,
                            std::vector<parallel::distributed::Vector<double> >      &,
                            const std::vector<parallel::distributed::Vector<double> >    &,
                            const std::pair<unsigned int,unsigned int>          &cell_range);

  void local_fast_grad_div_projection (const MatrixFree<dim,value_type>                &data,
                            std::vector<parallel::distributed::Vector<double> >      &dst,
                            const std::vector<parallel::distributed::Vector<double> >    &src,
                            const std::pair<unsigned int,unsigned int>          &cell_range) const;

  void local_solve_projection (const MatrixFree<dim,value_type>                &data,
                            std::vector<parallel::distributed::Vector<double> >      &dst,
                            const std::vector<parallel::distributed::Vector<double> >    &src,
                            const std::pair<unsigned int,unsigned int>          &cell_range);

  //penalty parameter
  void calculate_penalty_parameter(double &factor) const;

  void compute_lift_and_drag(const bool clear_files);

  void compute_pressure_difference();

  void my_point_value(const Mapping<dim> &mapping,
                 const DoFHandler<dim> &dof_handler,
                 const parallel::distributed::Vector<double> &solution,
                 const std::pair<typename DoFHandler<dim>::active_cell_iterator, Point<dim> > &cell_point,
                 Vector<double> &value);
  public:
  void local_compute_divu_for_channel_stats (const MatrixFree<dim,value_type>                &data,
                            std::vector<double >      &test,
                            const std::vector<parallel::distributed::Vector<double> >    &source,
                            const std::pair<unsigned int,unsigned int>          &cell_range);
  };

  template<int dim, int fe_degree, int fe_degree_p, int fe_degree_xwall, int n_q_points_1d_xwall>
  NavierStokesOperation<dim,fe_degree, fe_degree_p, fe_degree_xwall, n_q_points_1d_xwall>::NavierStokesOperation(
                                                                       const Mapping<dim> &mapping,
                                                                       const DoFHandler<dim> &dof_handler,
                                                                       const DoFHandler<dim> &dof_handler_p,
                                                                       const DoFHandler<dim> &dof_handler_xwall,
                                                                       const double time_step_size,
                                                                       const std::vector<GridTools::PeriodicFacePair<typename Triangulation<dim>::cell_iterator> > periodic_face_pairs,
                                                                       std::set<types::boundary_id> dirichlet_bc_indicator,
                                                                       std::set<types::boundary_id> neumann_bc_indicator):
#ifdef XWALL
  rhs_visc(dim*2),
  solution_temp_visc(dim*2),
#else
  rhs_visc(dim),
  solution_temp_visc(dim),
#endif
  mapping(fe_degree),
  time(0.0),
  time_step(time_step_size),
  viscosity(VISCOSITY),
  gamma0(1.0),
  computing_times(5),
  times_cg_velo(3),
  iterations_cg_velo(3),
  times_cg_pressure(2),
  iterations_cg_pressure(2),
  element_volume(0),
  xwall(dof_handler,&data,viscosity,element_volume),
  dirichlet_boundary(dirichlet_bc_indicator),
  neumann_boundary(neumann_bc_indicator),
  clear_files(true)
  {
    alpha[0] = beta[0] = 1.;
    alpha[1] = alpha[2] = beta[1] = beta[2] = 0.;

  // use this gamma0 when initializing the multigrid solver (in function calculate_diagonal_viscous())
  if(ORDER_TIME_INTEGRATOR == 2)
    gamma0 = 3.0/2.0;
  else if(ORDER_TIME_INTEGRATOR == 3)
    gamma0 = 11.0/6.0;

  xwall.initialize_constraints(periodic_face_pairs);

  // initialize matrix_free_data
  typename MatrixFree<dim,value_type>::AdditionalData additional_data;
  additional_data.mpi_communicator = MPI_COMM_WORLD;
  additional_data.tasks_parallel_scheme =
    MatrixFree<dim,value_type>::AdditionalData::partition_partition;
  additional_data.build_face_info = true;
  additional_data.mapping_update_flags = (update_gradients | update_JxW_values |
                                          update_quadrature_points | update_normal_vectors |
                                          update_values);
  additional_data.periodic_face_pairs_level_0 = periodic_face_pairs;

  std::vector<const DoFHandler<dim> * >  dof_handler_vec;
  dof_handler_vec.push_back(&dof_handler);
  dof_handler_vec.push_back(&dof_handler_p);
  dof_handler_vec.push_back((xwall.ReturnDofHandlerWallDistance()));
  dof_handler_vec.push_back(&dof_handler_xwall);

  ConstraintMatrix constraint, constraint_p;
  constraint.close();
  constraint_p.close();
  std::vector<const ConstraintMatrix *> constraint_matrix_vec;
  constraint_matrix_vec.push_back(&constraint);
  constraint_matrix_vec.push_back(&constraint_p);
  constraint_matrix_vec.push_back(xwall.ReturnConstraintMatrix());
  constraint_matrix_vec.push_back(&constraint);

  std::vector<Quadrature<1> > quadratures;
  quadratures.push_back(QGauss<1>(fe_degree+1));
  quadratures.push_back(QGauss<1>(fe_degree_p+1));
  // quadrature formula 2: exact integration of convective term
  quadratures.push_back(QGauss<1>(fe_degree + (fe_degree+2)/2));
  quadratures.push_back(QGauss<1>(n_q_points_1d_xwall));

//  const MappingQ<dim> mapping(fe_degree);

  data.reinit (mapping, dof_handler_vec, constraint_matrix_vec,
               quadratures, additional_data);

  // generate initial mass matrix data to avoid allocating it over and over
  // again
  mass_matrix_data.reset(new Threads::ThreadLocalStorage<InverseMassMatrixData<dim,fe_degree,value_type> >(InverseMassMatrixData<dim,fe_degree,value_type>(data,0,0)));

  // PCG - solver for pressure
  PoissonSolverData<dim> solver_data;
  solver_data.poisson_dof_index = 1;
  solver_data.poisson_quad_index = 1;
  solver_data.periodic_face_pairs_level0 = periodic_face_pairs;
  solver_data.penalty_factor = stab_factor; //stab_factor/nu*delta_t;
  solver_data.solver_tolerance = REL_TOL_PRESSURE;
  solver_data.dirichlet_boundaries = neumann_boundary;
  solver_data.neumann_boundaries = dirichlet_boundary;
  solver_data.coarse_solver = PoissonSolverData<dim>::coarse_iterative_jacobi;
  pressure_poisson_solver.initialize(mapping, data, solver_data);

//  smoother_data_viscous.smoothing_range = 30;
//  smoother_data_viscous.degree = 5; //empirically: use degree = 3 - 6
//  smoother_data_viscous.eig_cg_n_iterations = 30;
//  mg_smoother_viscous.initialize(mg_matrices_viscous, smoother_data_viscous);
  gamma0 = 1.0;

  // initialize solution vectors
  solution_n.resize(dim+1+dim);
  data.initialize_dof_vector(solution_n[0], 0);
  for (unsigned int d=1;d<dim;++d)
  {
    solution_n[d] = solution_n[0];
  }
  data.initialize_dof_vector(solution_n[dim], 1);
  data.initialize_dof_vector(solution_n[dim+1], 3);
  for (unsigned int d=1;d<dim;++d)
  {
    solution_n[dim+d+1] = solution_n[dim+1];
  }
  solution_nm2 = solution_n;
  solution_nm = solution_n;
  solution_np = solution_n;
  rhs_p = solution_n[dim];

  rhs_proj.resize(dim);
  data.initialize_dof_vector(rhs_proj[0], 0);
  for (unsigned int d=1;d<dim;++d)
  {
    rhs_proj[d] = rhs_proj[0];
  }

  velocity_temp.resize(2*dim);
  data.initialize_dof_vector(velocity_temp[0],0);
  data.initialize_dof_vector(velocity_temp[dim],3);
  for (unsigned int d=1;d<dim;++d)
  {
    velocity_temp[d] = velocity_temp[0];
    velocity_temp[d+dim] = velocity_temp[dim];
  }
  for (unsigned int d=0;d<dim;++d)
  {
    rhs_visc.block(d)=velocity_temp[d];
    solution_temp_visc.block(d)=velocity_temp[d];
#ifdef XWALL
    rhs_visc.block(d+dim)=velocity_temp[d+dim];
    solution_temp_visc.block(d+dim)=velocity_temp[d+dim];
#endif
  }

  vorticity_n.resize(2*number_vorticity_components);
  data.initialize_dof_vector(vorticity_n[0]);
  for (unsigned int d=1;d<number_vorticity_components;++d)
  {
    vorticity_n[d] = vorticity_n[0];
  }
  data.initialize_dof_vector(vorticity_n[number_vorticity_components],3);
  for (unsigned int d=1;d<number_vorticity_components;++d)
  {
    vorticity_n[d+number_vorticity_components] = vorticity_n[number_vorticity_components];
  }
  vorticity_nm2 = vorticity_n;
  vorticity_nm = vorticity_n;
#ifdef COMPDIV
  data.initialize_dof_vector(divergence_old,0);
  divergence_new = divergence_old;
#endif
//  data.initialize_dof_vector(eddy_viscosity,0);

  rhs_convection_n.resize(2*dim);
#ifdef XWALL
  data.initialize_dof_vector(rhs_convection_n[0],0);
  data.initialize_dof_vector(rhs_convection_n[dim],3);
  for (unsigned int d=1;d<dim;++d)
  {
    rhs_convection_n[d] = rhs_convection_n[0];
    rhs_convection_n[d+dim] = rhs_convection_n[dim];
  }
  rhs_convection_nm2 = rhs_convection_n;
  rhs_convection_nm = rhs_convection_n;
  f = rhs_convection_n;
#else
  data.initialize_dof_vector(rhs_convection_n[0],0);
  for (unsigned int d=1;d<dim;++d)
  {
    rhs_convection_n[d] = rhs_convection_n[0];
  }
  rhs_convection_nm2 = rhs_convection_n;
  rhs_convection_nm = rhs_convection_n;
  f = rhs_convection_n;
#endif

  dof_index_first_point = 0;
  for(unsigned int d=0;d<dim;++d)
    first_point[d] = 0.0;

  if(Utilities::MPI::this_mpi_process(MPI_COMM_WORLD) == 0)
  {
    typename DoFHandler<dim>::active_cell_iterator first_cell;
    typename DoFHandler<dim>::active_cell_iterator cell = dof_handler_p.begin_active(), endc = dof_handler_p.end();
    for(;cell!=endc;++cell)
      if (cell->is_locally_owned())
      {
        first_cell = cell;
        break;
      }
  FEValues<dim> fe_values(dof_handler_p.get_fe(),
              Quadrature<dim>(dof_handler_p.get_fe().get_unit_support_points()),
              update_quadrature_points);
  fe_values.reinit(first_cell);
  first_point = fe_values.quadrature_point(0);
  std::vector<types::global_dof_index>
  dof_indices(dof_handler_p.get_fe().dofs_per_cell);
  first_cell->get_dof_indices(dof_indices);
  dof_index_first_point = dof_indices[0];
  }
  dof_index_first_point = Utilities::MPI::sum(dof_index_first_point,MPI_COMM_WORLD);
  for(unsigned int d=0;d<dim;++d)
    first_point[d] = Utilities::MPI::sum(first_point[d],MPI_COMM_WORLD);
  xwall.initialize();
  xwallstatevec.push_back(*xwall.ReturnWDist());
  xwallstatevec.push_back(*xwall.ReturnTauW());
  //make sure that these vectors are available on the ghosted elements
  xwallstatevec[0].update_ghost_values();
  xwallstatevec[1].update_ghost_values();
#ifdef XWALL
  matrices.resize(data.n_macro_cells());
#endif
#ifndef LOWMEMORY
#ifndef XWALL
  {
    std::vector<parallel::distributed::Vector<value_type> > dummy;
    div_matrices.resize(data.n_macro_cells());
    data.cell_loop (&NavierStokesOperation<dim, fe_degree, fe_degree_p, fe_degree_xwall, n_q_points_1d_xwall>::local_precompute_grad_div_projection,this, dummy, dummy);
  }
  double sum = Utilities::MPI::sum(MemoryConsumption::memory_consumption(div_matrices), MPI_COMM_WORLD);
  if ( Utilities::MPI::this_mpi_process(MPI_COMM_WORLD) == 0)
    std::cout << "memory consumption total: " << sum << std::endl;
#endif
#endif
  QGauss<dim> quadrature(fe_degree+1);
  FEValues<dim> fe_values(mapping, dof_handler.get_fe(), quadrature, update_JxW_values);
  element_volume.resize(data.n_macro_cells()+data.n_macro_ghost_cells());
  for (unsigned int i=0; i<data.n_macro_cells()+data.n_macro_ghost_cells(); ++i)
    for (unsigned int v=0; v<data.n_components_filled(i); ++v)
      {
        typename DoFHandler<dim>::cell_iterator cell = data.get_cell_iterator(i,v);
        fe_values.reinit(cell);
        double volume = 0.;
        for (unsigned int q=0; q<quadrature.size(); ++q)
          volume += fe_values.JxW(q);
        element_volume[i][v] = volume;
        //pcout << "surface to volume ratio: " << pressure_poisson_solver.get_matrix().get_array_penalty_parameter()[i][v] << std::endl;
      }
  }

  template <int dim, int fe_degree, int fe_degree_p, int fe_degree_xwall, int n_q_points_1d_xwall>
  struct NavierStokesViscousMatrix : public Subscriptor
  {
    void initialize(NavierStokesOperation<dim, fe_degree, fe_degree_p, fe_degree_xwall, n_q_points_1d_xwall> &ns_op)
    {
      ns_operation = &ns_op;
    }
    void vmult (parallel::distributed::BlockVector<double> &dst,
        const parallel::distributed::BlockVector<double> &src) const
    {
      ns_operation->apply_viscous(src,dst);
    }

    NavierStokesOperation<dim,fe_degree, fe_degree_p, fe_degree_xwall, n_q_points_1d_xwall> *ns_operation;
  };

//  template <int dim, int fe_degree, int fe_degree_p, int fe_degree_xwall, int n_q_points_1d_xwall>
//  struct NavierStokesViscousMatrix : public Subscriptor
//  {
//      void initialize(const NavierStokesOperation<dim, fe_degree, fe_degree_p, fe_degree_xwall, n_q_points_1d_xwall> &ns_op, unsigned int lvl)
//      {
//        ns_operation = &ns_op;
//        level = lvl;
//        ns_operation->get_data(level).initialize_dof_vector(diagonal.block(0),0);
//        ns_operation->get_data(level).initialize_dof_vector(diagonal.block(1),3);
//        std::vector<parallel::distributed::Vector<double> >  dst_tmp;
//        dst_tmp.resize(2);
//        ns_operation->calculate_diagonal_viscous(dst_tmp,level);
//        diagonal.block(0)=dst_tmp.at(0);
//        diagonal.block(1)=dst_tmp.at(1);
//      }
//
//      unsigned int m() const
//      {
//        return ns_operation->get_data(level).get_vector_partitioner(0)->size()+ns_operation->get_data(level).get_vector_partitioner(3)->size();
//      }
//
//      double el(const unsigned int row,const unsigned int /*col*/) const
//      {
//        return diagonal(row);
//      }
//
////      void vmult (parallel::distributed::Vector<double> &dst,
////          const parallel::distributed::Vector<double> &src) const
////      {
////        Assert(false,ExcInternalError());
//////        dst = 0;
//////        vmult_add(dst,src);
////      }
//      void vmult (parallel::distributed::BlockVector<double> &dst,
//          const parallel::distributed::BlockVector<double> &src) const
//      {
//        dst.block(0) = 0;
//        dst.block(1) = 0;
//        vmult_add(dst,src);
//      }
//
//      void Tvmult (parallel::distributed::BlockVector<double> &dst,
//          const parallel::distributed::BlockVector<double> &src) const
//      {
//        dst.block(0) = 0;
//        dst.block(1) = 0;
//        vmult_add(dst,src);
//      }
//
//      void Tvmult_add (parallel::distributed::BlockVector<double> &dst,
//          const parallel::distributed::BlockVector<double> &src) const
//      {
//        vmult_add(dst,src);
//      }
//
//      void vmult_add (parallel::distributed::BlockVector<double> &dst,
//          const parallel::distributed::BlockVector<double> &src) const
//      {
//        ns_operation->apply_viscous(src,dst,level);
//      }
//
//      const NavierStokesOperation<dim,fe_degree, fe_degree_p, fe_degree_xwall, n_q_points_1d_xwall> *ns_operation;
//      unsigned int level;
//      parallel::distributed::BlockVector<double> diagonal;
//  };

  template <int dim, int fe_degree, int fe_degree_p, int fe_degree_xwall, int n_q_points_1d_xwall>
  struct PreconditionerInverseMassMatrix
  {
    PreconditionerInverseMassMatrix(NavierStokesOperation<dim, fe_degree, fe_degree_p, fe_degree_xwall, n_q_points_1d_xwall> &ns_op)
    :
      ns_op(ns_op)
    {}

    void vmult (parallel::distributed::BlockVector<double> &dst,
        const parallel::distributed::BlockVector<double> &src) const
    {
      ns_op.apply_inverse_mass_matrix(src,dst);
    }

    NavierStokesOperation<dim,fe_degree, fe_degree_p, fe_degree_xwall, n_q_points_1d_xwall> &ns_op;
  };



  template<int dim, int fe_degree, int fe_degree_p, int fe_degree_xwall, int n_q_points_1d_xwall>
  void NavierStokesOperation<dim, fe_degree, fe_degree_p, fe_degree_xwall, n_q_points_1d_xwall>::
  do_timestep (const double  &cur_time,const double  &delta_t, const unsigned int &time_step_number)
  {
    time = cur_time;
    time_step = delta_t;

    if(START_WITH_LOW_ORDER == false && time_step_number == 1)
    {
      update_time_integrator(ORDER_TIME_INTEGRATOR-1);

      // calculate rhs_convection using the analytical solution at time t_nm and t_nm2
      time-=time_step;
      rhs_convection(solution_nm,rhs_convection_nm);
      time-=time_step;
      rhs_convection(solution_nm2,rhs_convection_nm2);

      // reset time
      time = cur_time;
    }

    if(time_step_number < ORDER_TIME_INTEGRATOR+1)
      check_time_integrator(time_step_number);

    //important because I am using this on element level without giving it as argument to element loop
    for (unsigned int d=0; d<dim; ++d)
    {
      solution_n[d].update_ghost_values();
#ifdef XWALL
      solution_n[d+dim+1].update_ghost_values();
#endif
    }
#ifdef CHANNEL
  /***************** STEP 0: xwall update **********************************/
    {
      xwall.UpdateTauW(solution_n);
      xwallstatevec[1]=*xwall.ReturnTauW();
      xwallstatevec[0].update_ghost_values();
      xwallstatevec[1].update_ghost_values();
#ifdef XWALL
      if(variabletauw)
      {
        precompute_inverse_mass_matrix();
        //project vectors
        //solution_n, solution_nm, solution_nm2
        xwall_projection();
        //it should be cheaper an the quality is probably better if we recompute them instead of projecting them
        rhs_convection(solution_nm,rhs_convection_nm);
        rhs_convection(solution_nm2,rhs_convection_nm2);
        compute_vorticity(solution_n,vorticity_n);
        compute_vorticity(solution_nm,vorticity_nm);
        compute_vorticity(solution_nm2,vorticity_nm2);
      }
      else if(time_step_number == 1) //the shape functions don't change
        precompute_inverse_mass_matrix();
#endif
    }
#endif
  /*************************************************************************/

  /***************** STEP 1: convective (nonlinear) term ********************/
    Timer timer;
    timer.restart();
    rhs_convection(solution_n,rhs_convection_n);
    compute_rhs(f);
    for (unsigned int d=0; d<dim; ++d)
    {
      solution_np[d].equ(beta[0],rhs_convection_n[d]);
      solution_np[d].add(beta[1],rhs_convection_nm[d],beta[2],rhs_convection_nm2[d]); // Stokes problem: velocity_temp[d] = f[d];
      solution_np[d] += f[d];
#ifdef STOKES
      solution_np[d] = f[d];
#endif
      solution_np[d].sadd(time_step,alpha[0],solution_n[d]);
      solution_np[d].add(alpha[1],solution_nm[d],alpha[2],solution_nm2[d]);
      //xwall
#ifdef XWALL
      solution_np[d+dim+1].equ(beta[0],rhs_convection_n[d+dim]);
      solution_np[d+dim+1].add(beta[1],rhs_convection_nm[d+dim],beta[2],rhs_convection_nm2[d+dim]); // Stokes problem: velocity_temp[d] = f[d];
      solution_np[d+dim+1] += f[d+dim];
      solution_np[d+dim+1].sadd(time_step, alpha[0], solution_n[d+1+dim]);
      solution_np[d+dim+1].add(alpha[1],solution_nm[d+1+dim],
                               alpha[2],solution_nm2[d+1+dim]);
#endif
    }
    rhs_convection_nm2.swap(rhs_convection_nm);
    rhs_convection_nm.swap(rhs_convection_n);
    computing_times[0] += timer.wall_time();
  /*************************************************************************/

  /************ STEP 2: solve poisson equation for pressure ****************/
    timer.restart();

    rhs_pressure(solution_np,rhs_p);

    unsigned int pres_niter = pressure_poisson_solver.solve(solution_np[dim], rhs_p);

    if(pure_dirichlet_bc)
    {
      shift_pressure(solution_np[dim]);
    }

    if(time_step_number%output_solver_info_every_timesteps == 0)
      {
        Utilities::System::MemoryStats stats;
        Utilities::System::get_memory_stats(stats);
        Utilities::MPI::MinMaxAvg memory =
          Utilities::MPI::min_max_avg (stats.VmRSS/1024., MPI_COMM_WORLD);
        if (Utilities::MPI::this_mpi_process(MPI_COMM_WORLD) == 0 && time_step_number%output_solver_info_every_timesteps == 0)
          {
            std::cout << std::endl << "Number of timesteps: " << time_step_number << std::endl;
            std::cout << "Solve Poisson equation for p: PCG iterations: " << std::setw(3) << pres_niter << "  Wall time: " << timer.wall_time() << std::endl;
            std::cout << "Memory stats [MB]: " << memory.min << " [p" << memory.min_index << "] "
                      << memory.avg << " " << memory.max << " [p" << memory.max_index << "]"
                      << std::endl;
          }
      }

  computing_times[1] += timer.wall_time();
  /*************************************************************************/

  /********************** STEP 3: projection *******************************/
  timer.restart();

  apply_projection(solution_np,velocity_temp);
<<<<<<< HEAD

//  rhs_projection(solution_np,rhs_proj);
//  solve_projection(rhs_proj,velocity_temp);
=======
>>>>>>> 188e98ed

  computing_times[2] += timer.wall_time();
  /*************************************************************************/

  /************************ STEP 4: viscous term ***************************/
  timer.restart();

  rhs_viscous(velocity_temp,rhs_visc);

  // set maximum number of iterations, tolerance
  ReductionControl solver_control_velocity (1e5, ABS_TOL_VISCOUS, REL_TOL_VISCOUS);//1.e-5
//  SolverCG<parallel::distributed::BlockVector<double> > solver_velocity (solver_control_velocity);
#ifdef SKEWSYMMVISC
  SolverGMRES<parallel::distributed::BlockVector<double> > solver_velocity (solver_control_velocity);
#else
  SolverCG<parallel::distributed::BlockVector<double> > solver_velocity (solver_control_velocity);
#endif
  NavierStokesViscousMatrix<dim,fe_degree, fe_degree_p, fe_degree_xwall, n_q_points_1d_xwall> ns_viscous_matrix;
  ns_viscous_matrix.initialize(*this);

  {
    // start CG-iterations with solution_n
    for (unsigned int i=0; i<dim;i++)
    {
      solution_temp_visc.block(i) = solution_n[i];
#ifdef XWALL
      solution_temp_visc.block(i+dim) = solution_n[i+dim+1];
#endif
    }
    solution_temp_visc.collect_sizes();
    rhs_visc.collect_sizes();

    PreconditionerInverseMassMatrix<dim,fe_degree, fe_degree_p, fe_degree_xwall, n_q_points_1d_xwall> preconditioner(*this);

    try
    {
      solver_velocity.solve (ns_viscous_matrix, solution_temp_visc, rhs_visc, preconditioner);//PreconditionIdentity());
    }
    catch (SolverControl::NoConvergence)
    {
      if(Utilities::MPI::this_mpi_process(MPI_COMM_WORLD)==0)
        std::cout<<"Viscous solver failed to solve to given convergence." << std::endl;
    }


//    times_cg_velo[2] += cg_timer_viscous.wall_time();
//    iterations_cg_velo[2] += solver_control_velocity.last_step();
    for (unsigned int i=0; i<dim;i++)
    {
      solution_np[i] = solution_temp_visc.block(i);
#ifdef XWALL
      solution_np[i+dim+1] = solution_temp_visc.block(i+dim);
#endif
    }

//    if(time_step_number%output_solver_info_every_timesteps == 0)
//    {
//    std::cout << "Solve viscous step for u" << d+1 <<":    PCG iterations: " << std::setw(3) << solver_control_velocity.last_step() << "  Wall time: " << timer.wall_time()-wall_time_temp << std::endl;
//    }
  }
//  if(time_step_number%10 == 0)
//    std::cout << "Solve viscous step for u: Number of timesteps: " << time_step_number << std::endl
//          << "CG (no preconditioning):  wall time: " << times_cg_velo[0]/time_step_number << " Iterations: " << (double)iterations_cg_velo[0]/time_step_number/dim << std::endl
//          << "PCG (inv mass precond.):  wall time: " << times_cg_velo[1]/time_step_number << " Iterations: " << (double)iterations_cg_velo[1]/time_step_number/dim << std::endl
//          << "PCG (GMG with Chebyshev): wall time: " << times_cg_velo[2]/time_step_number << " Iterations: " << (double)iterations_cg_velo[2]/time_step_number/dim << std::endl
//          << std::endl;

  computing_times[3] += timer.wall_time();
  /*************************************************************************/
  timer.restart();
  // solution at t_n -> solution at t_n-1    and    solution at t_n+1 -> solution at t_n
  solution_nm2.swap(solution_nm);
  solution_nm.swap(solution_n);
  solution_n.swap(solution_np);

  vorticity_nm2.swap(vorticity_nm);
  vorticity_nm.swap(vorticity_n);

  compute_vorticity(solution_n,vorticity_n);
  computing_times[4] += timer.wall_time();

#ifdef FLOW_PAST_CYLINDER
  compute_lift_and_drag(time_step_number == 1);
  compute_pressure_difference();
  if(time_step_number == 1)
    clear_files = false;
#endif

  if(START_WITH_LOW_ORDER  == true)
  {
    if(time_step_number == 1 && ORDER_TIME_INTEGRATOR >1)
      update_time_integrator(time_step_number);
    if(time_step_number == 2 && ORDER_TIME_INTEGRATOR >2)
      update_time_integrator(time_step_number);
  }

  }

  template<int dim, int fe_degree, int fe_degree_p, int fe_degree_xwall, int n_q_points_1d_xwall>
  void NavierStokesOperation<dim, fe_degree, fe_degree_p, fe_degree_xwall, n_q_points_1d_xwall>::
  update_time_integrator (unsigned int time_step_number)
  {
    if(time_step_number == 1)
    {
      //BDF2
      gamma0 = 3.0/2.0;
      alpha[0] = 2.0;
      alpha[1] = -0.5;
      alpha[2] = 0.0;
      beta[0] = 2.0;
      beta[1] = -1.0;
      beta[2] = 0.0;
    }
    if(time_step_number == 2)
    {
      //BDF3
      gamma0 = 11./6.;
      alpha[0] = 3.;
      alpha[1] = -1.5;
      alpha[2] = 1./3.;
      beta[0] = 3.0;
      beta[1] = -3.0;
      beta[2] = 1.0;
    }
  }

  template<int dim, int fe_degree, int fe_degree_p, int fe_degree_xwall, int n_q_points_1d_xwall>
  void NavierStokesOperation<dim, fe_degree, fe_degree_p, fe_degree_xwall, n_q_points_1d_xwall>::
  check_time_integrator(unsigned int time_step_number)
  {
    if (Utilities::MPI::this_mpi_process(MPI_COMM_WORLD) == 0)
    {
    std::cout << "Time integrator constants: time step "<< time_step_number << std::endl
              <<"Gamma0: " << gamma0   << std::endl
              <<"Alpha0: " << alpha[0] << std::endl
              <<"Alpha1: " << alpha[1] << std::endl
              <<"Alpha2: " << alpha[2] << std::endl
              <<"Beta0: "  << beta[0]  << std::endl
              <<"Beta1: "  << beta[1]  << std::endl
              <<"Beta2: "  << beta[2]  << std::endl << std::endl;
    }
  }

  template<int dim, int fe_degree, int fe_degree_p, int fe_degree_xwall, int n_q_points_1d_xwall>
  void NavierStokesOperation<dim, fe_degree, fe_degree_p, fe_degree_xwall, n_q_points_1d_xwall>::
  analyse_computing_times()
  {
    double total_avg_time = 0;

    std::string names [5] = {"Convection","Pressure","Projection","Viscous   ","Other    "};
    if (Utilities::MPI::this_mpi_process(MPI_COMM_WORLD) == 0)
      std::cout << std::endl << "Computing times:    \t [min/avg/max] \t\t [p_min/p_max]" << std::endl;
    for (unsigned int i=0; i<computing_times.size(); ++i)
      {
        Utilities::MPI::MinMaxAvg data =
          Utilities::MPI::min_max_avg (computing_times[i], MPI_COMM_WORLD);
        if (Utilities::MPI::this_mpi_process(MPI_COMM_WORLD) == 0)
          std::cout << "Step " << i+1 <<  ": " << names[i] << "\t " << data.min << "/" << data.avg << "/" << data.max << " \t " << data.min_index << "/" << data.max_index << std::endl;
        total_avg_time += data.avg;
      }
    if(Utilities::MPI::this_mpi_process(MPI_COMM_WORLD)==0)
      {
        std::cout  <<"Time (Step 1-5):\t "<<total_avg_time<<std::endl;
      }
  }

  template<int dim, int fe_degree, int fe_degree_p, int fe_degree_xwall, int n_q_points_1d_xwall>
  void NavierStokesOperation<dim, fe_degree, fe_degree_p, fe_degree_xwall, n_q_points_1d_xwall>::
  calculate_penalty_parameter(double &factor) const
  {
    // triangular/tetrahedral elements: penalty parameter = stab_factor*(p+1)(p+d)/dim * surface/volume
//  factor = stab_factor * (fe_degree +1.0) * (fe_degree + dim) / dim;

    // quadrilateral/hexahedral elements: penalty parameter = stab_factor*(p+1)(p+1) * surface/volume
    factor = stab_factor * (fe_degree +1.0) * (fe_degree + 1.0);
  }

  template<int dim, int fe_degree, int fe_degree_p, int fe_degree_xwall, int n_q_points_1d_xwall>
  void NavierStokesOperation<dim, fe_degree, fe_degree_p, fe_degree_xwall, n_q_points_1d_xwall>::
  compute_lift_and_drag(const bool clear_files)
  {
  FEFaceEvaluation<dim,fe_degree,fe_degree+1,dim,value_type> fe_eval_velocity(data,true,0,0);
  FEFaceEvaluation<dim,fe_degree_p,fe_degree+1,1,value_type> fe_eval_pressure(data,true,1,0);

  Tensor<1,dim,value_type> Force;
  for(unsigned int d=0;d<dim;++d)
    Force[d] = 0.0;

  for(unsigned int face=data.n_macro_inner_faces(); face<(data.n_macro_inner_faces()+data.n_macro_boundary_faces()); face++)
  {
    fe_eval_velocity.reinit (face);
    fe_eval_velocity.read_dof_values(solution_n,0);
    fe_eval_velocity.evaluate(false,true);

    fe_eval_pressure.reinit (face);
    fe_eval_pressure.read_dof_values(solution_n,dim);
    fe_eval_pressure.evaluate(true,false);

    if (data.get_boundary_indicator(face) == 2)
    {
      for(unsigned int q=0;q<fe_eval_velocity.n_q_points;++q)
      {
        VectorizedArray<value_type> pressure = fe_eval_pressure.get_value(q);
        Tensor<1,dim,VectorizedArray<value_type> > normal = fe_eval_velocity.get_normal_vector(q);
        Tensor<2,dim,VectorizedArray<value_type> > velocity_gradient = fe_eval_velocity.get_gradient(q);
        fe_eval_velocity.submit_value(pressure*normal -  make_vectorized_array<value_type>(viscosity)*
            (velocity_gradient+transpose(velocity_gradient))*normal,q);
      }
      Tensor<1,dim,VectorizedArray<value_type> > Force_local = fe_eval_velocity.integrate_value();

      // sum over all entries of VectorizedArray
      for (unsigned int d=0; d<dim;++d)
        for (unsigned int n=0; n<VectorizedArray<value_type>::n_array_elements; ++n)
          Force[d] += Force_local[d][n];
    }
  }
  Force = Utilities::MPI::sum(Force,MPI_COMM_WORLD);

  // compute lift and drag coefficients (c = (F/rho)/(1/2 U² D)
#ifdef FLOW_PAST_CYLINDER
  const double U = Um * (dim==2 ? 2./3. : 4./9.);
  const double H = 0.41;
  if(dim == 2)
    Force *= 2.0/pow(U,2.0)/D;
  else if(dim == 3)
    Force *= 2.0/pow(U,2.0)/D/H;
#endif

  if(Utilities::MPI::this_mpi_process(MPI_COMM_WORLD)==0)
  {
    std::string filename_drag, filename_lift;
    filename_drag = "output/drag_refine" + Utilities::int_to_string(data.get_dof_handler(1).get_triangulation().n_levels()-1) + "_fedegree" + Utilities::int_to_string(fe_degree) + ".txt"; //filename_drag = "drag.txt";
    filename_lift = "output/lift_refine" + Utilities::int_to_string(data.get_dof_handler(1).get_triangulation().n_levels()-1) + "_fedegree" + Utilities::int_to_string(fe_degree) + ".txt"; //filename_lift = "lift.txt";

    std::ofstream f_drag,f_lift;
    if(clear_files)
    {
      f_drag.open(filename_drag.c_str(),std::ios::trunc);
      f_lift.open(filename_lift.c_str(),std::ios::trunc);
    }
    else
    {
      f_drag.open(filename_drag.c_str(),std::ios::app);
      f_lift.open(filename_lift.c_str(),std::ios::app);
    }
    f_drag<<std::scientific<<std::setprecision(6)<<time+time_step<<"\t"<<Force[0]<<std::endl;
    f_drag.close();
    f_lift<<std::scientific<<std::setprecision(6)<<time+time_step<<"\t"<<Force[1]<<std::endl;
    f_lift.close();
  }
  }

//  template<int dim, int fe_degree, int fe_degree_p, int fe_degree_xwall, int n_q_points_1d_xwall>
//  void NavierStokesOperation<dim, fe_degree, fe_degree_p, fe_degree_xwall, n_q_points_1d_xwall>::
//  compute_eddy_viscosity(const std::vector<parallel::distributed::Vector<value_type> >     &src)
//  {
//
//    eddy_viscosity = 0;
//    data.cell_loop (&NavierStokesOperation<dim, fe_degree, fe_degree_p, fe_degree_xwall, n_q_points_1d_xwall>::local_compute_eddy_viscosity,this, eddy_viscosity, src);
//
//    const double mean = eddy_viscosity.mean_value();
//    eddy_viscosity.update_ghost_values();
//    if(Utilities::MPI::this_mpi_process(MPI_COMM_WORLD)==0)
//      std::cout << "new viscosity:   " << mean << "/" << viscosity << std::endl;
//  }

//  template<int dim, int fe_degree, int fe_degree_p, int fe_degree_xwall, int n_q_points_1d_xwall>
//  void NavierStokesOperation<dim,fe_degree, fe_degree_p, fe_degree_xwall, n_q_points_1d_xwall>::
//  local_compute_eddy_viscosity(const MatrixFree<dim,value_type>                  &data,
//                parallel::distributed::Vector<value_type>      &dst,
//                const std::vector<parallel::distributed::Vector<value_type> >  &src,
//                const std::pair<unsigned int,unsigned int>            &cell_range) const
//  {
//    const VectorizedArray<value_type> Cs = make_vectorized_array(CS);
//    VectorizedArray<value_type> hfac = make_vectorized_array(1.0/(double)fe_degree);
//
//  //Warning: eddy viscosity is only interpolated using the polynomial space
//
//  FEEvaluationXWall<dim,fe_degree,fe_degree_xwall,fe_degree+1,dim,value_type> velocity_xwall(data,xwallstatevec[0],xwallstatevec[1],0,0);
//  FEEvaluation<dim,fe_degree,fe_degree+1,1,value_type> phi(data,0,0);
//  FEEvaluation<dim,1,fe_degree+1,1,double> fe_wdist(data,2,0);
//  FEEvaluation<dim,1,fe_degree+1,1,double> fe_tauw(data,2,0);
//  MatrixFreeOperators::CellwiseInverseMassMatrix<dim, fe_degree, 1, value_type> inverse(phi);
//  const unsigned int dofs_per_cell = phi.dofs_per_cell;
//  AlignedVector<VectorizedArray<value_type> > coefficients(dofs_per_cell);
//
//  for (unsigned int cell=cell_range.first; cell<cell_range.second; ++cell)
//  {
//    phi.reinit(cell);
//    {
//      VectorizedArray<value_type> volume = make_vectorized_array(0.);
//      {
//        AlignedVector<VectorizedArray<value_type> > JxW_values;
//        JxW_values.resize(phi.n_q_points);
//        phi.fill_JxW_values(JxW_values);
//        for (unsigned int q=0; q<phi.n_q_points; ++q)
//          volume += JxW_values[q];
//      }
//      velocity_xwall.reinit(cell);
//      velocity_xwall.read_dof_values(src,0,src,dim+1);
//      velocity_xwall.evaluate (false,true,false);
//      fe_wdist.reinit(cell);
//      fe_wdist.read_dof_values(xwallstatevec[0]);
//      fe_wdist.evaluate(true,false,false);
//      fe_tauw.reinit(cell);
//      fe_tauw.read_dof_values(xwallstatevec[1]);
//      fe_tauw.evaluate(true,false,false);
//      for (unsigned int q=0; q<phi.n_q_points; ++q)
//      {
//        Tensor<2,dim,VectorizedArray<value_type> > s = velocity_xwall.get_gradient(q);
//
//        VectorizedArray<value_type> snorm = make_vectorized_array(0.);
//        for (unsigned int i = 0; i<dim ; i++)
//          for (unsigned int j = 0; j<dim ; j++)
//            snorm += make_vectorized_array(0.5)*(s[i][j]+s[j][i])*(s[i][j]+s[j][i]);
//        //simple wall correction
//        VectorizedArray<value_type> fmu = (1.-std::exp(-fe_wdist.get_value(q)/viscosity*std::sqrt(fe_tauw.get_value(q))/25.));
//        VectorizedArray<value_type> lm = Cs*std::pow(volume,1./3.)*hfac*fmu;
//        phi.submit_value (make_vectorized_array(viscosity) + std::pow(lm,2.)*std::sqrt(make_vectorized_array(2.)*snorm), q);
//      }
//      phi.integrate (true,false);
//
//      inverse.fill_inverse_JxW_values(coefficients);
//      inverse.apply(coefficients,1,phi.begin_dof_values(),phi.begin_dof_values());
//
//      phi.set_dof_values(dst);
//    }
//  }
//
//  }
  template<int dim, int fe_degree, int fe_degree_p, int fe_degree_xwall, int n_q_points_1d_xwall>
  void NavierStokesOperation<dim, fe_degree, fe_degree_p, fe_degree_xwall, n_q_points_1d_xwall>::
  compute_pressure_difference()
  {
  double pressure_1 = 0.0, pressure_2 = 0.0;
  unsigned int counter_1 = 0, counter_2 = 0;

  Point<dim> point_1, point_2;
  if(dim == 2)
  {
    Point<dim> point_1_2D(0.45,0.2), point_2_2D(0.55,0.2);
    point_1 = point_1_2D;
    point_2 = point_2_2D;
  }
  else if(dim == 3)
  {
    Point<dim> point_1_3D(0.45,0.2,0.205), point_2_3D(0.55,0.2,0.205);
    point_1 = point_1_3D;
    point_2 = point_2_3D;
  }

  // serial computation
//  Vector<double> value_1(1), value_2(1);
//  VectorTools::point_value(mapping,data.get_dof_handler(1),solution_n[dim],point_1,value_1);
//  pressure_1 = value_1(0);
//  VectorTools::point_value(mapping,data.get_dof_handler(1),solution_n[dim],point_2,value_2);
//  pressure_2 = value_2(0);

  // parallel computation
  const std::pair<typename DoFHandler<dim>::active_cell_iterator, Point<dim> >
  cell_point_1 = GridTools::find_active_cell_around_point (mapping,data.get_dof_handler(1), point_1);
  if(cell_point_1.first->is_locally_owned())
  {
    counter_1 = 1;
    //std::cout<< "Point 1 found on Processor "<<Utilities::MPI::this_mpi_process(MPI_COMM_WORLD)<<std::endl;

    Vector<double> value(1);
    my_point_value(mapping,data.get_dof_handler(1),solution_n[dim],cell_point_1,value);
    pressure_1 = value(0);
  }
  counter_1 = Utilities::MPI::sum(counter_1,MPI_COMM_WORLD);
  pressure_1 = Utilities::MPI::sum(pressure_1,MPI_COMM_WORLD);
  pressure_1 = pressure_1/counter_1;

  const std::pair<typename DoFHandler<dim>::active_cell_iterator, Point<dim> >
  cell_point_2 = GridTools::find_active_cell_around_point (mapping,data.get_dof_handler(1), point_2);
  if(cell_point_2.first->is_locally_owned())
  {
    counter_2 = 1;
    //std::cout<< "Point 2 found on Processor "<<Utilities::MPI::this_mpi_process(MPI_COMM_WORLD)<<std::endl;

    Vector<double> value(1);
    my_point_value(mapping,data.get_dof_handler(1),solution_n[dim],cell_point_2,value);
    pressure_2 = value(0);
  }
  counter_2 = Utilities::MPI::sum(counter_2,MPI_COMM_WORLD);
  pressure_2 = Utilities::MPI::sum(pressure_2,MPI_COMM_WORLD);
  pressure_2 = pressure_2/counter_2;

  if(Utilities::MPI::this_mpi_process(MPI_COMM_WORLD)==0)
  {
    std::string filename = "output/pressure_difference_refine" + Utilities::int_to_string(data.get_dof_handler(1).get_triangulation().n_levels()-1) + "_fedegree" + Utilities::int_to_string(fe_degree) + ".txt"; // filename = "pressure_difference.txt";

    std::ofstream f;
    if(clear_files)
    {
      f.open(filename.c_str(),std::ios::trunc);
    }
    else
    {
      f.open(filename.c_str(),std::ios::app);
    }
    f << std::scientific << std::setprecision(6) << time+time_step << "\t" << pressure_1-pressure_2 << std::endl;
    f.close();
  }
  }

  template<int dim, int fe_degree, int fe_degree_p, int fe_degree_xwall, int n_q_points_1d_xwall>
  void NavierStokesOperation<dim, fe_degree, fe_degree_p, fe_degree_xwall, n_q_points_1d_xwall>::
  my_point_value(const Mapping<dim> &mapping,
              const DoFHandler<dim> &dof_handler,
              const parallel::distributed::Vector<double> &solution,
              const std::pair<typename DoFHandler<dim>::active_cell_iterator, Point<dim> > &cell_point,
              Vector<double> &value)
  {
  const FiniteElement<dim> &fe = dof_handler.get_fe();
  Assert(GeometryInfo<dim>::distance_to_unit_cell(cell_point.second) < 1e-10,ExcInternalError());

  const Quadrature<dim> quadrature (GeometryInfo<dim>::project_to_unit_cell(cell_point.second));

  FEValues<dim> fe_values(mapping, fe, quadrature, update_values);
  fe_values.reinit(cell_point.first);

  // then use this to get at the values of
  // the given fe_function at this point
  std::vector<Vector<double> > u_value(1, Vector<double> (fe.n_components()));
  fe_values.get_function_values(solution, u_value);
  value = u_value[0];
  }

  template<int dim, int fe_degree, int fe_degree_p, int fe_degree_xwall, int n_q_points_1d_xwall>
  void NavierStokesOperation<dim, fe_degree, fe_degree_p, fe_degree_xwall, n_q_points_1d_xwall>::
  calculate_diagonal_viscous(std::vector<parallel::distributed::Vector<value_type> > &diagonal,
 unsigned int level) const
  {

    std::vector<parallel::distributed::Vector<double> >  src_tmp;
    //not implemented with symmetric formulation
    Assert(false,ExcInternalError());
    data[level].loop (&NavierStokesOperation<dim, fe_degree, fe_degree_p, fe_degree_xwall, n_q_points_1d_xwall>::local_diagonal_viscous,
              &NavierStokesOperation<dim, fe_degree, fe_degree_p, fe_degree_xwall, n_q_points_1d_xwall>::local_diagonal_viscous_face,
              &NavierStokesOperation<dim, fe_degree, fe_degree_p, fe_degree_xwall, n_q_points_1d_xwall>::local_diagonal_viscous_boundary_face,
              this, diagonal, src_tmp);
  }

  template <int dim, int fe_degree, int fe_degree_p, int fe_degree_xwall, int n_q_points_1d_xwall>
  void NavierStokesOperation<dim,fe_degree, fe_degree_p, fe_degree_xwall, n_q_points_1d_xwall>::
  local_diagonal_viscous (const MatrixFree<dim,value_type>        &data,
               std::vector<parallel::distributed::Vector<double> >    &dst,
               const std::vector<parallel::distributed::Vector<double> >  &src,
               const std::pair<unsigned int,unsigned int>   &cell_range) const
  {
#ifdef XWALL
    Assert(false,ExcInternalError());
#endif
#ifdef XWALL
    FEEvaluationXWall<dim,fe_degree,fe_degree_xwall,n_q_points_1d_xwall,1,value_type> fe_eval_xwall(data,xwallstatevec[0],xwallstatevec[1],0,3);
#else
    FEEvaluationXWall<dim,fe_degree,fe_degree_xwall,fe_degree+1,1,value_type> fe_eval_xwall(data,xwallstatevec[0],xwallstatevec[1],0,0);
#endif

   for (unsigned int cell=cell_range.first; cell<cell_range.second; ++cell)
   {
     fe_eval_xwall.reinit (cell);
     fe_eval_xwall.evaluate_eddy_viscosity(solution_n,cell);

    VectorizedArray<value_type> local_diagonal_vector[fe_eval_xwall.tensor_dofs_per_cell];
    for (unsigned int j=0; j<fe_eval_xwall.dofs_per_cell; ++j)
    {
      for (unsigned int i=0; i<fe_eval_xwall.dofs_per_cell; ++i)
        fe_eval_xwall.write_cellwise_dof_value(i,make_vectorized_array(0.));
      fe_eval_xwall.write_cellwise_dof_value(j,make_vectorized_array(1.));
      fe_eval_xwall.evaluate (true,true,false);
      for (unsigned int q=0; q<fe_eval_xwall.n_q_points; ++q)
      {
        fe_eval_xwall.submit_value (gamma0/time_step*fe_eval_xwall.get_value(q), q);
        fe_eval_xwall.submit_gradient (make_vectorized_array<value_type>(fe_eval_xwall.eddyvisc[q])*fe_eval_xwall.get_gradient(q), q);
      }
      fe_eval_xwall.integrate (true,true);
      local_diagonal_vector[j] = fe_eval_xwall.read_cellwise_dof_value(j);
    }
    for (unsigned int j=0; j<fe_eval_xwall.dofs_per_cell; ++j)
      fe_eval_xwall.write_cellwise_dof_value(j,local_diagonal_vector[j]);
    fe_eval_xwall.distribute_local_to_global (dst.at(0),dst.at(1));
   }
  }

  template <int dim, int fe_degree, int fe_degree_p, int fe_degree_xwall, int n_q_points_1d_xwall>
  void NavierStokesOperation<dim,fe_degree, fe_degree_p, fe_degree_xwall, n_q_points_1d_xwall>::
  local_diagonal_viscous_face (const MatrixFree<dim,value_type>       &data,
      std::vector<parallel::distributed::Vector<double> >    &dst,
      const std::vector<parallel::distributed::Vector<double> >  &src,
                   const std::pair<unsigned int,unsigned int>  &face_range) const
  {
#ifdef XWALL
    Assert(false,ExcInternalError());
#endif
#ifdef XWALL
    FEFaceEvaluationXWall<dim,fe_degree,fe_degree_xwall,n_q_points_1d_xwall,1,value_type> fe_eval_xwall(data,xwallstatevec[0],xwallstatevec[1],true,0,3);
    FEFaceEvaluationXWall<dim,fe_degree,fe_degree_xwall,n_q_points_1d_xwall,1,value_type> fe_eval_xwall_neighbor(data,xwallstatevec[0],xwallstatevec[1],false,0,3);
#else
    FEFaceEvaluationXWall<dim,fe_degree,fe_degree_xwall,fe_degree+(fe_degree+2)/2,1,value_type> fe_eval_xwall(data,xwallstatevec[0],xwallstatevec[1],true,0,2);
    FEFaceEvaluationXWall<dim,fe_degree,fe_degree_xwall,fe_degree+(fe_degree+2)/2,1,value_type> fe_eval_xwall_neighbor(data,xwallstatevec[0],xwallstatevec[1],false,0,2);
#endif

    const unsigned int level = data.get_cell_iterator(0,0)->level();

     for(unsigned int face=face_range.first; face<face_range.second; face++)
     {
       fe_eval_xwall.reinit (face);
       fe_eval_xwall_neighbor.reinit (face);
       fe_eval_xwall.evaluate_eddy_viscosity(solution_n,face,fe_eval_xwall.read_cell_data(element_volume));
       fe_eval_xwall_neighbor.evaluate_eddy_viscosity(solution_n,face,fe_eval_xwall_neighbor.read_cell_data(element_volume));
       double factor = 1.;
       calculate_penalty_parameter(factor);
       //VectorizedArray<value_type> sigmaF = std::abs(fe_eval_xwall.get_normal_volume_fraction()) * (value_type)factor;
      VectorizedArray<value_type> sigmaF = std::max(fe_eval_xwall.read_cell_data(pressure_poisson_solver.get_matrix().get_array_penalty_parameter()),fe_eval_xwall_neighbor.read_cell_data(pressure_poisson_solver.get_matrix().get_array_penalty_parameter())) * (value_type)factor;

       // element-
       VectorizedArray<value_type> local_diagonal_vector[fe_eval_xwall.tensor_dofs_per_cell];
    for (unsigned int j=0; j<fe_eval_xwall.dofs_per_cell; ++j)
    {
      for (unsigned int i=0; i<fe_eval_xwall.dofs_per_cell; ++i)
        fe_eval_xwall.write_cellwise_dof_value(i,make_vectorized_array(0.));
      for (unsigned int i=0; i<fe_eval_xwall_neighbor.dofs_per_cell; ++i)
        fe_eval_xwall_neighbor.write_cellwise_dof_value(i, make_vectorized_array(0.));

      fe_eval_xwall.write_cellwise_dof_value(j,make_vectorized_array(1.));

      fe_eval_xwall.evaluate(true,true);
      fe_eval_xwall_neighbor.evaluate(true,true);

      for(unsigned int q=0;q<fe_eval_xwall.n_q_points;++q)
      {
        VectorizedArray<value_type> uM = fe_eval_xwall.get_value(q);
        VectorizedArray<value_type> uP = fe_eval_xwall_neighbor.get_value(q);

        VectorizedArray<value_type> jump_value = uM - uP;
        VectorizedArray<value_type> average_gradient =
            ( fe_eval_xwall.get_normal_gradient(q,true) + fe_eval_xwall_neighbor.get_normal_gradient(q,true) ) * make_vectorized_array<value_type>(0.5);
        average_gradient = average_gradient - jump_value * sigmaF;

        fe_eval_xwall.submit_normal_gradient(-0.5*fe_eval_xwall.eddyvisc[q]*jump_value,q);
        fe_eval_xwall.submit_value(-fe_eval_xwall.eddyvisc[q]*average_gradient,q);
      }
      fe_eval_xwall.integrate(true,true);
      local_diagonal_vector[j] = fe_eval_xwall.read_cellwise_dof_value(j);
       }
    for (unsigned int j=0; j<fe_eval_xwall.dofs_per_cell; ++j)
      fe_eval_xwall.write_cellwise_dof_value(j, local_diagonal_vector[j]);
    fe_eval_xwall.distribute_local_to_global(dst.at(0),dst.at(1));

       // neighbor (element+)
    VectorizedArray<value_type> local_diagonal_vector_neighbor[fe_eval_xwall_neighbor.tensor_dofs_per_cell];
    for (unsigned int j=0; j<fe_eval_xwall_neighbor.dofs_per_cell; ++j)
    {
      for (unsigned int i=0; i<fe_eval_xwall.dofs_per_cell; ++i)
        fe_eval_xwall.write_cellwise_dof_value(i,make_vectorized_array(0.));
      for (unsigned int i=0; i<fe_eval_xwall_neighbor.dofs_per_cell; ++i)
        fe_eval_xwall_neighbor.write_cellwise_dof_value(i, make_vectorized_array(0.));

      fe_eval_xwall_neighbor.write_cellwise_dof_value(j,make_vectorized_array(1.));

      fe_eval_xwall.evaluate(true,true);
      fe_eval_xwall_neighbor.evaluate(true,true);

        for(unsigned int q=0;q<fe_eval_xwall.n_q_points;++q)
        {
          VectorizedArray<value_type> uM = fe_eval_xwall.get_value(q);
          VectorizedArray<value_type> uP = fe_eval_xwall_neighbor.get_value(q);

          VectorizedArray<value_type> jump_value = uM - uP;
          VectorizedArray<value_type> average_gradient =
              ( fe_eval_xwall.get_normal_gradient(q,true) + fe_eval_xwall_neighbor.get_normal_gradient(q,true) ) * make_vectorized_array<value_type>(0.5);
          average_gradient = average_gradient - jump_value * sigmaF;

          fe_eval_xwall_neighbor.submit_normal_gradient(-0.5*fe_eval_xwall_neighbor.eddyvisc[q]*jump_value,q);
          fe_eval_xwall_neighbor.submit_value(fe_eval_xwall_neighbor.eddyvisc[q]*average_gradient,q);
        }
      fe_eval_xwall_neighbor.integrate(true,true);
      local_diagonal_vector_neighbor[j] = fe_eval_xwall_neighbor.read_cellwise_dof_value(j);
    }
    for (unsigned int j=0; j<fe_eval_xwall_neighbor.dofs_per_cell; ++j)
      fe_eval_xwall_neighbor.write_cellwise_dof_value(j, local_diagonal_vector_neighbor[j]);
    fe_eval_xwall_neighbor.distribute_local_to_global(dst.at(0),dst.at(1));
     }
  }

  template <int dim, int fe_degree, int fe_degree_p, int fe_degree_xwall, int n_q_points_1d_xwall>
  void NavierStokesOperation<dim,fe_degree, fe_degree_p, fe_degree_xwall, n_q_points_1d_xwall>::
  local_diagonal_viscous_boundary_face (const MatrixFree<dim,value_type>       &data,
      std::vector<parallel::distributed::Vector<double> >    &dst,
      const std::vector<parallel::distributed::Vector<double> >  &src,
                       const std::pair<unsigned int,unsigned int>  &face_range) const
  {
#ifdef XWALL
    Assert(false,ExcInternalError());
#endif
#ifdef XWALL
    FEFaceEvaluationXWall<dim,fe_degree,fe_degree_xwall,n_q_points_1d_xwall,1,value_type> fe_eval_xwall(data,xwallstatevec[0],xwallstatevec[1],true,0,3);
#else
    FEFaceEvaluationXWall<dim,fe_degree,fe_degree_xwall,fe_degree+(fe_degree+2)/2,1,value_type> fe_eval_xwall(data,xwallstatevec[0],xwallstatevec[1],true,0,2);
#endif

    const unsigned int level = data.get_cell_iterator(0,0)->level();

     for(unsigned int face=face_range.first; face<face_range.second; face++)
     {
       fe_eval_xwall.reinit (face);
       fe_eval_xwall.evaluate_eddy_viscosity(solution_n,face,fe_eval_xwall.read_cell_data(element_volume));
       double factor = 1.;
       calculate_penalty_parameter(factor);
       //VectorizedArray<value_type> sigmaF = std::abs(fe_eval_xwall.get_normal_volume_fraction()) * (value_type)factor;
      VectorizedArray<value_type> sigmaF = fe_eval_xwall.read_cell_data(pressure_poisson_solver.get_matrix().get_array_penalty_parameter()) * (value_type)factor;

       VectorizedArray<value_type> local_diagonal_vector[fe_eval_xwall.tensor_dofs_per_cell];
       for (unsigned int j=0; j<fe_eval_xwall.dofs_per_cell; ++j)
       {
         for (unsigned int i=0; i<fe_eval_xwall.dofs_per_cell; ++i)
      {
           fe_eval_xwall.write_cellwise_dof_value(i, make_vectorized_array(0.));
      }
         fe_eval_xwall.write_cellwise_dof_value(j, make_vectorized_array(1.));
      fe_eval_xwall.evaluate(true,true);

      for(unsigned int q=0;q<fe_eval_xwall.n_q_points;++q)
      {
        if (dirichlet_boundary.find(data.get_boundary_indicator(face)) != dirichlet_boundary.end()) // Infow and wall boundaries
        {
          // applying inhomogeneous Dirichlet BC (value+ = - value- + 2g , grad+ = grad-)
          VectorizedArray<value_type> uM = fe_eval_xwall.get_value(q);
          VectorizedArray<value_type> uP = -uM;

          VectorizedArray<value_type> jump_value = uM - uP;
          VectorizedArray<value_type> average_gradient = fe_eval_xwall.get_normal_gradient(q,true);
          average_gradient = average_gradient - jump_value * sigmaF;

          fe_eval_xwall.submit_normal_gradient(-0.5*fe_eval_xwall.eddyvisc[q]*jump_value,q);
          fe_eval_xwall.submit_value(-fe_eval_xwall.eddyvisc[q]*average_gradient,q);
        }
        else if (neumann_boundary.find(data.get_boundary_indicator(face)) != neumann_boundary.end()) // Outflow boundary
        {
          // applying inhomogeneous Neumann BC (value+ = value- , grad+ =  - grad- +2h)
          VectorizedArray<value_type> jump_value = make_vectorized_array<value_type>(0.0);
          VectorizedArray<value_type> average_gradient = make_vectorized_array<value_type>(0.0);
          fe_eval_xwall.submit_normal_gradient(-0.5*fe_eval_xwall.eddyvisc[q]*jump_value,q);
          fe_eval_xwall.submit_value(-fe_eval_xwall.eddyvisc[q]*average_gradient,q);
        }
      }
      fe_eval_xwall.integrate(true,true);
      local_diagonal_vector[j] = fe_eval_xwall.read_cellwise_dof_value(j);
       }
    for (unsigned int j=0; j<fe_eval_xwall.dofs_per_cell; ++j)
      fe_eval_xwall.write_cellwise_dof_value(j, local_diagonal_vector[j]);
    fe_eval_xwall.distribute_local_to_global(dst.at(0),dst.at(1));
     }
  }

  template<int dim, int fe_degree, int fe_degree_p, int fe_degree_xwall, int n_q_points_1d_xwall>
  void NavierStokesOperation<dim, fe_degree, fe_degree_p, fe_degree_xwall, n_q_points_1d_xwall>::
  rhs_convection (const std::vector<parallel::distributed::Vector<value_type> >   &src,
            std::vector<parallel::distributed::Vector<value_type> >      &dst)
  {
  for(unsigned int d=0;d<dim;++d)
  {
    dst[d] = 0;
#ifdef XWALL
    dst[d+dim] = 0;
#endif
  }

  // data.loop
  data.loop (  &NavierStokesOperation<dim, fe_degree, fe_degree_p, fe_degree_xwall, n_q_points_1d_xwall>::local_rhs_convection,
            &NavierStokesOperation<dim, fe_degree, fe_degree_p, fe_degree_xwall, n_q_points_1d_xwall>::local_rhs_convection_face,
            &NavierStokesOperation<dim, fe_degree, fe_degree_p, fe_degree_xwall, n_q_points_1d_xwall>::local_rhs_convection_boundary_face,
            this, dst, src);

  data.cell_loop(&NavierStokesOperation<dim, fe_degree, fe_degree_p, fe_degree_xwall, n_q_points_1d_xwall>::local_apply_mass_matrix,
                             this, dst, dst);
  }

  template<int dim, int fe_degree, int fe_degree_p, int fe_degree_xwall, int n_q_points_1d_xwall>
  void NavierStokesOperation<dim, fe_degree, fe_degree_p, fe_degree_xwall, n_q_points_1d_xwall>::
  compute_rhs (std::vector<parallel::distributed::Vector<value_type> >  &dst)
  {
  for(unsigned int d=0;d<dim;++d)
    dst[d] = 0;

  // data.loop
  data.cell_loop (&NavierStokesOperation<dim, fe_degree, fe_degree_p, fe_degree_xwall, n_q_points_1d_xwall>::local_compute_rhs,this, dst, dst);
  // data.cell_loop
  data.cell_loop(&NavierStokesOperation<dim, fe_degree, fe_degree_p, fe_degree_xwall, n_q_points_1d_xwall>::local_apply_mass_matrix,this, dst, dst);
  }

  template<int dim, int fe_degree, int fe_degree_p, int fe_degree_xwall, int n_q_points_1d_xwall>
  void NavierStokesOperation<dim, fe_degree, fe_degree_p, fe_degree_xwall, n_q_points_1d_xwall>::
  apply_viscous (const parallel::distributed::BlockVector<value_type>   &src,
              parallel::distributed::BlockVector<value_type>      &dst) const
  {
    for(unsigned int d=0;d<dim;++d)
    {
      dst.block(d)=0;
#ifdef XWALL
      dst.block(d+dim)=0;
#endif
    }
  data.loop (  &NavierStokesOperation<dim, fe_degree, fe_degree_p, fe_degree_xwall, n_q_points_1d_xwall>::local_apply_viscous,
            &NavierStokesOperation<dim, fe_degree, fe_degree_p, fe_degree_xwall, n_q_points_1d_xwall>::local_apply_viscous_face,
            &NavierStokesOperation<dim, fe_degree, fe_degree_p, fe_degree_xwall, n_q_points_1d_xwall>::local_apply_viscous_boundary_face,
            this, dst, src);
  }

  template<int dim, int fe_degree, int fe_degree_p, int fe_degree_xwall, int n_q_points_1d_xwall>
  void NavierStokesOperation<dim, fe_degree, fe_degree_p, fe_degree_xwall, n_q_points_1d_xwall>::
  rhs_viscous (const std::vector<parallel::distributed::Vector<value_type> >   &src,
            parallel::distributed::BlockVector<value_type>      &dst)
  {
  for(unsigned int d=0;d<dim;++d)
    dst.block(d) = 0;
#ifdef XWALL
  for(unsigned int d=0;d<dim;++d)
    dst.block(d+dim) = 0;
#endif

  data.loop (  &NavierStokesOperation<dim, fe_degree, fe_degree_p, fe_degree_xwall, n_q_points_1d_xwall>::local_rhs_viscous,
            &NavierStokesOperation<dim, fe_degree, fe_degree_p, fe_degree_xwall, n_q_points_1d_xwall>::local_rhs_viscous_face,
            &NavierStokesOperation<dim, fe_degree, fe_degree_p, fe_degree_xwall, n_q_points_1d_xwall>::local_rhs_viscous_boundary_face,
            this, dst, src);
  }

  template <int dim, int fe_degree, int fe_degree_p, int fe_degree_xwall, int n_q_points_1d_xwall>
  void NavierStokesOperation<dim,fe_degree, fe_degree_p, fe_degree_xwall, n_q_points_1d_xwall>::
  local_rhs_convection (const MatrixFree<dim,value_type>              &data,
            std::vector<parallel::distributed::Vector<double> >      &dst,
            const std::vector<parallel::distributed::Vector<double> >  &src,
            const std::pair<unsigned int,unsigned int>           &cell_range) const
  {
  // inexact integration  (data,0,0) : second argument: which dof-handler, third argument: which quadrature
//  FEEvaluation<dim,fe_degree,fe_degree+1,dim,value_type> velocity (data,0,0);
#ifdef XWALL
    FEEvaluationXWall<dim,fe_degree,fe_degree_xwall,n_q_points_1d_xwall,dim,value_type> fe_eval_xwall(data,xwallstatevec[0],xwallstatevec[1],0,3);
#else
    FEEvaluationXWall<dim,fe_degree,fe_degree_xwall,fe_degree+(fe_degree+2)/2,dim,value_type> fe_eval_xwall(data,xwallstatevec[0],xwallstatevec[1],0,2);
#endif
  // exact integration of convective term
//  FEEvaluation<dim,fe_degree,fe_degree+(fe_degree+2)/2,dim,value_type> velocity (data,0,2);

    for (unsigned int cell=cell_range.first; cell<cell_range.second; ++cell)
    {
      fe_eval_xwall.reinit(cell);
  //    velocity.reinit (cell);
      fe_eval_xwall.read_dof_values(src,0, src, dim+1);
      fe_eval_xwall.evaluate (true,false,false);

      for (unsigned int q=0; q<fe_eval_xwall.n_q_points; ++q)
      {
        // nonlinear convective flux F(u) = uu
        Tensor<1,dim,VectorizedArray<value_type> > u = fe_eval_xwall.get_value(q);
        Tensor<2,dim,VectorizedArray<value_type> > F
          = outer_product(u,u);
        fe_eval_xwall.submit_gradient (F, q);

      }
      fe_eval_xwall.integrate (false,true);
      fe_eval_xwall.distribute_local_to_global (dst,0, dst, dim);
    }
  }

  template <int dim, int fe_degree, int fe_degree_p, int fe_degree_xwall, int n_q_points_1d_xwall>
  void NavierStokesOperation<dim,fe_degree, fe_degree_p, fe_degree_xwall, n_q_points_1d_xwall>::
  local_rhs_convection_face (const MatrixFree<dim,value_type>               &data,
              std::vector<parallel::distributed::Vector<double> >      &dst,
              const std::vector<parallel::distributed::Vector<double> >  &src,
              const std::pair<unsigned int,unsigned int>          &face_range) const
  {
  // inexact integration
//  FEFaceEvaluation<dim,fe_degree,fe_degree+1,dim,value_type> fe_eval(data,true,0,0);
//  FEFaceEvaluation<dim,fe_degree,fe_degree+1,dim,value_type> fe_eval_neighbor(data,false,0,0);

#ifdef XWALL
    FEFaceEvaluationXWall<dim,fe_degree,fe_degree_xwall,n_q_points_1d_xwall,dim,value_type> fe_eval_xwall(data,xwallstatevec[0],xwallstatevec[1],true,0,3);
    FEFaceEvaluationXWall<dim,fe_degree,fe_degree_xwall,n_q_points_1d_xwall,dim,value_type> fe_eval_xwall_neighbor(data,xwallstatevec[0],xwallstatevec[1],false,0,3);
#else
    FEFaceEvaluationXWall<dim,fe_degree,fe_degree_xwall,fe_degree+(fe_degree+2)/2,dim,value_type> fe_eval_xwall(data,xwallstatevec[0],xwallstatevec[1],true,0,2);
    FEFaceEvaluationXWall<dim,fe_degree,fe_degree_xwall,fe_degree+(fe_degree+2)/2,dim,value_type> fe_eval_xwall_neighbor(data,xwallstatevec[0],xwallstatevec[1],false,0,2);
#endif
  // exact integration
//  FEFaceEvaluation<dim,fe_degree,fe_degree+(fe_degree+2)/2,dim,value_type> fe_eval(data,true,0,2);
//  FEFaceEvaluation<dim,fe_degree,fe_degree+(fe_degree+2)/2,dim,value_type> fe_eval_neighbor(data,false,0,2);

  for(unsigned int face=face_range.first; face<face_range.second; face++)
  {

    fe_eval_xwall.reinit(face);
    fe_eval_xwall_neighbor.reinit (face);

    fe_eval_xwall.read_dof_values(src, 0, src, dim+1);
//    fe_eval.read_dof_values(src,0);
    fe_eval_xwall.evaluate(true, false);
//    fe_eval.evaluate(true,false);
    fe_eval_xwall_neighbor.read_dof_values(src,0,src,dim+1);
    fe_eval_xwall_neighbor.evaluate(true,false);

    for(unsigned int q=0;q<fe_eval_xwall.n_q_points;++q)
    {
      Tensor<1,dim,VectorizedArray<value_type> > uM = fe_eval_xwall.get_value(q);
      Tensor<1,dim,VectorizedArray<value_type> > uP = fe_eval_xwall_neighbor.get_value(q);
      Tensor<1,dim,VectorizedArray<value_type> > normal = fe_eval_xwall.get_normal_vector(q);

      const VectorizedArray<value_type> uM_n = uM*normal;
      const VectorizedArray<value_type> uP_n = uP*normal;

      // calculation of lambda according to Shahbazi et al., i.e.
      // lambda = max ( max |lambda(flux_jacobian_M)| , max |lambda(flux_jacobian_P)| )
      // where the maximum eigenvalue of the flux Jacobian is the
      // maximum eigenvalue of (u^T * normal) * I + u * normal^T, which is
      // abs(2*u^T*normal) (this can be verified by rank-1 matrix algebra)
      const VectorizedArray<value_type> lambda = 2.*std::max(std::abs(uM_n), std::abs(uP_n));

      Tensor<1,dim,VectorizedArray<value_type> > jump_value = uM - uP;
      Tensor<1,dim,VectorizedArray<value_type> > average_normal_flux = ( uM*uM_n + uP*uP_n) * make_vectorized_array<value_type>(0.5);
      Tensor<1,dim,VectorizedArray<value_type> > lf_flux = average_normal_flux + 0.5 * lambda * jump_value;

      fe_eval_xwall.submit_value(-lf_flux,q);
      fe_eval_xwall_neighbor.submit_value(lf_flux,q);
    }
    fe_eval_xwall.integrate(true,false);
    fe_eval_xwall.distribute_local_to_global(dst,0, dst, dim);
    fe_eval_xwall_neighbor.integrate(true,false);
    fe_eval_xwall_neighbor.distribute_local_to_global(dst,0,dst,dim);
  }
  }

  template <int dim, int fe_degree, int fe_degree_p, int fe_degree_xwall, int n_q_points_1d_xwall>
  void NavierStokesOperation<dim,fe_degree, fe_degree_p, fe_degree_xwall, n_q_points_1d_xwall>::
  local_rhs_convection_boundary_face (const MatrixFree<dim,value_type>             &data,
                       std::vector<parallel::distributed::Vector<double> >    &dst,
                       const std::vector<parallel::distributed::Vector<double> >  &src,
                       const std::pair<unsigned int,unsigned int>          &face_range) const
  {
  // inexact integration
//    FEFaceEvaluation<dim,fe_degree,fe_degree+1,dim,value_type> fe_eval(data,true,0,0);

#ifdef XWALL
    FEFaceEvaluationXWall<dim,fe_degree,fe_degree_xwall,n_q_points_1d_xwall,dim,value_type> fe_eval_xwall(data,xwallstatevec[0],xwallstatevec[1],true,0,3);
#else
    FEFaceEvaluationXWall<dim,fe_degree,fe_degree_xwall,fe_degree+(fe_degree+2)/2,dim,value_type> fe_eval_xwall(data,xwallstatevec[0],xwallstatevec[1],true,0,2);
#endif

    for(unsigned int face=face_range.first; face<face_range.second; face++)
  {
    fe_eval_xwall.reinit (face);
    fe_eval_xwall.read_dof_values(src,0,src,dim+1);
    fe_eval_xwall.evaluate(true,false);

    for(unsigned int q=0;q<fe_eval_xwall.n_q_points;++q)
    {
      if (dirichlet_boundary.find(data.get_boundary_indicator(face)) != dirichlet_boundary.end()) // Infow and wall boundaries
      {
        // applying inhomogeneous Dirichlet BC (value+ = - value- + 2g , grad+ = grad-)
        Tensor<1,dim,VectorizedArray<value_type> > uM = fe_eval_xwall.get_value(q);

        Point<dim,VectorizedArray<value_type> > q_points = fe_eval_xwall.quadrature_point(q);
        Tensor<1,dim,VectorizedArray<value_type> > g_n;
        for(unsigned int d=0;d<dim;++d)
        {
          AnalyticalSolution<dim> dirichlet_boundary(d,time);
          value_type array [VectorizedArray<value_type>::n_array_elements];
          for (unsigned int n=0; n<VectorizedArray<value_type>::n_array_elements; ++n)
          {
            Point<dim> q_point;
            for (unsigned int d=0; d<dim; ++d)
            q_point[d] = q_points[d][n];
            array[n] = dirichlet_boundary.value(q_point);
          }
          g_n[d].load(&array[0]);
        }

        Tensor<1,dim,VectorizedArray<value_type> > uP = -uM + make_vectorized_array<value_type>(2.0)*g_n;
        Tensor<1,dim,VectorizedArray<value_type> > normal = fe_eval_xwall.get_normal_vector(q);
        const VectorizedArray<value_type> uM_n = uM*normal;
        const VectorizedArray<value_type> uP_n = uP*normal;

        // calculation of lambda according to Shahbazi et al., i.e.
        // lambda = max ( max |lambda(flux_jacobian_M)| , max |lambda(flux_jacobian_P)| )
        // where the maximum eigenvalue of the flux Jacobian is the
        // maximum eigenvalue of (u^T * normal) * I + u * normal^T, which is
        // abs(2*u^T*normal) (this can be verified by rank-1 matrix algebra)
        const VectorizedArray<value_type> lambda = 2.*std::max(std::abs(uM_n), std::abs(uP_n));

        Tensor<1,dim,VectorizedArray<value_type> > jump_value = uM - uP;
        Tensor<1,dim,VectorizedArray<value_type> > average_normal_flux = ( uM*uM_n + uP*uP_n) * make_vectorized_array<value_type>(0.5);
        Tensor<1,dim,VectorizedArray<value_type> > lf_flux = average_normal_flux + 0.5 * lambda * jump_value;

        fe_eval_xwall.submit_value(-lf_flux,q);
      }
      else if (neumann_boundary.find(data.get_boundary_indicator(face)) != neumann_boundary.end()) // Outflow boundary
      {
        // applying inhomogeneous Neumann BC (value+ = value- , grad+ = - grad- +2h)
        Tensor<1,dim,VectorizedArray<value_type> > uM = fe_eval_xwall.get_value(q);
        Tensor<1,dim,VectorizedArray<value_type> > normal = fe_eval_xwall.get_normal_vector(q);
        const VectorizedArray<value_type> uM_n = uM*normal;
        const VectorizedArray<value_type> lambda = make_vectorized_array<value_type>(0.0);

        Tensor<1,dim,VectorizedArray<value_type> > jump_value;
        for(unsigned d=0;d<dim;++d)
          jump_value[d] = 0.0;
        Tensor<1,dim,VectorizedArray<value_type> > average_normal_flux = uM*uM_n;
        Tensor<1,dim,VectorizedArray<value_type> > lf_flux = average_normal_flux + 0.5 * lambda * jump_value;

        fe_eval_xwall.submit_value(-lf_flux,q);
      }
    }

    fe_eval_xwall.integrate(true,false);
    fe_eval_xwall.distribute_local_to_global(dst,0, dst, dim);
  }
  }

//  template <int dim, int model>
//  class Evaluator
//  {
//    void evaluate()
//    if (model == 0)
//      ...
//    else
//      ...
//
//  };
//
//  template <int dim>
//  class Evaluator<dim,0>
//  {
//    void evaluate()
//    {
//      ...;
//    }
//  }
//
//  template <int dim>
//  class Evaluator<dim,0>
//  {
//    void evaluate()
//    {
//      ...;
//    }
//  }

  template <int dim, int fe_degree, int fe_degree_p, int fe_degree_xwall, int n_q_points_1d_xwall>
  void NavierStokesOperation<dim, fe_degree, fe_degree_p, fe_degree_xwall, n_q_points_1d_xwall>::
  local_compute_rhs (const MatrixFree<dim,value_type>             &data,
          std::vector<parallel::distributed::Vector<double> >     &dst,
          const std::vector<parallel::distributed::Vector<double> > &,
          const std::pair<unsigned int,unsigned int>          &cell_range) const
  {
    // (data,0,0) : second argument: which dof-handler, third argument: which quadrature
#ifdef XWALL
    FEEvaluationXWall<dim,fe_degree,fe_degree_xwall,n_q_points_1d_xwall,dim,value_type> fe_eval_xwall (data,xwallstatevec[0],xwallstatevec[1],0,3);
#else
    FEEvaluationXWall<dim,fe_degree,fe_degree_xwall,fe_degree+1,dim,value_type> fe_eval_xwall (data,xwallstatevec[0],xwallstatevec[1],0,0);
#endif

    for (unsigned int cell=cell_range.first; cell<cell_range.second; ++cell)
    {
      fe_eval_xwall.reinit (cell);

      for (unsigned int q=0; q<fe_eval_xwall.n_q_points; ++q)
      {
        Point<dim,VectorizedArray<value_type> > q_points = fe_eval_xwall.quadrature_point(q);
        Tensor<1,dim,VectorizedArray<value_type> > rhs;
        for(unsigned int d=0;d<dim;++d)
        {
          RHS<dim> f(d,time+time_step);
          value_type array [VectorizedArray<value_type>::n_array_elements];
          for (unsigned int n=0; n<VectorizedArray<value_type>::n_array_elements; ++n)
          {
            Point<dim> q_point;
            for (unsigned int d=0; d<dim; ++d)
            q_point[d] = q_points[d][n];
            array[n] = f.value(q_point);
          }
          rhs[d].load(&array[0]);
        }
        fe_eval_xwall.submit_value (rhs, q);
      }
      fe_eval_xwall.integrate (true,false);
      fe_eval_xwall.distribute_local_to_global(dst,0, dst, dim);
    }
  }


  template <int dim, int fe_degree, int fe_degree_p, int fe_degree_xwall, int n_q_points_1d_xwall>
  void NavierStokesOperation<dim,fe_degree, fe_degree_p, fe_degree_xwall, n_q_points_1d_xwall>::
  local_apply_viscous (const MatrixFree<dim,value_type>        &data,
            parallel::distributed::BlockVector<double>      &dst,
            const parallel::distributed::BlockVector<double>  &src,
            const std::pair<unsigned int,unsigned int>   &cell_range) const
  {
#ifdef XWALL
    FEEvaluationXWall<dim,fe_degree,fe_degree_xwall,n_q_points_1d_xwall,dim,value_type> fe_eval_xwall(data,xwallstatevec[0],xwallstatevec[1],0,3);
#else
    FEEvaluationXWall<dim,fe_degree,fe_degree_xwall,fe_degree+1,dim,value_type> fe_eval_xwall(data,xwallstatevec[0],xwallstatevec[1],0,0);
#endif

  for (unsigned int cell=cell_range.first; cell<cell_range.second; ++cell)
  {
    fe_eval_xwall.reinit(cell);
    fe_eval_xwall.evaluate_eddy_viscosity(solution_n,cell);
    fe_eval_xwall.read_dof_values(src,0,src,dim);
    fe_eval_xwall.evaluate (true,true);


    for (unsigned int q=0; q<fe_eval_xwall.n_q_points; ++q)
    {
      fe_eval_xwall.submit_value (gamma0/time_step * fe_eval_xwall.get_value(q), q);
      fe_eval_xwall.submit_gradient (fe_eval_xwall.eddyvisc[q]*fe_eval_xwall.get_symmetric_gradient(q), q);
    }
    fe_eval_xwall.integrate (true,true);
    fe_eval_xwall.distribute_local_to_global (dst,0,dst,dim);
  }
  }

  template <int dim, int fe_degree, int fe_degree_p, int fe_degree_xwall, int n_q_points_1d_xwall>
  void NavierStokesOperation<dim,fe_degree, fe_degree_p, fe_degree_xwall, n_q_points_1d_xwall>::
  local_apply_viscous_face (const MatrixFree<dim,value_type>       &data,
                parallel::distributed::BlockVector<double>      &dst,
                const parallel::distributed::BlockVector<double>  &src,
                const std::pair<unsigned int,unsigned int>  &face_range) const
  {
#ifdef XWALL
    FEFaceEvaluationXWall<dim,fe_degree,fe_degree_xwall,n_q_points_1d_xwall,dim,value_type> fe_eval_xwall(data,xwallstatevec[0],xwallstatevec[1],true,0,3);
    FEFaceEvaluationXWall<dim,fe_degree,fe_degree_xwall,n_q_points_1d_xwall,dim,value_type> fe_eval_xwall_neighbor(data,xwallstatevec[0],xwallstatevec[1],false,0,3);
#else
    FEFaceEvaluationXWall<dim,fe_degree,fe_degree_xwall,fe_degree+1,dim,value_type> fe_eval_xwall(data,xwallstatevec[0],xwallstatevec[1],true,0,0);
    FEFaceEvaluationXWall<dim,fe_degree,fe_degree_xwall,fe_degree+1,dim,value_type> fe_eval_xwall_neighbor(data,xwallstatevec[0],xwallstatevec[1],false,0,0);
#endif

    for(unsigned int face=face_range.first; face<face_range.second; face++)
    {
      fe_eval_xwall.reinit (face);
      fe_eval_xwall_neighbor.reinit (face);
      fe_eval_xwall.evaluate_eddy_viscosity(solution_n,face,fe_eval_xwall.read_cell_data(element_volume));
      fe_eval_xwall_neighbor.evaluate_eddy_viscosity(solution_n,face,fe_eval_xwall_neighbor.read_cell_data(element_volume));

      fe_eval_xwall.read_dof_values(src,0,src,dim);
      fe_eval_xwall.evaluate(true,true);
      fe_eval_xwall_neighbor.read_dof_values(src,0,src,dim);
      fe_eval_xwall_neighbor.evaluate(true,true);

//      VectorizedArray<value_type> sigmaF = (std::abs(fe_eval.get_normal_volume_fraction()) +
//               std::abs(fe_eval_neighbor.get_normal_volume_fraction())) *
//        (value_type)(fe_degree * (fe_degree + 1.0)) * 0.5    *stab_factor;

      double factor = 1.;
      calculate_penalty_parameter(factor);
      //VectorizedArray<value_type> sigmaF = std::abs(fe_eval_xwall.get_normal_volume_fraction()) * (value_type)factor;
      VectorizedArray<value_type> sigmaF = std::max(fe_eval_xwall.read_cell_data(pressure_poisson_solver.get_matrix().get_array_penalty_parameter()),fe_eval_xwall_neighbor.read_cell_data(pressure_poisson_solver.get_matrix().get_array_penalty_parameter())) * (value_type)factor;

      for(unsigned int q=0;q<fe_eval_xwall.n_q_points;++q)
      {

        Tensor<1,dim,VectorizedArray<value_type> > uM = fe_eval_xwall.get_value(q);
        Tensor<1,dim,VectorizedArray<value_type> > uP = fe_eval_xwall_neighbor.get_value(q);
        VectorizedArray<value_type> average_viscosity = 0.5*(fe_eval_xwall.eddyvisc[q] + fe_eval_xwall_neighbor.eddyvisc[q]);
        Tensor<1,dim,VectorizedArray<value_type> > jump_value = uM - uP;
        Tensor<2,dim,VectorizedArray<value_type> > average_gradient_tensor =
            ( fe_eval_xwall.get_symmetric_gradient(q) + fe_eval_xwall_neighbor.get_symmetric_gradient(q)) * make_vectorized_array<value_type>(0.5);
        Tensor<2,dim,VectorizedArray<value_type> > jump_tensor =
            outer_product(jump_value,fe_eval_xwall.get_normal_vector(q));


        //we do not want to symmetrize the penalty part
        average_gradient_tensor = average_gradient_tensor*average_viscosity - std::max(fe_eval_xwall.eddyvisc[q], fe_eval_xwall_neighbor.eddyvisc[q])*jump_tensor * sigmaF;

        Tensor<1,dim,VectorizedArray<value_type> > average_gradient;
        for (unsigned int comp=0; comp<dim; comp++)
          {
          average_gradient[comp] = average_gradient_tensor[comp][0] *
              fe_eval_xwall.get_normal_vector(q)[0];
            for (unsigned int d=1; d<dim; ++d)
              average_gradient[comp] += average_gradient_tensor[comp][d] *
                fe_eval_xwall.get_normal_vector(q)[d];
          }
#ifdef SKEWSYMMVISC
      fe_eval_xwall.submit_gradient(0.5*fe_eval_xwall.make_symmetric(average_viscosity*jump_tensor),q);
      fe_eval_xwall_neighbor.submit_gradient(0.5*fe_eval_xwall.make_symmetric(average_viscosity*jump_tensor),q);
#else
      fe_eval_xwall.submit_gradient(-0.5*fe_eval_xwall.make_symmetric(average_viscosity*jump_tensor),q);
      fe_eval_xwall_neighbor.submit_gradient(-0.5*fe_eval_xwall.make_symmetric(average_viscosity*jump_tensor),q);
#endif
        fe_eval_xwall.submit_value(-average_gradient,q);
        fe_eval_xwall_neighbor.submit_value(average_gradient,q);

      }
      fe_eval_xwall.integrate(true,true);
      fe_eval_xwall.distribute_local_to_global(dst,0,dst,dim);
      fe_eval_xwall_neighbor.integrate(true,true);
      fe_eval_xwall_neighbor.distribute_local_to_global(dst,0,dst,dim);
    }
  }

  template <int dim, int fe_degree, int fe_degree_p, int fe_degree_xwall, int n_q_points_1d_xwall>
  void NavierStokesOperation<dim,fe_degree, fe_degree_p, fe_degree_xwall, n_q_points_1d_xwall>::
  local_apply_viscous_boundary_face (const MatrixFree<dim,value_type>       &data,
                    parallel::distributed::BlockVector<double>      &dst,
                    const parallel::distributed::BlockVector<double>  &src,
                    const std::pair<unsigned int,unsigned int>  &face_range) const
  {
//    FEFaceEvaluation<dim,fe_degree,fe_degree+1,1,value_type> fe_eval(data,true,0,0);
#ifdef XWALL
    FEFaceEvaluationXWall<dim,fe_degree,fe_degree_xwall,n_q_points_1d_xwall,dim,value_type> fe_eval_xwall(data,xwallstatevec[0],xwallstatevec[1],true,0,3);
#else
    FEFaceEvaluationXWall<dim,fe_degree,fe_degree_xwall,fe_degree+1,dim,value_type> fe_eval_xwall(data,xwallstatevec[0],xwallstatevec[1],true,0,0);
#endif
    const unsigned int level = data.get_cell_iterator(0,0)->level();

    for(unsigned int face=face_range.first; face<face_range.second; face++)
    {
      fe_eval_xwall.reinit (face);
      fe_eval_xwall.evaluate_eddy_viscosity(solution_n,face,fe_eval_xwall.read_cell_data(element_volume));

      fe_eval_xwall.read_dof_values(src,0,src,dim);
      fe_eval_xwall.evaluate(true,true);

//    VectorizedArray<value_type> sigmaF = (std::abs( fe_eval.get_normal_volume_fraction()) ) *
//      (value_type)(fe_degree * (fe_degree + 1.0))   *stab_factor;

      double factor = 1.;
      calculate_penalty_parameter(factor);
      //VectorizedArray<value_type> sigmaF = std::abs(fe_eval_xwall.get_normal_volume_fraction()) * (value_type)factor;
      VectorizedArray<value_type> sigmaF = fe_eval_xwall.read_cell_data(pressure_poisson_solver.get_matrix().get_array_penalty_parameter()) * (value_type)factor;

      for(unsigned int q=0;q<fe_eval_xwall.n_q_points;++q)
      {
        if (dirichlet_boundary.find(data.get_boundary_indicator(face)) != dirichlet_boundary.end()) // Infow and wall boundaries
        {
          // applying inhomogeneous Dirichlet BC (value+ = - value- + 2g , grad+ = grad-)
          Tensor<1,dim,VectorizedArray<value_type> > uM = fe_eval_xwall.get_value(q);
          Tensor<1,dim,VectorizedArray<value_type> > uP = -uM;
          Tensor<1,dim,VectorizedArray<value_type> > jump_value = uM - uP;
          Tensor<2,dim,VectorizedArray<value_type> > average_gradient_tensor =
              fe_eval_xwall.get_symmetric_gradient(q);
          Tensor<2,dim,VectorizedArray<value_type> > jump_tensor
            = outer_product(jump_value,fe_eval_xwall.get_normal_vector(q));


          //we do not want to symmetrize the penalty part
          average_gradient_tensor = average_gradient_tensor - jump_tensor * sigmaF;

          Tensor<1,dim,VectorizedArray<value_type> > average_gradient;
          for (unsigned int comp=0; comp<dim; comp++)
            {
            average_gradient[comp] = average_gradient_tensor[comp][0] *
                fe_eval_xwall.get_normal_vector(q)[0];
              for (unsigned int d=1; d<dim; ++d)
                average_gradient[comp] += average_gradient_tensor[comp][d] *
                  fe_eval_xwall.get_normal_vector(q)[d];
            }
#ifdef SKEWSYMMVISC
          fe_eval_xwall.submit_gradient(0.5*fe_eval_xwall.make_symmetric(fe_eval_xwall.eddyvisc[q]*jump_tensor),q);
#else
          fe_eval_xwall.submit_gradient(-0.5*fe_eval_xwall.make_symmetric(fe_eval_xwall.eddyvisc[q]*jump_tensor),q);
#endif
          fe_eval_xwall.submit_value(-fe_eval_xwall.eddyvisc[q]*average_gradient,q);

        }
        else if (neumann_boundary.find(data.get_boundary_indicator(face)) != neumann_boundary.end()) // Outflow boundary
        {
          // applying inhomogeneous Neumann BC (value+ = value- , grad+ =  - grad- +2h)
          Tensor<1,dim,VectorizedArray<value_type> > jump_value;
          Tensor<1,dim,VectorizedArray<value_type> > average_gradient;// = make_vectorized_array<value_type>(0.0);
          for(unsigned int i=0;i<dim;i++)
          {
            average_gradient[i] = make_vectorized_array(0.);
            jump_value[i] = make_vectorized_array(0.);
          }
          Tensor<2,dim,VectorizedArray<value_type> > jump_tensor
            = outer_product(jump_value,fe_eval_xwall.get_normal_vector(q));

#ifdef SKEWSYMMVISC
          fe_eval_xwall.submit_gradient(0.5*fe_eval_xwall.make_symmetric(fe_eval_xwall.eddyvisc[q]*jump_tensor),q);
#else
          fe_eval_xwall.submit_gradient(-0.5*fe_eval_xwall.make_symmetric(fe_eval_xwall.eddyvisc[q]*jump_tensor),q);
#endif
          fe_eval_xwall.submit_value(-fe_eval_xwall.eddyvisc[q]*average_gradient,q);

        }
      }
      fe_eval_xwall.integrate(true,true);
      fe_eval_xwall.distribute_local_to_global(dst,0,dst,dim);
    }
  }

  template <int dim, int fe_degree, int fe_degree_p, int fe_degree_xwall, int n_q_points_1d_xwall>
  void NavierStokesOperation<dim,fe_degree, fe_degree_p, fe_degree_xwall, n_q_points_1d_xwall>::
  local_rhs_viscous (const MatrixFree<dim,value_type>                &data,
              parallel::distributed::BlockVector<double>      &dst,
              const std::vector<parallel::distributed::Vector<double> >  &src,
              const std::pair<unsigned int,unsigned int>           &cell_range) const
  {
      // (data,0,0) : second argument: which dof-handler, third argument: which quadrature
#ifdef XWALL
    FEEvaluationXWall<dim,fe_degree,fe_degree_xwall,n_q_points_1d_xwall,dim,value_type> fe_eval_xwall(data,xwallstatevec[0],xwallstatevec[1],0,3);
#else
    FEEvaluationXWall<dim,fe_degree,fe_degree_xwall,fe_degree+1,dim,value_type> fe_eval_xwall(data,xwallstatevec[0],xwallstatevec[1],0,0);
#endif
    for (unsigned int cell=cell_range.first; cell<cell_range.second; ++cell)
    {
      fe_eval_xwall.reinit (cell);
      fe_eval_xwall.read_dof_values(src,0,src,dim);
      fe_eval_xwall.evaluate (true,false,false);

      for (unsigned int q=0; q<fe_eval_xwall.n_q_points; ++q)
      {
        Tensor<1,dim,VectorizedArray<value_type> > u = fe_eval_xwall.get_value(q);
        fe_eval_xwall.submit_value (make_vectorized_array<value_type>(1.0/time_step)*u, q);
      }
      fe_eval_xwall.integrate (true,false);
      fe_eval_xwall.distribute_local_to_global (dst,0,dst,dim);
    }
  }

  template <int dim, int fe_degree, int fe_degree_p, int fe_degree_xwall, int n_q_points_1d_xwall>
  void NavierStokesOperation<dim,fe_degree, fe_degree_p, fe_degree_xwall, n_q_points_1d_xwall>::
  local_rhs_viscous_face (const MatrixFree<dim,value_type>                 &,
                parallel::distributed::BlockVector<double>      &,
                const std::vector<parallel::distributed::Vector<double> >  &,
                const std::pair<unsigned int,unsigned int>          &) const
  {

  }

  template <int dim, int fe_degree, int fe_degree_p, int fe_degree_xwall, int n_q_points_1d_xwall>
  void NavierStokesOperation<dim,fe_degree, fe_degree_p, fe_degree_xwall, n_q_points_1d_xwall>::
  local_rhs_viscous_boundary_face (const MatrixFree<dim,value_type>             &data,
                         parallel::distributed::BlockVector<double>    &dst,
                         const std::vector<parallel::distributed::Vector<double> >  &,
                         const std::pair<unsigned int,unsigned int>          &face_range) const
  {

#ifdef XWALL
    FEFaceEvaluationXWall<dim,fe_degree,fe_degree_xwall,n_q_points_1d_xwall,dim,value_type> fe_eval_xwall(data,xwallstatevec[0],xwallstatevec[1],true,0,3);
#else
    FEFaceEvaluationXWall<dim,fe_degree,fe_degree_xwall,fe_degree+1,dim,value_type> fe_eval_xwall(data,xwallstatevec[0],xwallstatevec[1],true,0,0);
#endif

    for(unsigned int face=face_range.first; face<face_range.second; face++)
    {
      fe_eval_xwall.reinit (face);
      fe_eval_xwall.evaluate_eddy_viscosity(solution_n,face,fe_eval_xwall.read_cell_data(element_volume));

      double factor = 1.;
      calculate_penalty_parameter(factor);

      VectorizedArray<value_type> sigmaF = fe_eval_xwall.read_cell_data(pressure_poisson_solver.get_matrix().get_array_penalty_parameter()) * (value_type)factor;

      for(unsigned int q=0;q<fe_eval_xwall.n_q_points;++q)
      {
        if (dirichlet_boundary.find(data.get_boundary_indicator(face)) != dirichlet_boundary.end()) // Infow and wall boundaries
        {
          // applying inhomogeneous Dirichlet BC (value+ = - value- + 2g , grad+ = grad-)
          Point<dim,VectorizedArray<value_type> > q_points = fe_eval_xwall.quadrature_point(q);
          Tensor<1,dim,VectorizedArray<value_type> > g_np;
          for(unsigned int d=0;d<dim;++d)
          {
            AnalyticalSolution<dim> dirichlet_boundary(d,time+time_step);
            value_type array [VectorizedArray<value_type>::n_array_elements];
            for (unsigned int n=0; n<VectorizedArray<value_type>::n_array_elements; ++n)
            {
              Point<dim> q_point;
              for (unsigned int d=0; d<dim; ++d)
              q_point[d] = q_points[d][n];
              array[n] = dirichlet_boundary.value(q_point);
            }
            g_np[d].load(&array[0]);
          }

          g_np *= fe_eval_xwall.eddyvisc[q];
          Tensor<2,dim,VectorizedArray<value_type> > jump_tensor
            = outer_product(g_np,fe_eval_xwall.get_normal_vector(q));
#ifdef SKEWSYMMVISC
          fe_eval_xwall.submit_gradient(fe_eval_xwall.make_symmetric(jump_tensor),q);
#else
          fe_eval_xwall.submit_gradient(-fe_eval_xwall.make_symmetric(jump_tensor),q);
#endif
          fe_eval_xwall.submit_value(2.0*sigmaF*g_np,q);

        }
        else if (neumann_boundary.find(data.get_boundary_indicator(face)) != neumann_boundary.end()) // Outflow boundary
        {
          // applying inhomogeneous Neumann BC (value+ = value- , grad+ = - grad- +2h)
          Point<dim,VectorizedArray<value_type> > q_points = fe_eval_xwall.quadrature_point(q);
          Tensor<1,dim,VectorizedArray<value_type> > h;
          for(unsigned int d=0;d<dim;++d)
          {
            NeumannBoundaryVelocity<dim> neumann_boundary(d,time+time_step);
            value_type array [VectorizedArray<value_type>::n_array_elements];
            for (unsigned int n=0; n<VectorizedArray<value_type>::n_array_elements; ++n)
            {
              Point<dim> q_point;
              for (unsigned int d=0; d<dim; ++d)
              q_point[d] = q_points[d][n];
              array[n] = neumann_boundary.value(q_point);
            }
            h[d].load(&array[0]);
          }
          Tensor<1,dim,VectorizedArray<value_type> > jump_value;
          for(unsigned d=0;d<dim;++d)
            jump_value[d] = 0.0;

          Tensor<2,dim,VectorizedArray<value_type> > jump_tensor
            = outer_product(jump_value,fe_eval_xwall.get_normal_vector(q));
#ifdef SKEWSYMMVISC
          fe_eval_xwall.submit_gradient(jump_tensor,q);
#else
          fe_eval_xwall.submit_gradient(-jump_tensor,q);
#endif
          fe_eval_xwall.submit_value(fe_eval_xwall.eddyvisc[q]*h,q);
        }
      }

      fe_eval_xwall.integrate(true,true);
      fe_eval_xwall.distribute_local_to_global(dst,0,dst,dim);
    }
  }

  template<int dim, int fe_degree, int fe_degree_p, int fe_degree_xwall, int n_q_points_1d_xwall>
  void NavierStokesOperation<dim, fe_degree, fe_degree_p, fe_degree_xwall, n_q_points_1d_xwall>::
  precompute_inverse_mass_matrix ()
  {
   std::vector<parallel::distributed::Vector<value_type> > dummy;
  data.cell_loop(&NavierStokesOperation<dim, fe_degree, fe_degree_p, fe_degree_xwall, n_q_points_1d_xwall>::local_precompute_mass_matrix,
                   this, dummy, dummy);
  }

  template<int dim, int fe_degree, int fe_degree_p, int fe_degree_xwall, int n_q_points_1d_xwall>
  void NavierStokesOperation<dim, fe_degree, fe_degree_p, fe_degree_xwall, n_q_points_1d_xwall>::
  xwall_projection ()
  {

    //make sure that this is distributed properly
    (*xwall.ReturnTauWN()).update_ghost_values();

    std::vector<parallel::distributed::Vector<value_type> > tmp(2*dim);
    for (unsigned int i=0;i<dim;i++)
    {
      tmp[i]=solution_n[i];
      tmp[i+dim]=solution_n[i+dim+1];
    }
    data.cell_loop(&NavierStokesOperation<dim, fe_degree, fe_degree_p, fe_degree_xwall, n_q_points_1d_xwall>::local_project_xwall,
                   this, solution_n, tmp);
    for (unsigned int i=0;i<dim;i++)
    {
      tmp[i]=solution_nm[i];
      tmp[i+dim]=solution_nm[i+dim+1];
    }
    data.cell_loop(&NavierStokesOperation<dim, fe_degree, fe_degree_p, fe_degree_xwall, n_q_points_1d_xwall>::local_project_xwall,
                   this, solution_nm, tmp);
    for (unsigned int i=0;i<dim;i++)
    {
      tmp[i]=solution_nm2[i];
      tmp[i+dim]=solution_nm2[i+dim+1];
    }
    data.cell_loop(&NavierStokesOperation<dim, fe_degree, fe_degree_p, fe_degree_xwall, n_q_points_1d_xwall>::local_project_xwall,
                   this, solution_nm2, tmp);
  }

  template <int dim, int fe_degree, int fe_degree_p, int fe_degree_xwall, int n_q_points_1d_xwall>
  void NavierStokesOperation<dim,fe_degree, fe_degree_p, fe_degree_xwall, n_q_points_1d_xwall>::
  local_precompute_mass_matrix (const MatrixFree<dim,value_type>        &data,
      std::vector<parallel::distributed::Vector<value_type> >    &,
      const std::vector<parallel::distributed::Vector<value_type> >  &,
               const std::pair<unsigned int,unsigned int>   &cell_range)
  {

    //initialize routine for non-enriched elements
   FEEvaluationXWall<dim,fe_degree,fe_degree_xwall,n_q_points_1d_xwall,1,value_type> fe_eval_xwall (data,xwallstatevec[0],xwallstatevec[1],0,3);

  for (unsigned int cell=cell_range.first; cell<cell_range.second; ++cell)
  {
    //first, check if we have an enriched element
    //if so, perform the routine for the enriched elements
    fe_eval_xwall.reinit (cell);
    if(fe_eval_xwall.enriched)
    {
      std::vector<FullMatrix<value_type> > matrix;
      {
        FullMatrix<value_type> onematrix(fe_eval_xwall.tensor_dofs_per_cell);
        for (unsigned int v = 0; v < data.n_components_filled(cell); ++v)
          matrix.push_back(onematrix);
      }
      for (unsigned int j=0; j<fe_eval_xwall.tensor_dofs_per_cell; ++j)
      {
        for (unsigned int i=0; i<fe_eval_xwall.dofs_per_cell; ++i)
          fe_eval_xwall.write_cellwise_dof_value(i,make_vectorized_array(0.));
        fe_eval_xwall.write_cellwise_dof_value(j,make_vectorized_array(1.));

        fe_eval_xwall.evaluate (true,false,false);
        for (unsigned int q=0; q<fe_eval_xwall.n_q_points; ++q)
        {
  //        std::cout << fe_eval_xwall.get_value(q)[0] << std::endl;
          fe_eval_xwall.submit_value (fe_eval_xwall.get_value(q), q);
        }
        fe_eval_xwall.integrate (true,false);

        for (unsigned int i=0; i<fe_eval_xwall.dofs_per_cell; ++i)
          for (unsigned int v = 0; v < data.n_components_filled(cell); ++v)
            if(fe_eval_xwall.component_enriched(v))
              (matrix[v])(i,j) = (fe_eval_xwall.read_cellwise_dof_value(i))[v];
            else//this is a non-enriched element
            {
              if(i<fe_eval_xwall.std_dofs_per_cell && j<fe_eval_xwall.std_dofs_per_cell)
                (matrix[v])(i,j) = (fe_eval_xwall.read_cellwise_dof_value(i))[v];
              else if(i == j)//diagonal
                (matrix[v])(i,j) = 1.0;
            }
      }
//      for (unsigned int i=0; i<10; ++i)
//        std::cout << std::endl;
//      for (unsigned int v = 0; v < data.n_components_filled(cell); ++v)
//        matrix[v].print(std::cout,14,8);

      for (unsigned int v = 0; v < data.n_components_filled(cell); ++v)
      {
        (matrix[v]).gauss_jordan();
      }
      matrices[cell].reinit(fe_eval_xwall.dofs_per_cell, fe_eval_xwall.dofs_per_cell);
      //now apply vectors to inverse matrix
      for (unsigned int i=0; i<fe_eval_xwall.dofs_per_cell; ++i)
        for (unsigned int j=0; j<fe_eval_xwall.dofs_per_cell; ++j)
        {
          VectorizedArray<value_type> value;
          for (unsigned int v = 0; v < data.n_components_filled(cell); ++v)
            value[v] = (matrix[v])(i,j);
          matrices[cell](i,j) = value;
        }
    }
  }
  //


  }

  template <int dim, int fe_degree, int fe_degree_p, int fe_degree_xwall, int n_q_points_1d_xwall>
  void NavierStokesOperation<dim,fe_degree, fe_degree_p, fe_degree_xwall, n_q_points_1d_xwall>::
  local_project_xwall (const MatrixFree<dim,value_type>        &data,
      std::vector<parallel::distributed::Vector<value_type> >    &dst,
      const std::vector<parallel::distributed::Vector<value_type> >  &src,
               const std::pair<unsigned int,unsigned int>   &cell_range)
  {

  FEEvaluationXWall<dim,fe_degree,fe_degree_xwall,n_q_points_1d_xwall,1,value_type> fe_eval_xwall_n (data,xwallstatevec[0],*xwall.ReturnTauWN(),0,3);
  FEEvaluationXWall<dim,fe_degree,fe_degree_xwall,n_q_points_1d_xwall,1,value_type> fe_eval_xwall (data,xwallstatevec[0],xwallstatevec[1],0,3);

  for (unsigned int cell=cell_range.first; cell<cell_range.second; ++cell)
  {
    //first, check if we have an enriched element
    //if so, perform the routine for the enriched elements
    fe_eval_xwall_n.reinit (cell);
    fe_eval_xwall.reinit (cell);
    if(fe_eval_xwall.enriched)
    {
      //now apply vectors to inverse matrix
      for (unsigned int idim = 0; idim < dim; ++idim)
      {
        fe_eval_xwall_n.read_dof_values(src.at(idim),src.at(idim+dim));
        fe_eval_xwall_n.evaluate(true,false);
        for (unsigned int q=0; q<fe_eval_xwall.n_q_points; q++)
          fe_eval_xwall.submit_value(fe_eval_xwall_n.get_value(q),q);
        fe_eval_xwall.integrate(true,false);
        AlignedVector<VectorizedArray<value_type> > vector_result(fe_eval_xwall.dofs_per_cell);
        for (unsigned int i=0; i<fe_eval_xwall.dofs_per_cell; ++i)
          for (unsigned int j=0; j<fe_eval_xwall.dofs_per_cell; ++j)
            vector_result[i] += matrices[cell](i,j) * fe_eval_xwall.read_cellwise_dof_value(j);
        for (unsigned int i=0; i<fe_eval_xwall.dofs_per_cell; ++i)
          fe_eval_xwall.write_cellwise_dof_value(i,vector_result[i]);
        fe_eval_xwall.set_dof_values (dst.at(idim),dst.at(idim+dim+1));
      }
    }
  }
  //


  }

  template<int dim, int fe_degree, int fe_degree_p, int fe_degree_xwall, int n_q_points_1d_xwall>
  void NavierStokesOperation<dim, fe_degree, fe_degree_p, fe_degree_xwall, n_q_points_1d_xwall>::
  apply_inverse_mass_matrix (const parallel::distributed::BlockVector<value_type>  &src,
      parallel::distributed::BlockVector<value_type>      &dst) const
  {
    for (unsigned int i = 0; i<dim; i++)
    {
      dst.block(i)=0;
#ifdef XWALL
      dst.block(i+dim)=0;
#endif
    }

  data.cell_loop(&NavierStokesOperation<dim, fe_degree, fe_degree_p, fe_degree_xwall, n_q_points_1d_xwall>::local_apply_mass_matrix,
                   this, dst, src);

  for (unsigned int i = 0; i<dim; i++)
  {
    dst.block(i)*= time_step/gamma0;
#ifdef XWALL
    dst.block(i+dim)*= time_step/gamma0;
#endif
  }

  }
  template <int dim, int fe_degree, int fe_degree_p, int fe_degree_xwall, int n_q_points_1d_xwall>
  void NavierStokesOperation<dim,fe_degree, fe_degree_p, fe_degree_xwall, n_q_points_1d_xwall>::
  local_apply_mass_matrix (const MatrixFree<dim,value_type>        &data,
                parallel::distributed::BlockVector<value_type>    &dst,
                const parallel::distributed::BlockVector<value_type>  &src,
                const std::pair<unsigned int,unsigned int>   &cell_range) const
  {
   InverseMassMatrixData<dim,fe_degree,value_type>& mass_data = mass_matrix_data->get();

#ifdef XWALL
   FEEvaluationXWall<dim,fe_degree,fe_degree_xwall,n_q_points_1d_xwall,1,value_type> fe_eval_xwall (data,xwallstatevec[0],xwallstatevec[1],0,3);
#endif

  for (unsigned int cell=cell_range.first; cell<cell_range.second; ++cell)
  {
#ifdef XWALL
    //first, check if we have an enriched element
    //if so, perform the routine for the enriched elements
    fe_eval_xwall.reinit (cell);
    if(fe_eval_xwall.enriched)
    {
      //now apply vectors to inverse matrix
      for (unsigned int idim = 0; idim < dim; ++idim)
      {
        fe_eval_xwall.read_dof_values(src.block(idim),src.block(idim+dim));
        AlignedVector<VectorizedArray<value_type> > vector_result(fe_eval_xwall.dofs_per_cell);
        for (unsigned int i=0; i<fe_eval_xwall.dofs_per_cell; ++i)
          for (unsigned int j=0; j<fe_eval_xwall.dofs_per_cell; ++j)
            vector_result[i] += matrices[cell](i,j) * fe_eval_xwall.read_cellwise_dof_value(j);
        for (unsigned int i=0; i<fe_eval_xwall.dofs_per_cell; ++i)
          fe_eval_xwall.write_cellwise_dof_value(i,vector_result[i]);
        fe_eval_xwall.set_dof_values (dst.block(idim),dst.block(idim+dim));
      }
    }
    else
#endif
    {
      mass_data.phi[0].reinit(cell);
      mass_data.phi[0].read_dof_values(src, 0);

      mass_data.inverse.fill_inverse_JxW_values(mass_data.coefficients);
      mass_data.inverse.apply(mass_data.coefficients, dim,
                              mass_data.phi[0].begin_dof_values(),
                              mass_data.phi[0].begin_dof_values());

      mass_data.phi[0].set_dof_values(dst,0);
    }
  }
  }

  template <int dim, int fe_degree, int fe_degree_p, int fe_degree_xwall, int n_q_points_1d_xwall>
  void NavierStokesOperation<dim,fe_degree, fe_degree_p, fe_degree_xwall, n_q_points_1d_xwall>::
  local_compute_divergence (const MatrixFree<dim,value_type>        &data,
                parallel::distributed::Vector<value_type>    &dst,
                const std::vector<parallel::distributed::Vector<value_type> >  &src,
                const std::pair<unsigned int,unsigned int>   &cell_range) const
  {

    //initialize routine for non-enriched elements
    FEEvaluation<dim,fe_degree,fe_degree+1,1,value_type> phi(data,0,0);

//    VectorizedArray<value_type> coefficients[FEEvaluation<dim,fe_degree,fe_degree+1,dim,value_type>::tensor_dofs_per_cell]
    AlignedVector<VectorizedArray<value_type> > coefficients(phi.dofs_per_cell);
    MatrixFreeOperators::CellwiseInverseMassMatrix<dim, fe_degree, 1, value_type> inverse(phi);
#ifdef XWALL
    FEEvaluation<dim,fe_degree,n_q_points_1d_xwall,1,value_type> fe_eval (data,0,3);
    FEEvaluationXWall<dim,fe_degree,fe_degree_xwall,n_q_points_1d_xwall,dim,value_type> fe_eval_xwall (data,xwallstatevec[0],xwallstatevec[1],0,3);
#else
    FEEvaluation<dim,fe_degree,fe_degree+1,1,value_type> fe_eval (data,0,0);
    FEEvaluationXWall<dim,fe_degree,fe_degree_xwall,fe_degree+1,dim,value_type> fe_eval_xwall (data,xwallstatevec[0],xwallstatevec[1],0,0);
#endif

  for (unsigned int cell=cell_range.first; cell<cell_range.second; ++cell)
  {
    {
      fe_eval_xwall.reinit(cell);
      fe_eval.reinit(cell);
      phi.reinit(cell);
      fe_eval_xwall.read_dof_values(src,0,src,dim);
      fe_eval_xwall.evaluate(false,true);

      for (unsigned int q=0; q<fe_eval_xwall.n_q_points; q++)
        fe_eval.submit_value(fe_eval_xwall.get_divergence(q),q);
      fe_eval.integrate(true,false);
      for (unsigned int i=0; i<fe_eval.dofs_per_cell; i++)
        phi.begin_dof_values()[i] = fe_eval.begin_dof_values()[i];

      inverse.fill_inverse_JxW_values(coefficients);
      inverse.apply(coefficients,1,phi.begin_dof_values(),phi.begin_dof_values());

      phi.set_dof_values(dst,0);
    }
  }
  //

  }
  template <int dim, int fe_degree, int fe_degree_p, int fe_degree_xwall, int n_q_points_1d_xwall>
  void NavierStokesOperation<dim,fe_degree, fe_degree_p, fe_degree_xwall, n_q_points_1d_xwall>::
  local_apply_mass_matrix (const MatrixFree<dim,value_type>        &data,
      std::vector<parallel::distributed::Vector<value_type> >    &dst,
      const std::vector<parallel::distributed::Vector<value_type> >  &src,
               const std::pair<unsigned int,unsigned int>   &cell_range) const
  {

    if(dst.size()>dim)
    {
    //initialize routine for non-enriched elements
    FEEvaluation<dim,fe_degree,fe_degree+1,dim,value_type> phi(data,0,0);
    AlignedVector<VectorizedArray<value_type> > coefficients(phi.dofs_per_cell);
    MatrixFreeOperators::CellwiseInverseMassMatrix<dim, fe_degree, dim, value_type> inverse(phi);
#ifdef XWALL
   FEEvaluationXWall<dim,fe_degree,fe_degree_xwall,n_q_points_1d_xwall,1,value_type> fe_eval_xwall (data,xwallstatevec[0],xwallstatevec[1],0,3);
#endif


  for (unsigned int cell=cell_range.first; cell<cell_range.second; ++cell)
  {
#ifdef XWALL
    //first, check if we have an enriched element
    //if so, perform the routine for the enriched elements
    fe_eval_xwall.reinit (cell);
    if(fe_eval_xwall.enriched)
    {
      //now apply vectors to inverse matrix
      for (unsigned int idim = 0; idim < dim; ++idim)
      {
        fe_eval_xwall.read_dof_values(src.at(idim),src.at(idim+dim));
        AlignedVector<VectorizedArray<value_type> > vector_result(fe_eval_xwall.dofs_per_cell);
        for (unsigned int i=0; i<fe_eval_xwall.dofs_per_cell; ++i)
          for (unsigned int j=0; j<fe_eval_xwall.dofs_per_cell; ++j)
            vector_result[i] += matrices[cell](i,j) * fe_eval_xwall.read_cellwise_dof_value(j);
        for (unsigned int i=0; i<fe_eval_xwall.dofs_per_cell; ++i)
          fe_eval_xwall.write_cellwise_dof_value(i,vector_result[i]);
        fe_eval_xwall.set_dof_values (dst.at(idim),dst.at(idim+dim));
      }
    }
    else
#endif
    {
      phi.reinit(cell);
      phi.read_dof_values(src,0);

      inverse.fill_inverse_JxW_values(coefficients);
      inverse.apply(coefficients,dim,phi.begin_dof_values(),phi.begin_dof_values());

      phi.set_dof_values(dst,0);
    }
  }
  //
    }
    else
    {
      FEEvaluation<dim,fe_degree,fe_degree+1,1,value_type> phi (data,0,0);

      AlignedVector<VectorizedArray<value_type> > coefficients(phi.dofs_per_cell);
      MatrixFreeOperators::CellwiseInverseMassMatrix<dim, fe_degree, 1, value_type> inverse(phi);
  #ifdef XWALL
     FEEvaluationXWall<dim,fe_degree,fe_degree_xwall,n_q_points_1d_xwall,1,value_type> fe_eval_xwall (data,xwallstatevec[0],xwallstatevec[1],0,3);
#endif

    for (unsigned int cell=cell_range.first; cell<cell_range.second; ++cell)
    {
#ifdef XWALL
      //first, check if we have an enriched element
      //if so, perform the routine for the enriched elements
      fe_eval_xwall.reinit (cell);
      if(fe_eval_xwall.enriched)
      {
        //now apply vectors to inverse matrix
          fe_eval_xwall.read_dof_values(src.at(0),src.at(1));
          AlignedVector<VectorizedArray<value_type> > vector_result(fe_eval_xwall.dofs_per_cell);
          for (unsigned int i=0; i<fe_eval_xwall.dofs_per_cell; ++i)
            for (unsigned int j=0; j<fe_eval_xwall.dofs_per_cell; ++j)
              vector_result[i] += matrices[cell](i,j) * fe_eval_xwall.read_cellwise_dof_value(j);
          for (unsigned int i=0; i<fe_eval_xwall.dofs_per_cell; ++i)
            fe_eval_xwall.write_cellwise_dof_value(i,vector_result[i]);
          fe_eval_xwall.set_dof_values (dst.at(0),dst.at(1));
      }
      else
  #endif
      {
        phi.reinit(cell);
        phi.read_dof_values(src.at(0));

        inverse.fill_inverse_JxW_values(coefficients);
        inverse.apply(coefficients,1,phi.begin_dof_values(),phi.begin_dof_values());

        phi.set_dof_values(dst.at(0));
      }
    }
    }
  }

  template<int dim, int fe_degree, int fe_degree_p, int fe_degree_xwall, int n_q_points_1d_xwall>
  void NavierStokesOperation<dim, fe_degree, fe_degree_p, fe_degree_xwall, n_q_points_1d_xwall>::
  compute_vorticity (const std::vector<parallel::distributed::Vector<value_type> >   &src,
              std::vector<parallel::distributed::Vector<value_type> >      &dst)
  {
  for(unsigned int d=0;d<2*number_vorticity_components;++d)
    dst[d] = 0;
  // data.loop
  data.cell_loop (&NavierStokesOperation<dim, fe_degree, fe_degree_p, fe_degree_xwall, n_q_points_1d_xwall>::local_compute_vorticity,this, dst, src);
  }

  template<int dim, int fe_degree, int fe_degree_p, int fe_degree_xwall, int n_q_points_1d_xwall>
  void NavierStokesOperation<dim,fe_degree, fe_degree_p, fe_degree_xwall, n_q_points_1d_xwall>::
  local_grad_div_projection(const MatrixFree<dim,value_type>                  &data,
                std::vector<parallel::distributed::Vector<value_type> >      &dst,
                const std::vector<parallel::distributed::Vector<value_type> >  &src,
                const std::pair<unsigned int,unsigned int>            &cell_range) const
  {
#ifdef XWALL
    FEEvaluationXWall<dim,fe_degree,fe_degree_xwall,n_q_points_1d_xwall,dim,value_type> velocity(data,xwallstatevec[0],xwallstatevec[1],0,3);
    FEEvaluationXWall<dim,fe_degree,fe_degree_xwall,n_q_points_1d_xwall,dim,value_type> phi(data,xwallstatevec[0],xwallstatevec[1],0,3);
#else
   FEEvaluationXWall<dim,fe_degree,fe_degree_xwall,fe_degree+1,dim,value_type> velocity(data,xwallstatevec[0],xwallstatevec[1],0,0);
   FEEvaluationXWall<dim,fe_degree,fe_degree_xwall,fe_degree+1,dim,value_type> phi(data,xwallstatevec[0],xwallstatevec[1],0,0);
#endif

  std::vector<LAPACKFullMatrix<value_type> > matrices(VectorizedArray<value_type>::n_array_elements);
  AlignedVector<VectorizedArray<value_type> > JxW_values(phi.n_q_points);
  for (unsigned int cell=cell_range.first; cell<cell_range.second; ++cell)
  {
    phi.reinit(cell);
    velocity.reinit(cell);
    const unsigned int total_dofs_per_cell = phi.dofs_per_cell * dim;
    velocity.read_dof_values(solution_n,0,solution_n,dim);
    velocity.evaluate (true,false);
    VectorizedArray<value_type> volume;
    VectorizedArray<value_type> normmeanvel;
    {
      Tensor<1,dim,VectorizedArray<value_type> > meanvel;
      phi.fill_JxW_values(JxW_values);
      meanvel = JxW_values[0]*velocity.get_value(0);
      volume = JxW_values[0];
      for (unsigned int q=1; q<phi.n_q_points; ++q)
      {
        meanvel += JxW_values[q]*velocity.get_value(q);
        volume += JxW_values[q];
      }
      meanvel /=volume;
      normmeanvel = meanvel.norm();
    }
    velocity.reinit(cell);
    velocity.read_dof_values(src,0,src,dim);

    for (unsigned int v = 0; v < data.n_components_filled(cell); ++v)
      matrices[v].reinit(total_dofs_per_cell, total_dofs_per_cell);

    // compute grad-div parameter
    //use definition Ohlhanskii et al. (2009)
//#ifdef STOKES
    const VectorizedArray<value_type> tau = K*normmeanvel*std::pow(volume,1./(double)dim) + make_vectorized_array<value_type>(VISCOSITY*K);
//    const VectorizedArray<value_type> tau = make_vectorized_array<value_type>(VISCOSITY*K);
//#else
//    const VectorizedArray<value_type> tau =
//      K*normmeanvel*std::pow(volume,1./(double)dim);
//#endif

//    std::cout << "tau" << tau[0] << "  " << tau[1] << std::endl;
//    std::cout << "vel  " << normmeanvel[0] << "  " << normmeanvel[1] << std::endl;

    for (unsigned int j=0; j<total_dofs_per_cell; ++j)
    {
      for (unsigned int i=0; i<total_dofs_per_cell; ++i)
        phi.write_cellwise_dof_value(i,make_vectorized_array(0.));
      phi.write_cellwise_dof_value(j,make_vectorized_array(1.));

      phi.evaluate (true,true,false);
      for (unsigned int q=0; q<phi.n_q_points; ++q)
      {
        const VectorizedArray<value_type> tau_times_div = tau * phi.get_divergence(q);
        Tensor<2,dim,VectorizedArray<value_type> > test;
        for (unsigned int d=0; d<dim; ++d)
          test[d][d] = tau_times_div;
        phi.submit_gradient(test, q);
        phi.submit_value (phi.get_value(q), q);
      }
      phi.integrate (true,true);

      for (unsigned int v = 0; v < data.n_components_filled(cell); ++v)
        if(phi.component_enriched(v))
          for (unsigned int i=0; i<total_dofs_per_cell; ++i)
            (matrices[v])(i,j) = (phi.read_cellwise_dof_value(i))[v];
        else//this is a non-enriched element
          {
            if(j<phi.std_dofs_per_cell*dim)
              for (unsigned int i=0; i<phi.std_dofs_per_cell*dim; ++i)
                (matrices[v])(i,j) = (phi.read_cellwise_dof_value(i))[v];
            else //diagonal
              (matrices[v])(j,j) = 1.0;
          }
    }

//      for (unsigned int i=0; i<10; ++i)
//        std::cout << std::endl;
//      for (unsigned int v = 0; v < data.n_components_filled(cell); ++v)
//        matrices[v].print(std::cout,14,8);

    //now apply vectors to inverse matrix
//    for (unsigned int q=0; q<phi.n_q_points; ++q)
//    {
//      velocity.submit_value (velocity.get_value(q), q);
//    }
//    velocity.integrate (true,false);

    for (unsigned int v = 0; v < data.n_components_filled(cell); ++v)
    {
      (matrices[v]).compute_lu_factorization();
      Vector<value_type> vector_input(total_dofs_per_cell);
      for (unsigned int j=0; j<total_dofs_per_cell; ++j)
        vector_input(j)=(velocity.read_cellwise_dof_value(j))[v];

//        Vector<value_type> vector_result(total_dofs_per_cell);
      (matrices[v]).apply_lu_factorization(vector_input,false);
//        (matrices[v]).vmult(vector_result,vector_input);
      for (unsigned int j=0; j<total_dofs_per_cell; ++j)
        velocity.write_cellwise_dof_value(j,vector_input(j),v);
    }
    velocity.set_dof_values (dst,0,dst,dim);
  }
  }

  namespace internal
  {
    template <typename Number, typename Number2>
    bool all_smaller (const Number a, const Number2 b)
    {
      return a<b;
    }
    template <typename Number, typename Number2>
    bool all_smaller (const VectorizedArray<Number> a, const Number2 b)
    {
      for (unsigned int i=0; i<VectorizedArray<Number>::n_array_elements; ++i)
        if (a[i] >= b)
          return false;
      return true;
    }
    template <typename Number>
    void adjust_division_by_zero (Number &)
    {}
    template <typename Number>
    void adjust_division_by_zero (VectorizedArray<Number> &x)
    {
      for (unsigned int i=0; i<VectorizedArray<Number>::n_array_elements; ++i)
        if (x[i] < 1e-30)
          x[i] = 1;
    }
  }

  template<typename value_type>
  class SolverCGmod
  {
  public:
    SolverCGmod(const unsigned int unknowns,
                const double abs_tol=1.e-12,
                const double rel_tol=1.e-8,
                const unsigned int max_iter = 1e5);

    template <typename Matrix>
    void solve(const Matrix *matrix,  value_type *solution, const value_type *rhs);

  private:
    const double ABS_TOL;
    const double REL_TOL;
    const unsigned int MAX_ITER;
    AlignedVector<value_type> storage;
    value_type *p,*r,*v;
    const unsigned int M;
    value_type l2_norm(const value_type *vector);

    void vector_init(value_type *dst);
    void equ(value_type *dst, const value_type scalar, const value_type *in_vector);
    void equ(value_type *dst, const value_type scalar1, const value_type *in_vector1, const value_type scalar2, const value_type *in_vector2);

    void add(value_type *dst, const value_type scalar, const value_type *in_vector);
    value_type inner_product(const value_type *vector1, const value_type *vector2);
  };
  template<typename value_type>
  SolverCGmod<value_type>::SolverCGmod(const unsigned int unknowns,
                                       const double abs_tol,
                                       const double rel_tol,
                                       const unsigned int max_iter):
  ABS_TOL(abs_tol),
  REL_TOL(rel_tol),
  MAX_ITER(max_iter),
  M(unknowns)
  {
    storage.resize(3*M);
    p = storage.begin();
    r = storage.begin()+M;
    v = storage.begin()+2*M;
  }

  template<typename value_type>
  value_type SolverCGmod< value_type>::l2_norm(const value_type *vector)
  {
    return std::sqrt(inner_product(vector, vector));
  }

  template<typename value_type>
  void SolverCGmod< value_type>::vector_init(value_type *vector)
  {
    for(unsigned int i=0;i<M;++i)
      vector[i] = 0.0;
  }

  template<typename value_type>
  void SolverCGmod< value_type>::equ(value_type *dst, const value_type scalar, const value_type *in_vector)
  {
    for(unsigned int i=0;i<M;++i)
      dst[i] = scalar*in_vector[i];
  }

  template<typename value_type>
  void SolverCGmod< value_type>::equ(value_type *dst, const value_type scalar1, const value_type *in_vector1, const value_type scalar2, const value_type *in_vector2)
  {
    for(unsigned int i=0;i<M;++i)
      dst[i] = scalar1*in_vector1[i]+scalar2*in_vector2[i];
  }

  template<typename value_type>
  void SolverCGmod< value_type>::add(value_type *dst, const value_type scalar, const value_type *in_vector)
  {
    for(unsigned int i=0;i<M;++i)
      dst[i] += scalar*in_vector[i];
  }

  template<typename value_type>
  value_type SolverCGmod< value_type>::inner_product(const value_type *vector1, const value_type *vector2)
  {
    value_type result = value_type();
    for(unsigned int i=0;i<M;++i)
      result += vector1[i]*vector2[i];

    return result;
  }

  template<typename value_type>
  template<typename Matrix>
  void SolverCGmod<value_type>::solve(const Matrix *matrix,
                                      value_type *solution,
                                      const value_type *rhs)
  {
    value_type one;
    one = 1.0;

    // guess initial solution
    vector_init(solution);

    // apply matrix vector product: v = A*solution
    matrix->vmult(v,solution);

    // compute residual: r = rhs-A*solution
    equ(r,one,rhs,-one,v);
    value_type norm_r0 = l2_norm(r);

    // precondition
    matrix->precondition(p,r);
    // else
    //   equ(p,1.,r);

    // compute norm of residual
    value_type norm_r_abs = norm_r0;
    value_type norm_r_rel = one;
    value_type r_times_y = inner_product(p, r);

    unsigned int n_iter = 0;

    while(true)
    {
      // v = A*p
      (*matrix).vmult(v,p);

      value_type p_times_v = inner_product(p,v);
      internal::adjust_division_by_zero(p_times_v);
      internal::adjust_division_by_zero(r_times_y);

      // alpha = (r^T*y) / (p^T*v)
      value_type alpha = (r_times_y)/(p_times_v);

      // solution <- solution + alpha*p
      add(solution,alpha,p);

      // r <- r - alpha*v
      add(r,-alpha,v);

      // calculate residual norm
      norm_r_abs = l2_norm(r);
      norm_r_rel = norm_r_abs / norm_r0;

      // increment iteration counter
      ++n_iter;

      if (internal::all_smaller(norm_r_abs, ABS_TOL) ||
          internal::all_smaller(norm_r_rel, REL_TOL) || (n_iter > MAX_ITER))
        break;

      // precondition
      matrix->precondition(v,r);

      value_type r_times_y_new = inner_product(r,v);

      // beta = (v^T*r) / (p^T*v)
      value_type beta = r_times_y_new / r_times_y;

      // p <- r -beta*p
      equ(p,one,v,beta,p);

      r_times_y = r_times_y_new;
    }

    Assert(n_iter <= MAX_ITER,
           ExcMessage("No convergence of solver in " + Utilities::to_string(MAX_ITER)
                      + "iterations. Residual was " + std::to_string(norm_r_abs)));
  }

  template<int dim, int fe_degree>
  class MatrixProjectionStep
  {
  public:
    static const unsigned int dimension = dim;
    static const unsigned int degree = fe_degree;
    typedef FEEvaluation<dim,fe_degree,fe_degree+1,dim,double> EvalType;

    MatrixProjectionStep(const MatrixFree<dim,double> &matrix_free,
                         const unsigned int fe_no,
                         const unsigned int quad_no)
      :
      fe_eval(matrix_free, fe_no, quad_no),
      inverse(fe_eval)
    {
      coefficients.resize(fe_eval.n_q_points);
    }

    void setup(const unsigned int cell,
               const VectorizedArray<double> tau_grad_div_stab)
    {
      this->tau = tau_grad_div_stab;
      fe_eval.reinit(cell);
      inverse.fill_inverse_JxW_values(coefficients);
    }

    void precondition(VectorizedArray<double> *dst,
                      const VectorizedArray<double> *src) const
    {
      inverse.apply(coefficients, dim, src, dst);
    }

    void vmult(VectorizedArray<double> *dst,
               VectorizedArray<double> *src) const
    {
      Assert(fe_eval.get_shape_info().element_type ==
             dealii::internal::MatrixFreeFunctions::tensor_symmetric ||
             fe_eval.get_shape_info().element_type ==
             dealii::internal::MatrixFreeFunctions::tensor_gausslobatto,
             ExcNotImplemented());

      // get internal evaluator in order to avoid copying data around
      dealii::internal::FEEvaluationImpl<dealii::internal::MatrixFreeFunctions::tensor_symmetric,
                                         dim, fe_degree, fe_degree+1, double> evaluator;
      VectorizedArray<double> *unit_values[dim], *unit_gradients[dim][dim],
        *unit_hessians[dim][dim*(dim+1)/2];
      for (unsigned int c=0; c<dim; ++c)
        {
          unit_values[c] = &fe_eval.begin_values()[c*fe_eval.n_q_points];
          for (unsigned int d=0; d<dim; ++d)
            unit_gradients[c][d] = &fe_eval.begin_gradients()[(c*dim+d)*fe_eval.n_q_points];
          for (unsigned int d=0; d<dim*(dim+1)/2; ++d)
            unit_hessians[c][d] = 0;
        }

      // compute matrix vector product on element
      for (unsigned int c=0; c<dim; ++c)
        evaluator.evaluate(fe_eval.get_shape_info(),
                           &src[c*fe_eval.dofs_per_cell], unit_values[c],
                           unit_gradients[c], unit_hessians[c],
                           true, true, false);
      for (unsigned int q=0; q<fe_eval.n_q_points; ++q)
        {
          VectorizedArray<double> tau_times_div = tau * fe_eval.get_divergence(q);
          fe_eval.submit_divergence(tau_times_div, q);
          fe_eval.submit_value (fe_eval.get_value(q), q);
        }
      for (unsigned int c=0; c<dim; ++c)
        evaluator.integrate(fe_eval.get_shape_info(),
                           &dst[c*fe_eval.dofs_per_cell], unit_values[c],
                           unit_gradients[c],
                           true, true);
    }

  private:
    mutable FEEvaluation<dim,fe_degree,fe_degree+1,dim,double> fe_eval;
    VectorizedArray<double> tau;
    AlignedVector<VectorizedArray<double> > coefficients;
    MatrixFreeOperators::CellwiseInverseMassMatrix<dim,fe_degree,dim,double> inverse;
  };



  template<int dim, int fe_degree, int fe_degree_p, int fe_degree_xwall, int n_q_points_1d_xwall>
  void NavierStokesOperation<dim,fe_degree, fe_degree_p, fe_degree_xwall, n_q_points_1d_xwall>::
  local_precompute_grad_div_projection(const MatrixFree<dim,value_type>                  &data,
                std::vector<parallel::distributed::Vector<value_type> >      &,
                const std::vector<parallel::distributed::Vector<value_type> >  &,
                const std::pair<unsigned int,unsigned int>            &cell_range)
  {
  FEEvaluationXWall<dim,fe_degree,fe_degree_xwall,fe_degree+1,dim,value_type> phi(data,xwallstatevec[0],xwallstatevec[1],0,0);

  for (unsigned int cell=cell_range.first; cell<cell_range.second; ++cell)
  {
    //first is div-div matrix, second is mass matrix
    div_matrices[cell].resize(2);
    //div-div matrix
    phi.reinit(cell);
    const unsigned int total_dofs_per_cell = phi.dofs_per_cell * dim;
    div_matrices[cell][0].resize(data.n_components_filled(cell));
    for (unsigned int v = 0; v < data.n_components_filled(cell); ++v)
      div_matrices[cell][0][v].reinit(total_dofs_per_cell, total_dofs_per_cell);

    for (unsigned int j=0; j<total_dofs_per_cell; ++j)
    {
      for (unsigned int i=0; i<total_dofs_per_cell; ++i)
        phi.write_cellwise_dof_value(i,make_vectorized_array(0.));
      phi.write_cellwise_dof_value(j,make_vectorized_array(1.));

      phi.evaluate (false,true,false);
      for (unsigned int q=0; q<phi.n_q_points; ++q)
      {
        const VectorizedArray<value_type> div = phi.get_divergence(q);
        Tensor<2,dim,VectorizedArray<value_type> > test;
        for (unsigned int d=0; d<dim; ++d)
          test[d][d] = div;
        phi.submit_gradient(test, q);
      }
      phi.integrate (false,true);

      for (unsigned int v = 0; v < data.n_components_filled(cell); ++v)
        for (unsigned int i=0; i<total_dofs_per_cell; ++i)
          (div_matrices[cell][0][v])(i,j) = (phi.read_cellwise_dof_value(i))[v];
    }

    //mass matrix
    phi.reinit(cell);
    div_matrices[cell][1].resize(data.n_components_filled(cell));
    for (unsigned int v = 0; v < data.n_components_filled(cell); ++v)
      div_matrices[cell][1][v].reinit(total_dofs_per_cell, total_dofs_per_cell);
    for (unsigned int j=0; j<total_dofs_per_cell; ++j)
    {
      for (unsigned int i=0; i<total_dofs_per_cell; ++i)
        phi.write_cellwise_dof_value(i,make_vectorized_array(0.));
      phi.write_cellwise_dof_value(j,make_vectorized_array(1.));

      phi.evaluate (true,false,false);
      for (unsigned int q=0; q<phi.n_q_points; ++q)
        phi.submit_value (phi.get_value(q), q);
      phi.integrate (true,false);

      for (unsigned int v = 0; v < data.n_components_filled(cell); ++v)
        if(phi.component_enriched(v))
          for (unsigned int i=0; i<total_dofs_per_cell; ++i)
            (div_matrices[cell][1][v])(i,j) = (phi.read_cellwise_dof_value(i))[v];
        else//this is a non-enriched element
          {
            if(j<phi.std_dofs_per_cell*dim)
              for (unsigned int i=0; i<phi.std_dofs_per_cell*dim; ++i)
                (div_matrices[cell][1][v])(i,j) = (phi.read_cellwise_dof_value(i))[v];
            else //diagonal
              (div_matrices[cell][1][v])(j,j) = 1.0;
          }
    }
  }
  }

  template<int dim, int fe_degree, int fe_degree_p, int fe_degree_xwall, int n_q_points_1d_xwall>
  void NavierStokesOperation<dim,fe_degree, fe_degree_p, fe_degree_xwall, n_q_points_1d_xwall>::
  local_compute_divu_for_channel_stats(const MatrixFree<dim,value_type>                  &data,
                std::vector<double >      &test,
                const std::vector<parallel::distributed::Vector<value_type> >  &source,
                const std::pair<unsigned int,unsigned int>            &cell_range)
  {
#ifdef XWALL
  FEEvaluationXWall<dim,fe_degree,fe_degree_xwall,n_q_points_1d_xwall,dim,value_type> phi(data,xwallstatevec[0],xwallstatevec[1],0,3);
#else
  FEEvaluationXWall<dim,fe_degree,fe_degree_xwall,fe_degree+1,dim,value_type> phi(data,xwallstatevec[0],xwallstatevec[1],0,0);
#endif
  AlignedVector<VectorizedArray<value_type> > JxW_values(phi.n_q_points);
  VectorizedArray<value_type> div_vec = make_vectorized_array(0.);
  VectorizedArray<value_type> vol_vec = make_vectorized_array(0.);
  for (unsigned int cell=cell_range.first; cell<cell_range.second; ++cell)
  {
    phi.reinit(cell);
    phi.read_dof_values(source,0,source,dim+1);
    phi.evaluate(false,true);
    phi.fill_JxW_values(JxW_values);

    for (unsigned int q=0; q<phi.n_q_points; ++q)
    {
      vol_vec += JxW_values[q];
      div_vec += std::abs(phi.get_divergence(q));
    }
  }
  value_type div = 0.;
  value_type vol = 0.;
  for (unsigned int v=0;v<VectorizedArray<value_type>::n_array_elements;v++)
  {
    div += div_vec[v];
    vol += vol_vec[v];
  }
  test.at(0)+=div;
  test.at(1)+=vol;

  }

  template<int dim, int fe_degree, int fe_degree_p, int fe_degree_xwall, int n_q_points_1d_xwall>
  void NavierStokesOperation<dim,fe_degree, fe_degree_p, fe_degree_xwall, n_q_points_1d_xwall>::
  local_fast_grad_div_projection(const MatrixFree<dim,value_type>                  &data,
                std::vector<parallel::distributed::Vector<value_type> >      &dst,
                const std::vector<parallel::distributed::Vector<value_type> >  &src,
                const std::pair<unsigned int,unsigned int>            &cell_range) const
  {

//
#ifdef XWALL
    FEEvaluationXWall<dim,fe_degree,fe_degree_xwall,n_q_points_1d_xwall,dim,value_type> velocity(data,xwallstatevec[0],xwallstatevec[1],0,3);
#else
   FEEvaluationXWall<dim,fe_degree,fe_degree_xwall,fe_degree+1,dim,value_type> velocity(data,xwallstatevec[0],xwallstatevec[1],0,0);
#endif

   std::vector<LAPACKFullMatrix<value_type> > matrices(VectorizedArray<value_type>::n_array_elements);
   AlignedVector<VectorizedArray<value_type> > JxW_values(velocity.n_q_points);
   for (unsigned int cell=cell_range.first; cell<cell_range.second; ++cell)
   {
     velocity.reinit(cell);
     const unsigned int total_dofs_per_cell = velocity.dofs_per_cell * dim;
     velocity.read_dof_values(solution_n,0,solution_n,dim);
     velocity.evaluate (true,false);
     VectorizedArray<value_type> volume;
     VectorizedArray<value_type> normmeanvel;
     {
       Tensor<1,dim,VectorizedArray<value_type> > meanvel;
       velocity.fill_JxW_values(JxW_values);
       meanvel = JxW_values[0]*velocity.get_value(0);
       volume = JxW_values[0];
       for (unsigned int q=1; q<velocity.n_q_points; ++q)
       {
         meanvel += JxW_values[q]*velocity.get_value(q);
         volume += JxW_values[q];
       }
       meanvel /=volume;
       normmeanvel = meanvel.norm();
     }
     velocity.reinit(cell);
     velocity.read_dof_values(src,0,src,dim);
     for (unsigned int v = 0; v < data.n_components_filled(cell); ++v)
       if (matrices[v].m() != total_dofs_per_cell)
         matrices[v].reinit(total_dofs_per_cell, total_dofs_per_cell);
       else
         matrices[v] = 0;

     // compute grad-div parameter
     //use definition Ohlhanskii et al. (2009)
//#ifdef STOKES
     const VectorizedArray<value_type> tau = K*normmeanvel*std::pow(volume,1./(double)dim) + make_vectorized_array<value_type>(VISCOSITY*K);
//     const VectorizedArray<value_type> tau = make_vectorized_array<value_type>(VISCOSITY*K);
//#else
//     const VectorizedArray<value_type> tau =
//       K*normmeanvel*std::pow(volume,1./(double)dim);
//#endif

     //now apply vectors to inverse matrix
//     for (unsigned int q=0; q<velocity.n_q_points; ++q)
//       velocity.submit_value (velocity.get_value(q), q);
//     velocity.integrate (true,false);

     for (unsigned int v = 0; v < data.n_components_filled(cell); ++v)
     {
       //mass matrix + tau* div-div matrix
       for (unsigned int i=0; i<total_dofs_per_cell; ++i)
         for (unsigned int j=0; j<total_dofs_per_cell; ++j)
           matrices[v](i,j) = div_matrices[cell][1][v](i,j)+tau[v]*div_matrices[cell][0][v](i,j);

       (matrices[v]).compute_lu_factorization();
       Vector<value_type> vector_input(total_dofs_per_cell);
       for (unsigned int j=0; j<total_dofs_per_cell; ++j)
         vector_input(j)=(velocity.read_cellwise_dof_value(j))[v];

 //        Vector<value_type> vector_result(total_dofs_per_cell);
       (matrices[v]).apply_lu_factorization(vector_input,false);
 //        (matrices[v]).vmult(vector_result,vector_input);
       for (unsigned int j=0; j<total_dofs_per_cell; ++j)
         velocity.write_cellwise_dof_value(j,vector_input(j),v);
     }
     velocity.set_dof_values (dst,0,dst,dim);
   }
  }

  template<int dim, int fe_degree, int fe_degree_p, int fe_degree_xwall, int n_q_points_1d_xwall>
  void NavierStokesOperation<dim,fe_degree, fe_degree_p, fe_degree_xwall, n_q_points_1d_xwall>::
  local_compute_vorticity(const MatrixFree<dim,value_type>                  &data,
                std::vector<parallel::distributed::Vector<value_type> >      &dst,
                const std::vector<parallel::distributed::Vector<value_type> >  &src,
                const std::pair<unsigned int,unsigned int>            &cell_range) const
  {
//    //TODO Benjamin the vorticity lives only on the standard space
////#ifdef XWALL
////    FEEvaluationXWall<dim,fe_degree,fe_degree_xwall,n_q_points_1d_xwall,dim,value_type> fe_eval_xwall(data,src.at(2*dim+1),src.at(2*dim+2),0,3);
////    FEEvaluation<dim,fe_degree,n_q_points_1d_xwall,number_vorticity_components,value_type> phi(data,0,3);
////#else
////    FEEvaluation<dim,fe_degree,fe_degree+1,dim,value_type> velocity(data,0,0);
//    FEEvaluationXWall<dim,fe_degree,fe_degree_xwall,fe_degree+1,dim,value_type> fe_eval_xwall(data,src.at(2*dim+1),src.at(2*dim+2),0,0);
////    FEEvaluationXWall<dim,fe_degree,fe_degree_xwall,fe_degree+1,number_vorticity_components,value_type> fe_eval_xwall_phi(data,src.at(dim),src.at(dim+1),0,0);
//    AlignedVector<VectorizedArray<value_type> > coefficients(phi.dofs_per_cell);

//
#ifdef XWALL
   FEEvaluationXWall<dim,fe_degree,fe_degree_xwall,n_q_points_1d_xwall,number_vorticity_components,value_type> fe_eval_xwall(data,xwallstatevec[0],xwallstatevec[1],0,3);
   FEEvaluationXWall<dim,fe_degree,fe_degree_xwall,n_q_points_1d_xwall,dim,value_type> velocity_xwall(data,xwallstatevec[0],xwallstatevec[1],0,3);
   FEEvaluation<dim,fe_degree,fe_degree+1,dim,value_type> velocity(data,0,0);
   FEEvaluation<dim,fe_degree,fe_degree+1,number_vorticity_components,value_type> phi(data,0,0);
#else
//   FEEvaluationXWall<dim,fe_degree,fe_degree_xwall,fe_degree+1,number_vorticity_components,value_type> fe_eval_xwall(data,src.at(2*dim+1),src.at(2*dim+2),0,0);
   FEEvaluation<dim,fe_degree,fe_degree+1,dim,value_type> velocity(data,0,0);
   FEEvaluation<dim,fe_degree,fe_degree+1,number_vorticity_components,value_type> phi(data,0,0);
#endif
  MatrixFreeOperators::CellwiseInverseMassMatrix<dim, fe_degree, number_vorticity_components, value_type> inverse(phi);
  const unsigned int dofs_per_cell = phi.dofs_per_cell;
  AlignedVector<VectorizedArray<value_type> > coefficients(dofs_per_cell);
//    MatrixFreeOperators::CellwiseInverseMassMatrix<dim, fe_degree, number_vorticity_components, value_type> inverse(phi);

//no XWALL but with XWALL routine
//   FEEvaluationXWall<dim,fe_degree,fe_degree_xwall,fe_degree+1,1,value_type> fe_eval_xwall (data,src.at(dim+1),src.at(dim+2),0,0);

   //   FEEvaluation<dim,fe_degree,fe_degree+1,1,value_type> fe_eval_xwall (data,0,0);
#ifdef XWALL
  std::vector<LAPACKFullMatrix<value_type> > matrices(VectorizedArray<value_type>::n_array_elements);
#endif
  for (unsigned int cell=cell_range.first; cell<cell_range.second; ++cell)
  {
#ifdef XWALL
    //first, check if we have an enriched element
    //if so, perform the routine for the enriched elements
    fe_eval_xwall.reinit (cell);
    if(fe_eval_xwall.enriched)
    {
      const unsigned int total_dofs_per_cell = fe_eval_xwall.dofs_per_cell * number_vorticity_components;
      for (unsigned int v = 0; v < data.n_components_filled(cell); ++v)
        matrices[v].reinit(total_dofs_per_cell);
      velocity_xwall.reinit(cell);
      velocity_xwall.read_dof_values(src,0,src,dim+1);
      velocity_xwall.evaluate (false,true,false);

      for (unsigned int j=0; j<total_dofs_per_cell; ++j)
      {
        for (unsigned int i=0; i<total_dofs_per_cell; ++i)
          fe_eval_xwall.write_cellwise_dof_value(i,make_vectorized_array(0.));
        fe_eval_xwall.write_cellwise_dof_value(j,make_vectorized_array(1.));

        fe_eval_xwall.evaluate (true,false,false);
        for (unsigned int q=0; q<fe_eval_xwall.n_q_points; ++q)
        {
  //        std::cout << fe_eval_xwall.get_value(q)[0] << std::endl;
          fe_eval_xwall.submit_value (fe_eval_xwall.get_value(q), q);
        }
        fe_eval_xwall.integrate (true,false);

        for (unsigned int i=0; i<total_dofs_per_cell; ++i)
          for (unsigned int v = 0; v < data.n_components_filled(cell); ++v)
            if(fe_eval_xwall.component_enriched(v))
              (matrices[v])(i,j) = (fe_eval_xwall.read_cellwise_dof_value(i))[v];
            else//this is a non-enriched element
            {
              if(i<fe_eval_xwall.std_dofs_per_cell*number_vorticity_components && j<fe_eval_xwall.std_dofs_per_cell*number_vorticity_components)
                (matrices[v])(i,j) = (fe_eval_xwall.read_cellwise_dof_value(i))[v];
              else if(i == j)//diagonal
                (matrices[v])(i,j) = 1.0;
            }
      }
//      for (unsigned int i=0; i<10; ++i)
//        std::cout << std::endl;
//      for (unsigned int v = 0; v < data.n_components_filled(cell); ++v)
//        matrices[v].print(std::cout,14,8);

      //initialize again to get a clean version
      fe_eval_xwall.reinit (cell);
      //now apply vectors to inverse matrix
      for (unsigned int q=0; q<fe_eval_xwall.n_q_points; ++q)
      {
        fe_eval_xwall.submit_value (velocity_xwall.get_curl(q), q);
//        std::cout << velocity_xwall.get_curl(q)[2][0] << "   "  << velocity_xwall.get_curl(q)[2][1] << std::endl;
      }
      fe_eval_xwall.integrate (true,false);


      for (unsigned int v = 0; v < data.n_components_filled(cell); ++v)
      {
        (matrices[v]).compute_lu_factorization();
        Vector<value_type> vector_input(total_dofs_per_cell);
        for (unsigned int j=0; j<total_dofs_per_cell; ++j)
          vector_input(j)=(fe_eval_xwall.read_cellwise_dof_value(j))[v];

  //        Vector<value_type> vector_result(total_dofs_per_cell);
        (matrices[v]).apply_lu_factorization(vector_input,false);
  //        (matrices[v]).vmult(vector_result,vector_input);
        for (unsigned int j=0; j<total_dofs_per_cell; ++j)
          fe_eval_xwall.write_cellwise_dof_value(j,vector_input(j),v);
      }
      fe_eval_xwall.set_dof_values (dst,0,dst,number_vorticity_components);

    }
    else
#endif
    {
      phi.reinit(cell);
      velocity.reinit(cell);
      velocity.read_dof_values(src,0);
      velocity.evaluate (false,true,false);
      for (unsigned int q=0; q<phi.n_q_points; ++q)
      {
      Tensor<1,number_vorticity_components,VectorizedArray<value_type> > omega = velocity.get_curl(q);
//      std::cout << omega[2][0] << "    " << omega[2][1] << std::endl;
        phi.submit_value (omega, q);
      }
      phi.integrate (true,false);

      inverse.fill_inverse_JxW_values(coefficients);
      inverse.apply(coefficients,number_vorticity_components,phi.begin_dof_values(),phi.begin_dof_values());

      phi.set_dof_values(dst,0);
    }
  }

//    else

//    {
//      phi.read_dof_values(src,0);
//
//      inverse.fill_inverse_JxW_values(coefficients);
//      inverse.apply(coefficients,number_vorticity_components,phi.begin_dof_values(),phi.begin_dof_values());
//
//      phi.set_dof_values(dst,0);
//    }
//  }

  //


  }

  template <int dim, typename FEEval>
  struct CurlCompute
  {
    static
    Tensor<1,dim,VectorizedArray<typename FEEval::number_type> >
    compute(FEEval     &fe_eval,
        const unsigned int   q_point)
    {
    return fe_eval.get_curl(q_point);
    }
  };

  template <typename FEEval>
  struct CurlCompute<2,FEEval>
  {
  static
    Tensor<1,2,VectorizedArray<typename FEEval::number_type> >
    compute(FEEval     &fe_eval,
        const unsigned int   q_point)
    {
    Tensor<1,2,VectorizedArray<typename FEEval::number_type> > rot;
    Tensor<1,2,VectorizedArray<typename FEEval::number_type> > temp = fe_eval.get_gradient(q_point);
    rot[0] = temp[1];
    rot[1] = - temp[0];
    return rot;
    }
  };

  template<int dim, int fe_degree, int fe_degree_p, int fe_degree_xwall, int n_q_points_1d_xwall>
  void NavierStokesOperation<dim, fe_degree, fe_degree_p, fe_degree_xwall, n_q_points_1d_xwall>::
  shift_pressure (parallel::distributed::Vector<value_type>  &pressure)
  {
    parallel::distributed::Vector<value_type> vec1(pressure);
    for(unsigned int i=0;i<vec1.local_size();++i)
      vec1.local_element(i) = 1.;
    AnalyticalSolution<dim> analytical_solution(dim,time+time_step);
    double exact = analytical_solution.value(first_point);
    double current = 0.;
    if (pressure.locally_owned_elements().is_element(dof_index_first_point))
      current = pressure(dof_index_first_point);
    current = Utilities::MPI::sum(current, MPI_COMM_WORLD);
    pressure.add(exact-current,vec1);
  }


  template<int dim, int fe_degree, int fe_degree_p, int fe_degree_xwall, int n_q_points_1d_xwall>
  void NavierStokesOperation<dim, fe_degree, fe_degree_p, fe_degree_xwall, n_q_points_1d_xwall>::
  rhs_pressure (const std::vector<parallel::distributed::Vector<value_type> >     &src,
             parallel::distributed::Vector<value_type>      &dst)
  {

  dst = 0;
  // data.loop
  data.loop (  &NavierStokesOperation<dim, fe_degree, fe_degree_p, fe_degree_xwall, n_q_points_1d_xwall>::local_rhs_pressure,
        &NavierStokesOperation<dim, fe_degree, fe_degree_p, fe_degree_xwall, n_q_points_1d_xwall>::local_rhs_pressure_face,
        &NavierStokesOperation<dim, fe_degree, fe_degree_p, fe_degree_xwall, n_q_points_1d_xwall>::local_rhs_pressure_boundary_face,
        this, dst, src);

  if(pure_dirichlet_bc)
    {  pressure_poisson_solver.get_matrix().apply_nullspace_projection(dst);  }
  }

  template <int dim, int fe_degree, int fe_degree_p, int fe_degree_xwall, int n_q_points_1d_xwall>
  void NavierStokesOperation<dim,fe_degree, fe_degree_p, fe_degree_xwall, n_q_points_1d_xwall>::
  local_rhs_pressure (const MatrixFree<dim,value_type>                &data,
            parallel::distributed::Vector<double>       &dst,
            const std::vector<parallel::distributed::Vector<double> >  &src,
            const std::pair<unsigned int,unsigned int>           &cell_range) const
  {
#ifdef XWALL
  FEEvaluationXWall<dim,fe_degree,fe_degree_xwall,n_q_points_1d_xwall,dim,value_type> fe_eval_xwall (data,xwallstatevec[0],xwallstatevec[1],0,3);
  FEEvaluation<dim,fe_degree_p,n_q_points_1d_xwall,1,value_type> pressure (data,1,3);
#else
  FEEvaluationXWall<dim,fe_degree,fe_degree_xwall,fe_degree_p+1,dim,value_type> fe_eval_xwall (data,xwallstatevec[0],xwallstatevec[1],0,1);
  FEEvaluation<dim,fe_degree_p,fe_degree_p+1,1,value_type> pressure (data,1,1);
#endif

  for (unsigned int cell=cell_range.first; cell<cell_range.second; ++cell)
  {
    fe_eval_xwall.reinit (cell);
    pressure.reinit (cell);
    fe_eval_xwall.read_dof_values(src,0,src,dim+1);
#ifdef DIVUPARTIAL
    fe_eval_xwall.evaluate (true,false,false);
    for (unsigned int q=0; q<fe_eval_xwall.n_q_points; ++q)
    {
      pressure.submit_gradient (fe_eval_xwall.get_value(q)/time_step, q);
    }
    pressure.integrate (false,true);
#else
    fe_eval_xwall.evaluate (false,true,false);
    for (unsigned int q=0; q<fe_eval_xwall.n_q_points; ++q)
    {
      pressure.submit_value (-fe_eval_xwall.get_divergence(q)/time_step, q);
    }
    pressure.integrate (true,false);
#endif
    pressure.distribute_local_to_global (dst);
  }
  }

  template <int dim, int fe_degree, int fe_degree_p, int fe_degree_xwall, int n_q_points_1d_xwall>
  void NavierStokesOperation<dim,fe_degree, fe_degree_p, fe_degree_xwall, n_q_points_1d_xwall>::
  local_rhs_pressure_face (const MatrixFree<dim,value_type>               &data,
                parallel::distributed::Vector<double>      &dst,
                const std::vector<parallel::distributed::Vector<double> >  &src,
                const std::pair<unsigned int,unsigned int>          &face_range) const
  {
#ifdef XWALL
    FEFaceEvaluationXWall<dim,fe_degree,fe_degree_xwall,n_q_points_1d_xwall,dim,value_type> fe_eval_xwall(data,xwallstatevec[0],xwallstatevec[1],true,0,3);
    FEFaceEvaluationXWall<dim,fe_degree,fe_degree_xwall,n_q_points_1d_xwall,dim,value_type> fe_eval_xwall_neighbor(data,xwallstatevec[0],xwallstatevec[1],false,0,3);
    FEFaceEvaluation<dim,fe_degree_p,n_q_points_1d_xwall,1,value_type> pressure (data,true,1,3);
    FEFaceEvaluation<dim,fe_degree_p,n_q_points_1d_xwall,1,value_type> pressure_neighbor (data,false,1,3);
#else
    FEFaceEvaluationXWall<dim,fe_degree,fe_degree_xwall,fe_degree_p+1,dim,value_type> fe_eval_xwall(data,xwallstatevec[0],xwallstatevec[1],true,0,1);
    FEFaceEvaluationXWall<dim,fe_degree,fe_degree_xwall,fe_degree_p+1,dim,value_type> fe_eval_xwall_neighbor(data,xwallstatevec[0],xwallstatevec[1],false,0,1);
    FEFaceEvaluation<dim,fe_degree_p,fe_degree_p+1,1,value_type> pressure (data,true,1,1);
    FEFaceEvaluation<dim,fe_degree_p,fe_degree_p+1,1,value_type> pressure_neighbor (data,false,1,1);
#endif

  for(unsigned int face=face_range.first; face<face_range.second; face++)
  {
    fe_eval_xwall.reinit (face);
    fe_eval_xwall_neighbor.reinit (face);
    pressure.reinit (face);
    pressure_neighbor.reinit (face);
    fe_eval_xwall.read_dof_values(src,0,src,dim+1);
    fe_eval_xwall_neighbor.read_dof_values(src,0,src,dim+1);
    fe_eval_xwall.evaluate (true,false,false);
    fe_eval_xwall_neighbor.evaluate (true,false,false);
    for (unsigned int q=0; q<fe_eval_xwall.n_q_points; ++q)
    {
      Tensor<1,dim,VectorizedArray<value_type> > normal = fe_eval_xwall.get_normal_vector(q);
#ifdef DIVUPARTIAL
      Tensor<1,dim,VectorizedArray<value_type> > meanvel = 0.5*(fe_eval_xwall.get_value(q)+fe_eval_xwall_neighbor.get_value(q));
#else
      Tensor<1,dim,VectorizedArray<value_type> > meanvel = fe_eval_xwall.get_value(q)*0.;
#endif
      VectorizedArray<value_type> submitvalue = normal * meanvel;

      pressure.submit_value ((-submitvalue)/time_step, q);
      pressure_neighbor.submit_value (submitvalue/time_step, q);
    }
    pressure.integrate (true,false);
    pressure_neighbor.integrate (true,false);
    pressure.distribute_local_to_global (dst);
    pressure_neighbor.distribute_local_to_global (dst);
  }
  }

  template <int dim, int fe_degree, int fe_degree_p, int fe_degree_xwall, int n_q_points_1d_xwall>
  void NavierStokesOperation<dim,fe_degree, fe_degree_p, fe_degree_xwall, n_q_points_1d_xwall>::
  local_rhs_pressure_boundary_face (const MatrixFree<dim,value_type>               &data,
                    parallel::distributed::Vector<double>      &dst,
                    const std::vector<parallel::distributed::Vector<double> >  &src,
                    const std::pair<unsigned int,unsigned int>          &face_range) const
  {

#ifdef XWALL
//    FEFaceEvaluationXWall<dim,fe_degree,fe_degree_xwall,n_q_points_1d_xwall,dim,value_type> fe_eval_xwall_nx (data,xwallstatevec[0],xwallstatevec[1],true,0,3);
    FEFaceEvaluationXWall<dim,fe_degree,fe_degree_xwall,n_q_points_1d_xwall,dim,value_type> fe_eval_xwall (data,xwallstatevec[0],xwallstatevec[1],true,0,3);
    FEFaceEvaluationXWall<dim,fe_degree,fe_degree_xwall,n_q_points_1d_xwall,dim,value_type> fe_eval_xwall_n (data,xwallstatevec[0],xwallstatevec[1],true,0,3);
    FEFaceEvaluationXWall<dim,fe_degree,fe_degree_xwall,n_q_points_1d_xwall,dim,value_type> fe_eval_xwall_nm (data,xwallstatevec[0],xwallstatevec[1],true,0,3);
    FEFaceEvaluationXWall<dim,fe_degree,fe_degree_xwall,n_q_points_1d_xwall,dim,value_type> fe_eval_xwall_nm2 (data,xwallstatevec[0],xwallstatevec[1],true,0,3);
    FEFaceEvaluationXWall<dim,fe_degree,fe_degree_xwall,n_q_points_1d_xwall,number_vorticity_components,value_type> omega_n(data,xwallstatevec[0],xwallstatevec[1],true,0,3);
    FEFaceEvaluationXWall<dim,fe_degree,fe_degree_xwall,n_q_points_1d_xwall,number_vorticity_components,value_type> omega_nm(data,xwallstatevec[0],xwallstatevec[1],true,0,3);
    FEFaceEvaluationXWall<dim,fe_degree,fe_degree_xwall,n_q_points_1d_xwall,number_vorticity_components,value_type> omega_nm2(data,xwallstatevec[0],xwallstatevec[1],true,0,3);
    FEFaceEvaluation<dim,fe_degree_p,n_q_points_1d_xwall,1,value_type> pressure (data,true,1,3);
#else
    FEFaceEvaluationXWall<dim,fe_degree,fe_degree_xwall,fe_degree+(fe_degree+2)/2,dim,value_type> fe_eval_xwall (data,xwallstatevec[0],xwallstatevec[1],true,0,2);
    FEFaceEvaluationXWall<dim,fe_degree,fe_degree_xwall,fe_degree+(fe_degree+2)/2,dim,value_type> fe_eval_xwall_n (data,xwallstatevec[0],xwallstatevec[1],true,0,2);
    FEFaceEvaluationXWall<dim,fe_degree,fe_degree_xwall,fe_degree+(fe_degree+2)/2,dim,value_type> fe_eval_xwall_nm (data,xwallstatevec[0],xwallstatevec[1],true,0,2);
    FEFaceEvaluationXWall<dim,fe_degree,fe_degree_xwall,fe_degree+(fe_degree+2)/2,dim,value_type> fe_eval_xwall_nm2 (data,xwallstatevec[0],xwallstatevec[1],true,0,2);
    FEFaceEvaluationXWall<dim,fe_degree,fe_degree_xwall,fe_degree+(fe_degree+2)/2,number_vorticity_components,value_type> omega_n(data,xwallstatevec[0],xwallstatevec[1],true,0,2);
    FEFaceEvaluationXWall<dim,fe_degree,fe_degree_xwall,fe_degree+(fe_degree+2)/2,number_vorticity_components,value_type> omega_nm(data,xwallstatevec[0],xwallstatevec[1],true,0,2);
    FEFaceEvaluationXWall<dim,fe_degree,fe_degree_xwall,fe_degree+(fe_degree+2)/2,number_vorticity_components,value_type> omega_nm2(data,xwallstatevec[0],xwallstatevec[1],true,0,2);
    FEFaceEvaluation<dim,fe_degree_p,fe_degree+(fe_degree+2)/2,1,value_type> pressure (data,true,1,2);
#endif

  for(unsigned int face=face_range.first; face<face_range.second; face++)
  {
//    fe_eval_xwall_nx.reinit(face);
//    fe_eval_xwall_nx.read_dof_values(src,0,src,dim);
//    fe_eval_xwall_nx.evaluate (true,false);
    fe_eval_xwall.reinit(face);
    fe_eval_xwall.read_dof_values(src,0,src,dim+1);
    fe_eval_xwall.evaluate (true,false);
    fe_eval_xwall_n.reinit(face);
    fe_eval_xwall_n.evaluate_eddy_viscosity(solution_n,face,fe_eval_xwall_n.read_cell_data(element_volume));
    pressure.reinit (face);
    fe_eval_xwall_n.read_dof_values(solution_n,0,solution_n,dim+1);
    fe_eval_xwall_n.evaluate (true,true);
    fe_eval_xwall_nm.reinit (face);
    fe_eval_xwall_nm.read_dof_values(solution_nm,0,solution_nm,dim+1);
    fe_eval_xwall_nm.evaluate (true,true);
    fe_eval_xwall_nm2.reinit (face);
    fe_eval_xwall_nm2.read_dof_values(solution_nm2,0,solution_nm2,dim+1);
    fe_eval_xwall_nm2.evaluate (true,true);

    omega_n.reinit (face);
    omega_n.read_dof_values(vorticity_n,0,vorticity_n,number_vorticity_components);
    omega_n.evaluate (false,true);
    omega_nm.reinit (face);
    omega_nm.read_dof_values(vorticity_nm,0,vorticity_nm,number_vorticity_components);
    omega_nm.evaluate (false,true);
    omega_nm2.reinit (face);
    omega_nm2.read_dof_values(vorticity_nm2,0,vorticity_nm2,number_vorticity_components);
    omega_nm2.evaluate (false,true);
    //VectorizedArray<value_type> sigmaF = (std::abs( pressure.get_normal_volume_fraction()) ) *
    //  (value_type)(fe_degree * (fe_degree + 1.0)) *stab_factor;

    double factor = pressure_poisson_solver.get_matrix().get_penalty_factor();
    //VectorizedArray<value_type> sigmaF = std::abs(pressure.get_normal_volume_fraction()) * (value_type)factor;
    VectorizedArray<value_type> sigmaF = fe_eval_xwall_n.read_cell_data(pressure_poisson_solver.get_matrix().get_array_penalty_parameter()) * (value_type)factor;

    for(unsigned int q=0;q<pressure.n_q_points;++q)
    {
      if (dirichlet_boundary.find(data.get_boundary_indicator(face)) != dirichlet_boundary.end()) // Inflow and wall boundaries
      {
        // p+ =  p-
        Point<dim,VectorizedArray<value_type> > q_points = pressure.quadrature_point(q);
        VectorizedArray<value_type> h;

        Tensor<1,dim,VectorizedArray<value_type> > dudt_np, rhs_np;
        for(unsigned int d=0;d<dim;++d)
        {
          PressureBC_dudt<dim> neumann_boundary_pressure(d,time+time_step);
          RHS<dim> f(d,time+time_step);
          value_type array_dudt [VectorizedArray<value_type>::n_array_elements];
          value_type array_f [VectorizedArray<value_type>::n_array_elements];
          for (unsigned int n=0; n<VectorizedArray<value_type>::n_array_elements; ++n)
          {
            Point<dim> q_point;
            for (unsigned int d=0; d<dim; ++d)
            q_point[d] = q_points[d][n];
            array_dudt[n] = neumann_boundary_pressure.value(q_point);
            array_f[n] = f.value(q_point);
          }
          dudt_np[d].load(&array_dudt[0]);
          rhs_np[d].load(&array_f[0]);
        }

        Tensor<1,dim,VectorizedArray<value_type> > normal = pressure.get_normal_vector(q);
        Tensor<1,dim,VectorizedArray<value_type> > u_n = fe_eval_xwall_n.get_value(q);
        Tensor<2,dim,VectorizedArray<value_type> > grad_u_n = fe_eval_xwall_n.get_gradient(q);
        Tensor<1,dim,VectorizedArray<value_type> > conv_n = grad_u_n * u_n;
        Tensor<1,dim,VectorizedArray<value_type> > u_nm = fe_eval_xwall_nm.get_value(q);
        Tensor<2,dim,VectorizedArray<value_type> > grad_u_nm = fe_eval_xwall_nm.get_gradient(q);
        Tensor<1,dim,VectorizedArray<value_type> > u_nm2 = fe_eval_xwall_nm2.get_value(q);
        Tensor<2,dim,VectorizedArray<value_type> > grad_u_nm2 = fe_eval_xwall_nm2.get_gradient(q);
        Tensor<1,dim,VectorizedArray<value_type> > conv_nm = grad_u_nm * u_nm;
        Tensor<1,dim,VectorizedArray<value_type> > conv_nm2 = grad_u_nm2 * u_nm2;
#ifdef CONSCONVPBC
        conv_n += fe_eval_xwall_n.get_divergence(q) * u_n;
        conv_nm += fe_eval_xwall_nm.get_divergence(q) * u_nm;
        conv_nm2 += fe_eval_xwall_nm2.get_divergence(q) * u_nm2;
#endif
//          Tensor<1,dim,VectorizedArray<value_type> > rot_n = CurlCompute<dim,decltype(omega_n)>::compute(omega_n,q);
//          Tensor<1,dim,VectorizedArray<value_type> > rot_nm = CurlCompute<dim,decltype(omega_nm)>::compute(omega_nm,q);

          // kaiser cluster: decltype() is unknown
#ifdef XWALL
        Tensor<1,dim,VectorizedArray<value_type> > rot_n = CurlCompute<dim,FEFaceEvaluationXWall<dim,fe_degree,fe_degree_xwall,n_q_points_1d_xwall,number_vorticity_components,value_type> >::compute(omega_n,q);
        Tensor<1,dim,VectorizedArray<value_type> > rot_nm = CurlCompute<dim,FEFaceEvaluationXWall<dim,fe_degree,fe_degree_xwall,n_q_points_1d_xwall,number_vorticity_components,value_type> >::compute(omega_nm,q);
        Tensor<1,dim,VectorizedArray<value_type> > rot_nm2 = CurlCompute<dim,FEFaceEvaluationXWall<dim,fe_degree,fe_degree_xwall,n_q_points_1d_xwall,number_vorticity_components,value_type> >::compute(omega_nm2,q);
#else
        Tensor<1,dim,VectorizedArray<value_type> > rot_n = CurlCompute<dim,FEFaceEvaluationXWall<dim,fe_degree,fe_degree_xwall,fe_degree+(fe_degree+2)/2,number_vorticity_components,value_type> >::compute(omega_n,q);
        Tensor<1,dim,VectorizedArray<value_type> > rot_nm = CurlCompute<dim,FEFaceEvaluationXWall<dim,fe_degree,fe_degree_xwall,fe_degree+(fe_degree+2)/2,number_vorticity_components,value_type> >::compute(omega_nm,q);
        Tensor<1,dim,VectorizedArray<value_type> > rot_nm2 = CurlCompute<dim,FEFaceEvaluationXWall<dim,fe_degree,fe_degree_xwall,fe_degree+(fe_degree+2)/2,number_vorticity_components,value_type> >::compute(omega_nm2,q);
#endif

        h = - normal * (dudt_np - rhs_np + make_vectorized_array<value_type>(beta[0])*(conv_n + fe_eval_xwall_n.eddyvisc[q]*rot_n)
                + make_vectorized_array<value_type>(beta[1])*(conv_nm + fe_eval_xwall_n.eddyvisc[q]*rot_nm)
                + make_vectorized_array<value_type>(beta[2])*(conv_nm2 + fe_eval_xwall_n.eddyvisc[q]*rot_nm2));

        // Stokes
#ifdef STOKES
        h = - normal * (dudt_np - rhs_np + make_vectorized_array<value_type>(beta[0])*(fe_eval_xwall_n.eddyvisc[q]*rot_n)
                + make_vectorized_array<value_type>(beta[1])*( fe_eval_xwall_n.eddyvisc[q]*rot_nm)
                + make_vectorized_array<value_type>(beta[2])*(fe_eval_xwall_n.eddyvisc[q]*rot_nm2));
#endif

#ifdef DIVUPARTIAL
//        Tensor<1,dim,VectorizedArray<value_type> > meanvel = fe_eval_xwall.get_value(q);

        Tensor<1,dim,VectorizedArray<value_type> > g_np;
        for(unsigned int d=0;d<dim;++d)
        {
          AnalyticalSolution<dim> dirichlet_boundary(d,time+time_step);
          value_type array [VectorizedArray<value_type>::n_array_elements];
          for (unsigned int n=0; n<VectorizedArray<value_type>::n_array_elements; ++n)
          {
            Point<dim> q_point;
            for (unsigned int d=0; d<dim; ++d)
            q_point[d] = q_points[d][n];
            array[n] = dirichlet_boundary.value(q_point);
          }
          g_np[d].load(&array[0]);
        }
        Tensor<1,dim,VectorizedArray<value_type> > meanvel = make_vectorized_array<value_type>(gamma0)*g_np;
#else
        Tensor<1,dim,VectorizedArray<value_type> > meanvel = fe_eval_xwall.get_value(q)*0.;
#endif
        VectorizedArray<value_type> submitvalue;
        submitvalue = normal[0]*meanvel[0];
        for (unsigned int i = 1; i<dim;i++)
          submitvalue += normal[i]*meanvel[i];

        pressure.submit_normal_gradient(make_vectorized_array<value_type>(0.0),q);
        pressure.submit_value(h-(submitvalue)/time_step,q);
      }
      else if (neumann_boundary.find(data.get_boundary_indicator(face)) != neumann_boundary.end()) // Outflow boundary
      {
        // p+ = - p- + 2g
        Point<dim,VectorizedArray<value_type> > q_points = pressure.quadrature_point(q);
        VectorizedArray<value_type> g;

        AnalyticalSolution<dim> dirichlet_boundary(dim,time+time_step);
        value_type array [VectorizedArray<value_type>::n_array_elements];
        for (unsigned int n=0; n<VectorizedArray<value_type>::n_array_elements; ++n)
        {
          Point<dim> q_point;
          for (unsigned int d=0; d<dim; ++d)
            q_point[d] = q_points[d][n];
          array[n] = dirichlet_boundary.value(q_point);
        }
        g.load(&array[0]);

        Tensor<1,dim,VectorizedArray<value_type> > normal = pressure.get_normal_vector(q);
#ifdef DIVUPARTIAL
        Tensor<1,dim,VectorizedArray<value_type> > meanvel = fe_eval_xwall.get_value(q);
#else
        Tensor<1,dim,VectorizedArray<value_type> > meanvel = fe_eval_xwall.get_value(q)*0.;
#endif
        VectorizedArray<value_type> submitvalue;
        submitvalue = normal[0]*meanvel[0];
        for (unsigned int i = 1; i<dim;i++)
          submitvalue += normal[i]*meanvel[i];

        pressure.submit_normal_gradient(-g,q);
        pressure.submit_value(2.0 *sigmaF * g - (submitvalue)/time_step,q);
      }
    }
    pressure.integrate(true,true);
    pressure.distribute_local_to_global(dst);
  }
  }

  template<int dim, int fe_degree, int fe_degree_p, int fe_degree_xwall, int n_q_points_1d_xwall>
  void NavierStokesOperation<dim,fe_degree, fe_degree_p, fe_degree_xwall, n_q_points_1d_xwall>::
  local_solve_projection(const MatrixFree<dim,value_type>                               &data,
                         std::vector<parallel::distributed::Vector<value_type> >        &dst,
                         const std::vector<parallel::distributed::Vector<value_type> >  &src,
                         const std::pair<unsigned int,unsigned int>                     &cell_range)
  {
#ifdef XWALL
    AssertThrow(false,
                ExcMessage("XWall should not arrive in iterative projection solver"));
#endif
    FEEvaluation<dim,fe_degree,fe_degree+1,dim,value_type> fe_eval(data, 0, 0);
    const unsigned int total_dofs_per_cell = fe_eval.dofs_per_cell * dim;

    AlignedVector<VectorizedArray<value_type> > solution(total_dofs_per_cell);
    MatrixProjectionStep<dim,fe_degree> matrix_projection_step(data,0,0);
    SolverCGmod<VectorizedArray<double> > cg_solver(total_dofs_per_cell, 1e-14, 1e-10, 1e4);
    AlignedVector<VectorizedArray<value_type> > JxW_values(fe_eval.n_q_points);
    for (unsigned int cell=cell_range.first; cell<cell_range.second; ++cell)
      {
        fe_eval.reinit(cell);
        fe_eval.read_dof_values(solution_n,0);
        fe_eval.evaluate (true,false);
        VectorizedArray<value_type> volume;
        VectorizedArray<value_type> normmeanvel;

        Tensor<1,dim,VectorizedArray<value_type> > meanvel;
        fe_eval.fill_JxW_values(JxW_values);
        meanvel = JxW_values[0]*fe_eval.get_value(0);
        volume = JxW_values[0];
        for (unsigned int q=1; q<fe_eval.n_q_points; ++q)
          {
            meanvel += JxW_values[q]*fe_eval.get_value(q);
            volume += JxW_values[q];
          }
        meanvel /=volume;
        normmeanvel = meanvel.norm();

        fe_eval.read_dof_values(src,0);

        // compute grad-div parameter: use definition Ohlhanskii et al. (2009)
        const VectorizedArray<value_type> tau = K*normmeanvel*std::pow(volume,1./(double)dim) + make_vectorized_array<value_type>(VISCOSITY*K);

        matrix_projection_step.setup(cell, tau);
        cg_solver.solve(&matrix_projection_step, solution.begin(), fe_eval.begin_dof_values());
        for (unsigned int j=0; j<total_dofs_per_cell; ++j)
          fe_eval.begin_dof_values()[j] = solution[j];
        fe_eval.set_dof_values (dst,0);
      }
  }

  template<int dim, int fe_degree, int fe_degree_p, int fe_degree_xwall, int n_q_points_1d_xwall>
  void NavierStokesOperation<dim, fe_degree, fe_degree_p, fe_degree_xwall, n_q_points_1d_xwall>::
  apply_projection (const std::vector<parallel::distributed::Vector<value_type> >     &src,
                  std::vector<parallel::distributed::Vector<value_type> >      &dst)
  {
  for(unsigned int d=0;d<dim;++d)
  {
    dst[d] = 0;
#ifdef XWALL
    dst[d+dim] = 0;
#endif
  }
  data.loop (  &NavierStokesOperation<dim, fe_degree, fe_degree_p, fe_degree_xwall, n_q_points_1d_xwall>::local_rhs_projection,
            &NavierStokesOperation<dim, fe_degree, fe_degree_p, fe_degree_xwall, n_q_points_1d_xwall>::local_rhs_projection_face,
            &NavierStokesOperation<dim, fe_degree, fe_degree_p, fe_degree_xwall, n_q_points_1d_xwall>::local_rhs_projection_boundary_face,
            this, dst, src);

#ifdef COMPDIV
    divergence_old = 0.;
    divergence_new = 0.;
    data.cell_loop(&NavierStokesOperation<dim, fe_degree, fe_degree_p, fe_degree_xwall, n_q_points_1d_xwall>::local_compute_divergence,
                               this, divergence_old, dst);
#endif


    if(K>0.0+1.0e-14)
    {
#if LOWMEMORY == 1 || defined(XWALL)
    data.cell_loop (&NavierStokesOperation<dim, fe_degree, fe_degree_p, fe_degree_xwall, n_q_points_1d_xwall>::local_grad_div_projection,this, dst, dst);
#elif LOWMEMORY == 2
    data.cell_loop (&NavierStokesOperation<dim, fe_degree, fe_degree_p, fe_degree_xwall, n_q_points_1d_xwall>::local_solve_projection,this, dst, dst);
#else
    data.cell_loop (&NavierStokesOperation<dim, fe_degree, fe_degree_p, fe_degree_xwall, n_q_points_1d_xwall>::local_fast_grad_div_projection,this, dst, dst);
#endif
    }
    else
    {
      data.cell_loop(&NavierStokesOperation<dim, fe_degree, fe_degree_p, fe_degree_xwall, n_q_points_1d_xwall>::local_apply_mass_matrix,
                                 this, dst, dst);
    }


#ifdef COMPDIV
  data.cell_loop(&NavierStokesOperation<dim, fe_degree, fe_degree_p, fe_degree_xwall, n_q_points_1d_xwall>::local_compute_divergence,
                             this, divergence_new, dst);
#endif
  }

  template <int dim, int fe_degree, int fe_degree_p, int fe_degree_xwall, int n_q_points_1d_xwall>
  void NavierStokesOperation<dim,fe_degree, fe_degree_p, fe_degree_xwall, n_q_points_1d_xwall>::
  local_rhs_projection (const MatrixFree<dim,value_type>              &data,
          std::vector<parallel::distributed::Vector<double> >      &dst,
          const std::vector<parallel::distributed::Vector<double> >  &src,
          const std::pair<unsigned int,unsigned int>           &cell_range) const
  {
#ifdef XWALL
    FEEvaluationXWall<dim,fe_degree,fe_degree_xwall,n_q_points_1d_xwall,dim,value_type> fe_eval_xwall (data,xwallstatevec[0],xwallstatevec[1],0,3);
    FEEvaluation<dim,fe_degree_p,n_q_points_1d_xwall,1,value_type> pressure (data,1,3);
#else
  FEEvaluationXWall<dim,fe_degree,fe_degree_xwall,fe_degree+1,dim,value_type> fe_eval_xwall (data,xwallstatevec[0],xwallstatevec[1],0,0);
  FEEvaluation<dim,fe_degree_p,fe_degree+1,1,value_type> pressure (data,1,0);
#endif

  const VectorizedArray<value_type> fac = make_vectorized_array(time_step);
  for (unsigned int cell=cell_range.first; cell<cell_range.second; ++cell)
  {
    fe_eval_xwall.reinit (cell);
    pressure.reinit (cell);
    pressure.read_dof_values(src,dim);
    fe_eval_xwall.read_dof_values(src,0,src,dim+1);
    fe_eval_xwall.evaluate(true,false);
#ifdef PRESPARTIAL
    pressure.evaluate (true,false);
    for (unsigned int q=0; q<fe_eval_xwall.n_q_points; ++q)
    {
      Tensor<2,dim,VectorizedArray<value_type> > test;
      for (unsigned int a=0;a<dim;a++)
            test[a][a] = fac;

      test *= pressure.get_value(q);
      fe_eval_xwall.submit_gradient (test, q);
      fe_eval_xwall.submit_value(fe_eval_xwall.get_value(q),q);
    }
    fe_eval_xwall.integrate (true,true);
#else
    pressure.evaluate (false,true);
    for (unsigned int q=0; q<fe_eval_xwall.n_q_points; ++q)
    {
      fe_eval_xwall.submit_value(fe_eval_xwall.get_value(q)-fac*pressure.get_gradient(q),q);
    }
    fe_eval_xwall.integrate (true,false);
#endif
    fe_eval_xwall.distribute_local_to_global (dst,0,dst,dim);
  }
  }

  template <int dim, int fe_degree, int fe_degree_p, int fe_degree_xwall, int n_q_points_1d_xwall>
  void NavierStokesOperation<dim,fe_degree, fe_degree_p, fe_degree_xwall, n_q_points_1d_xwall>::
  local_rhs_projection_face (const MatrixFree<dim,value_type>               &data,
                std::vector<parallel::distributed::Vector<double> >      &dst,
                const std::vector<parallel::distributed::Vector<double> >  &src,
                const std::pair<unsigned int,unsigned int>          &face_range) const
  {
#ifdef XWALL
    FEFaceEvaluationXWall<dim,fe_degree,fe_degree_xwall,n_q_points_1d_xwall,dim,value_type> fe_eval_xwall(data,xwallstatevec[0],xwallstatevec[1],true,0,3);
    FEFaceEvaluationXWall<dim,fe_degree,fe_degree_xwall,n_q_points_1d_xwall,dim,value_type> fe_eval_xwall_neighbor(data,xwallstatevec[0],xwallstatevec[1],false,0,3);
    FEFaceEvaluation<dim,fe_degree_p,n_q_points_1d_xwall,1,value_type> pressure (data,true,1,3);
    FEFaceEvaluation<dim,fe_degree_p,n_q_points_1d_xwall,1,value_type> pressure_neighbor (data,false,1,3);
#else
    FEFaceEvaluationXWall<dim,fe_degree,fe_degree_xwall,fe_degree_p+1,dim,value_type> fe_eval_xwall(data,xwallstatevec[0],xwallstatevec[1],true,0,1);
    FEFaceEvaluationXWall<dim,fe_degree,fe_degree_xwall,fe_degree_p+1,dim,value_type> fe_eval_xwall_neighbor(data,xwallstatevec[0],xwallstatevec[1],false,0,1);
    FEFaceEvaluation<dim,fe_degree_p,fe_degree_p+1,1,value_type> pressure (data,true,1,1);
    FEFaceEvaluation<dim,fe_degree_p,fe_degree_p+1,1,value_type> pressure_neighbor (data,false,1,1);
#endif
    const VectorizedArray<value_type> fac = make_vectorized_array(time_step);
  for(unsigned int face=face_range.first; face<face_range.second; face++)
  {
    fe_eval_xwall.reinit (face);
    fe_eval_xwall_neighbor.reinit (face);
    pressure.reinit (face);
    pressure_neighbor.reinit (face);
    pressure.read_dof_values(src,dim);
    pressure_neighbor.read_dof_values(src,dim);
    pressure.evaluate (true,false);
    pressure_neighbor.evaluate (true,false);
    for (unsigned int q=0; q<fe_eval_xwall.n_q_points; ++q)
    {
      Tensor<1,dim,VectorizedArray<value_type> > normal = fac*pressure.get_normal_vector(q);
//      Tensor<1,dim,VectorizedArray<value_type> > meanvel = 0.5*(fe_eval_xwall.get_value(q)+fe_eval_xwall_neighbor.get_value(q));
#ifdef PRESPARTIAL
      VectorizedArray<value_type> meanpres = 0.5*(pressure.get_value(q)+pressure_neighbor.get_value(q));
#else
      VectorizedArray<value_type> meanpres =make_vectorized_array(0.);
#endif
      normal*=meanpres;

      fe_eval_xwall.submit_value (-normal, q);
      fe_eval_xwall_neighbor.submit_value (normal, q);
    }
    fe_eval_xwall.integrate (true,false);
    fe_eval_xwall_neighbor.integrate (true,false);
    fe_eval_xwall.distribute_local_to_global (dst,0,dst,dim);
    fe_eval_xwall_neighbor.distribute_local_to_global (dst,0,dst,dim);
  }
  }

  template <int dim, int fe_degree, int fe_degree_p, int fe_degree_xwall, int n_q_points_1d_xwall>
  void NavierStokesOperation<dim,fe_degree, fe_degree_p, fe_degree_xwall, n_q_points_1d_xwall>::
  local_rhs_projection_boundary_face (const MatrixFree<dim,value_type>               &data,
                std::vector<parallel::distributed::Vector<double> >      &dst,
                const std::vector<parallel::distributed::Vector<double> >  &src,
                const std::pair<unsigned int,unsigned int>          &face_range) const
  {
#ifdef XWALL
    FEFaceEvaluationXWall<dim,fe_degree,fe_degree_xwall,n_q_points_1d_xwall,dim,value_type> fe_eval_xwall(data,xwallstatevec[0],xwallstatevec[1],true,0,3);
    FEFaceEvaluation<dim,fe_degree_p,n_q_points_1d_xwall,1,value_type> pressure (data,true,1,3);
#else
    FEFaceEvaluationXWall<dim,fe_degree,fe_degree_xwall,fe_degree_p+1,dim,value_type> fe_eval_xwall(data,xwallstatevec[0],xwallstatevec[1],true,0,1);
    FEFaceEvaluation<dim,fe_degree_p,fe_degree_p+1,1,value_type> pressure (data,true,1,1);
#endif

  const VectorizedArray<value_type> fac = make_vectorized_array(time_step);
  for(unsigned int face=face_range.first; face<face_range.second; face++)
  {
    fe_eval_xwall.reinit (face);
    pressure.reinit (face);
    pressure.read_dof_values(src,dim);
    pressure.evaluate (true,false);
    for (unsigned int q=0; q<fe_eval_xwall.n_q_points; ++q)
    {
      Tensor<1,dim,VectorizedArray<value_type> > normal = fac*pressure.get_normal_vector(q);
//      Tensor<1,dim,VectorizedArray<value_type> > meanvel = 0.5*(fe_eval_xwall.get_value(q)+fe_eval_xwall_neighbor.get_value(q));
#ifdef PRESPARTIAL
      VectorizedArray<value_type> meanpres = pressure.get_value(q);
#else
      VectorizedArray<value_type> meanpres =make_vectorized_array(0.);
#endif
      normal*=meanpres;

      fe_eval_xwall.submit_value (-normal, q);
    }
    fe_eval_xwall.integrate (true,false);
    fe_eval_xwall.distribute_local_to_global (dst,0,dst,dim);
  }
  }

  namespace
  {
    template <int dim>
    Point<dim> get_direction()
    {
      Point<dim> direction;
      direction[dim-1] = 1.;
      return direction;
    }

    template <int dim>
    Point<dim> get_center()
    {
      Point<dim> center;
      center[0] = 0.5;
      center[1] = 0.2;
      return center;
    }
  }

  template<int dim>
  class NavierStokesProblem
  {
  public:
  typedef typename NavierStokesOperation<dim, fe_degree, fe_degree_p, fe_degree_xwall, n_q_points_1d_xwall>::value_type value_type;
  NavierStokesProblem(const unsigned int n_refinements);
  void run();

  private:
//  Point<dim> grid_transform (const Point<dim> &in);
  void make_grid_and_dofs ();
  void write_output(std::vector<parallel::distributed::Vector<value_type>>   &solution_n,
             std::vector<parallel::distributed::Vector<value_type>>   &vorticity,
             XWall<dim,fe_degree,fe_degree_xwall>* xwall,
#ifdef COMPDIV
             parallel::distributed::Vector<value_type>   &div_old,
             parallel::distributed::Vector<value_type>   &div_new,
#endif
             const unsigned int                     timestep_number);

  int numchsamp;
  double udiv_samp;
  void init_channel_statistics();
  void compute_divu_statistics(std::vector<parallel::distributed::Vector<value_type> >   &vel_hat, NavierStokesOperation<dim, fe_degree, fe_degree_p, fe_degree_xwall, n_q_points_1d_xwall> & nsoperation);
  void write_divu(std::vector<parallel::distributed::Vector<value_type> >   &vel_hat, NavierStokesOperation<dim, fe_degree, fe_degree_p, fe_degree_xwall, n_q_points_1d_xwall> & nsoperation, double time, unsigned int time_step_number);
  void calculate_error(std::vector<parallel::distributed::Vector<value_type>> &solution_n, const double delta_t=0.0);
  void calculate_time_step();

  ConditionalOStream pcout;

  double time, time_step;

  std_cxx11::shared_ptr<Manifold<dim> > cylinder_manifold;

  parallel::distributed::Triangulation<dim> triangulation;
  std::vector<GridTools::PeriodicFacePair<typename Triangulation<dim>::cell_iterator> > periodic_faces;
  FE_DGQArbitraryNodes<dim>  fe;
  FE_DGQArbitraryNodes<dim>  fe_p;
  FE_DGQArbitraryNodes<dim>  fe_xwall;
  MappingQ<dim>   mapping;
  DoFHandler<dim>  dof_handler;
  DoFHandler<dim>  dof_handler_p;
  DoFHandler<dim>  dof_handler_xwall;

  const double cfl;
  const unsigned int n_refinements;

  std::set<types::boundary_id> dirichlet_boundary;
  std::set<types::boundary_id> neumann_boundary;
  };

  template<int dim>
  NavierStokesProblem<dim>::NavierStokesProblem(const unsigned int refine_steps):
  pcout (std::cout,
         Utilities::MPI::this_mpi_process(MPI_COMM_WORLD)==0),
  time(START_TIME),
  time_step(0.0),
  cylinder_manifold(dim == 2 ?
                    static_cast<Manifold<dim>*>(new HyperBallBoundary<dim>(get_center<dim>(), 0.05)) :
                    static_cast<Manifold<dim>*>(new CylindricalManifold<dim>(get_direction<dim>(), get_center<dim>()))),
  triangulation(MPI_COMM_WORLD,
      dealii::Triangulation<dim>::none,parallel::distributed::Triangulation<dim>::construct_multigrid_hierarchy),
  fe(QGaussLobatto<1>(fe_degree+1)),
  fe_p(QGaussLobatto<1>(fe_degree_p+1)),
  fe_xwall(QGaussLobatto<1>(fe_degree_xwall+1)),
  mapping(fe_degree),
  dof_handler(triangulation),
  dof_handler_p(triangulation),
  dof_handler_xwall(triangulation),
  cfl(CFL/pow(fe_degree,2.0)),
  n_refinements(refine_steps)
  {
  pcout << std::endl << std::endl << std::endl
  << "/******************************************************************/" << std::endl
  << "/*                                                                */" << std::endl
  << "/*     Solver for the incompressible Navier-Stokes equations      */" << std::endl
  << "/*                                                                */" << std::endl
  << "/******************************************************************/" << std::endl
  << std::endl;
  }

  template <int dim>
  Point<dim> grid_transform (const Point<dim> &in)
  {
    Point<dim> out = in;

    out[0] = in(0)-numbers::PI;
#ifdef XWALL    //wall-model
    out[1] =  2.*in(1)-1.;
#else    //no wall model
//    out[1] =  std::tanh(GRID_STRETCH_FAC*(2.*in(1)-1.))/std::tanh(GRID_STRETCH_FAC);
#endif
    out[2] = in(2)-0.5*numbers::PI;
    return out;
  }

  void create_triangulation(Triangulation<2> &tria,
                              const bool compute_in_2d = true)
  {
    HyperBallBoundary<2> boundary(Point<2>(0.5,0.2), 0.05);
  Triangulation<2> left, middle, right, tmp, tmp2;
  // old mesh
//  std::vector<unsigned int> ref_1(2, 3);
//  ref_1[1] = 4;
  // old mesh
  // new mesh
  std::vector<unsigned int> ref_1(2, 2);
  ref_1[1] = 2;
  // new mesh

  GridGenerator::subdivided_hyper_rectangle(left, ref_1 ,Point<2>(), Point<2>(0.3, 0.41), false);
  // old mesh
//  std::vector<unsigned int> ref_2(2, 18);
//  ref_2[1] = 4;
  // old mesh
  // new mesh
  std::vector<unsigned int> ref_2(2, 9);
  ref_2[1] = 2;
  // new mesh

  GridGenerator::subdivided_hyper_rectangle(right, ref_2,Point<2>(0.7, 0), Point<2>(2.5, 0.41), false);

  // create middle part first as a hyper shell
  GridGenerator::hyper_shell(middle, Point<2>(0.5, 0.2), 0.05, 0.2, 4, true);
  middle.set_manifold(0, boundary);
  middle.refine_global(1);

  //for (unsigned int v=0; v<middle.get_vertices().size(); ++v)
  //  const_cast<Point<dim> &>(middle.get_vertices()[v]) = 0.4 / 3. * middle.get_vertices()[v];

  // then move the vertices to the points where we want them to be to create a
  // slightly asymmetric cube with a hole
  for (Triangulation<2>::cell_iterator cell = middle.begin();
     cell != middle.end(); ++cell)
    for (unsigned int v=0; v < GeometryInfo<2>::vertices_per_cell; ++v)
    {
      Point<2> &vertex = cell->vertex(v);
      if (std::abs(vertex[0] - 0.7) < 1e-10 &&
        std::abs(vertex[1] - 0.2) < 1e-10)
      vertex = Point<2>(0.7, 0.205);
      else if (std::abs(vertex[0] - 0.6) < 1e-10 &&
           std::abs(vertex[1] - 0.3) < 1e-10)
      vertex = Point<2>(0.7, 0.41);
      else if (std::abs(vertex[0] - 0.6) < 1e-10 &&
           std::abs(vertex[1] - 0.1) < 1e-10)
      vertex = Point<2>(0.7, 0);
      else if (std::abs(vertex[0] - 0.5) < 1e-10 &&
           std::abs(vertex[1] - 0.4) < 1e-10)
      vertex = Point<2>(0.5, 0.41);
      else if (std::abs(vertex[0] - 0.5) < 1e-10 &&
           std::abs(vertex[1] - 0.0) < 1e-10)
      vertex = Point<2>(0.5, 0.0);
      else if (std::abs(vertex[0] - 0.4) < 1e-10 &&
           std::abs(vertex[1] - 0.3) < 1e-10)
      vertex = Point<2>(0.3, 0.41);
      else if (std::abs(vertex[0] - 0.4) < 1e-10 &&
           std::abs(vertex[1] - 0.1) < 1e-10)
      vertex = Point<2>(0.3, 0);
      else if (std::abs(vertex[0] - 0.3) < 1e-10 &&
           std::abs(vertex[1] - 0.2) < 1e-10)
      vertex = Point<2>(0.3, 0.205);
      else if (std::abs(vertex[0] - 0.56379) < 1e-4 &&
           std::abs(vertex[1] - 0.13621) < 1e-4)
      vertex = Point<2>(0.59, 0.11);
      else if (std::abs(vertex[0] - 0.56379) < 1e-4 &&
           std::abs(vertex[1] - 0.26379) < 1e-4)
      vertex = Point<2>(0.59, 0.29);
      else if (std::abs(vertex[0] - 0.43621) < 1e-4 &&
           std::abs(vertex[1] - 0.13621) < 1e-4)
      vertex = Point<2>(0.41, 0.11);
      else if (std::abs(vertex[0] - 0.43621) < 1e-4 &&
           std::abs(vertex[1] - 0.26379) < 1e-4)
      vertex = Point<2>(0.41, 0.29);
    }

  // refine once to create the same level of refinement as in the
  // neighboring domains
  // old mesh
  // middle.refine_global(1);
  // old mesh

  // must copy the triangulation because we cannot merge triangulations with
  // refinement...
  GridGenerator::flatten_triangulation(middle, tmp2);

  if (compute_in_2d)
    GridGenerator::merge_triangulations (tmp2, right, tria);
  else
    {
    GridGenerator::merge_triangulations (left, tmp2, tmp);
    GridGenerator::merge_triangulations (tmp, right, tria);
    }

  // Set the cylinder boundary  to 2, outflow to 1, the rest to 0.
  for (Triangulation<2>::active_cell_iterator cell=tria.begin() ;
     cell != tria.end(); ++cell)
    for (unsigned int f=0; f<GeometryInfo<2>::faces_per_cell; ++f)
    if (cell->face(f)->at_boundary())
    {
      if (std::abs(cell->face(f)->center()[0] - (compute_in_2d ? 0.3 : 0)) < 1e-12)
        cell->face(f)->set_all_boundary_ids(0);
      else if (std::abs(cell->face(f)->center()[0]-2.5) < 1e-12)
        cell->face(f)->set_all_boundary_ids(1);
      else if (Point<2>(0.5,0.2).distance(cell->face(f)->center())<=0.05)
      {
        cell->face(f)->set_all_manifold_ids(10);
        cell->face(f)->set_all_boundary_ids(2);
      }
      else
        cell->face(f)->set_all_boundary_ids(0);
    }
  }

  void create_triangulation(Triangulation<3> &tria)
  {
    Triangulation<2> tria_2d;
    create_triangulation(tria_2d, false);
    // new mesh
    GridGenerator::extrude_triangulation(tria_2d, 3, 0.41, tria);
    // new mesh
    // old mesh
//    GridGenerator::extrude_triangulation(tria_2d, 5, 0.41, tria);
    // old mesh

  // Set the cylinder boundary  to 2, outflow to 1, the rest to 0.
  for (Triangulation<3>::active_cell_iterator cell=tria.begin() ;
     cell != tria.end(); ++cell)
    for (unsigned int f=0; f<GeometryInfo<3>::faces_per_cell; ++f)
    if (cell->face(f)->at_boundary())
    {
      if (std::abs(cell->face(f)->center()[0]) < 1e-12)
        cell->face(f)->set_all_boundary_ids(0);
      else if (std::abs(cell->face(f)->center()[0]-2.5) < 1e-12)
        cell->face(f)->set_all_boundary_ids(1);
      else if (Point<3>(0.5,0.2,cell->face(f)->center()[2]).distance(cell->face(f)->center())<=0.05)
      {
        cell->face(f)->set_all_manifold_ids(10);
        cell->face(f)->set_all_boundary_ids(2);
      }
      else
        cell->face(f)->set_all_boundary_ids(0);
    }
  }

  template<int dim>
  void NavierStokesProblem<dim>::make_grid_and_dofs ()
  {
    /* --------------- Generate grid ------------------- */
    //turbulent channel flow
#ifdef CHANNEL
    Point<dim> coordinates;
    coordinates[0] = 2*numbers::PI;
    coordinates[1] = 1.;
    if (dim == 3)
      coordinates[2] = numbers::PI;
    // hypercube: line in 1D, square in 2D, etc., hypercube volume is [left,right]^dim
//    const double left = -1.0, right = 1.0;
//    GridGenerator::hyper_cube(triangulation,left,right);
//    const unsigned int base_refinements = n_refinements;
    std::vector<unsigned int> refinements(dim, 1);
    //refinements[0] *= 3;
    GridGenerator::subdivided_hyper_rectangle (triangulation,
        refinements,Point<dim>(),
        coordinates);
    // set boundary indicator
//    typename Triangulation<dim>::cell_iterator cell = triangulation.begin(), endc = triangulation.end();
//    for(;cell!=endc;++cell)
//    {
//    for(unsigned int face_number=0;face_number < GeometryInfo<dim>::faces_per_cell;++face_number)
//    {
//    //  if ((std::fabs(cell->face(face_number)->center()(0) - left)< 1e-12)||
//    //      (std::fabs(cell->face(face_number)->center()(0) - right)< 1e-12))
//     if ((std::fabs(cell->face(face_number)->center()(0) - right)< 1e-12))
//        cell->face(face_number)->set_boundary_id (1);
//    }
//    }
    //periodicity in x- and z-direction
    //add 10 to avoid conflicts with dirichlet boundary, which is 0
    triangulation.begin()->face(0)->set_all_boundary_ids(0+10);
    triangulation.begin()->face(1)->set_all_boundary_ids(1+10);
    //periodicity in z-direction, if dim==3
//    for (unsigned int face=4; face<GeometryInfo<dim>::faces_per_cell; ++face)
    triangulation.begin()->face(4)->set_all_boundary_ids(2+10);
    triangulation.begin()->face(5)->set_all_boundary_ids(3+10);

    GridTools::collect_periodic_faces(triangulation, 0+10, 1+10, 0, periodic_faces);
    GridTools::collect_periodic_faces(triangulation, 2+10, 3+10, 2, periodic_faces);
//    for (unsigned int d=2; d<dim; ++d)
//      GridTools::collect_periodic_faces(triangulation, 2*d+10, 2*d+1+10, d, periodic_faces);
    triangulation.add_periodicity(periodic_faces);
    triangulation.refine_global(n_refinements);

    GridTools::transform (&grid_transform<dim>, triangulation);

    dirichlet_boundary.insert(0);
    neumann_boundary.insert(1);
#endif

#ifdef VORTEX
    const double left = -0.5, right = 0.5;
    GridGenerator::subdivided_hyper_cube(triangulation,2,left,right);

    typename Triangulation<dim>::cell_iterator cell = triangulation.begin(), endc = triangulation.end();
    for(;cell!=endc;++cell)
    {
      for(unsigned int face_number=0;face_number < GeometryInfo<dim>::faces_per_cell;++face_number)
      {
       if (((std::fabs(cell->face(face_number)->center()(0) - right)< 1e-12) && (cell->face(face_number)->center()(1)<0))||
           ((std::fabs(cell->face(face_number)->center()(0) - left)< 1e-12) && (cell->face(face_number)->center()(1)>0))||
           ((std::fabs(cell->face(face_number)->center()(1) - left)< 1e-12) && (cell->face(face_number)->center()(0)<0))||
           ((std::fabs(cell->face(face_number)->center()(1) - right)< 1e-12) && (cell->face(face_number)->center()(0)>0)))
          cell->face(face_number)->set_boundary_id (1);
      }
    }
    triangulation.refine_global(n_refinements);

    dirichlet_boundary.insert(0);
    neumann_boundary.insert(1);
#endif

#ifdef POISEUILLE
    std::vector<unsigned int> repetitions({2,1});
    Point<dim> point1(0.0,-1.0), point2(4.0,1.0);
    GridGenerator::subdivided_hyper_rectangle(triangulation,repetitions,point1,point2);

    // set boundary indicator
    typename Triangulation<dim>::cell_iterator cell = triangulation.begin(), endc = triangulation.end();
    for(;cell!=endc;++cell)
    {
      for(unsigned int face_number=0;face_number < GeometryInfo<dim>::faces_per_cell;++face_number)
      {
       if ((std::fabs(cell->face(face_number)->center()(0) - 4.0)< 1e-12))
          cell->face(face_number)->set_boundary_id (1);
      }
    }
    triangulation.refine_global(n_refinements);
    dirichlet_boundary.insert(0);
    neumann_boundary.insert(1);
#endif

#ifdef KOVASZNAY
    const double left = -1.0, right = 1.0;
    GridGenerator::hyper_cube(triangulation,left,right);

    // set boundary indicator
    typename Triangulation<dim>::cell_iterator cell = triangulation.begin(), endc = triangulation.end();
    for(;cell!=endc;++cell)
    {
      for(unsigned int face_number=0;face_number < GeometryInfo<dim>::faces_per_cell;++face_number)
      {
       if ((std::fabs(cell->face(face_number)->center()(0) - right)< 1e-12))
          cell->face(face_number)->set_boundary_id (1);
      }
    }
    triangulation.refine_global(n_refinements);
    dirichlet_boundary.insert(0);
    neumann_boundary.insert(1);
#endif

#ifdef BELTRAMI
    const double left = -1.0, right = 1.0;
    GridGenerator::hyper_cube(triangulation,left,right);
    triangulation.refine_global(n_refinements);
    dirichlet_boundary.insert(0);
#endif

#ifdef STOKES
    const double left = 0.0, right = 1.0;
    GridGenerator::hyper_cube(triangulation,left,right);
    triangulation.refine_global(n_refinements);
    dirichlet_boundary.insert(0);
#endif

#ifdef FLOW_PAST_CYLINDER
    create_triangulation(triangulation);
    triangulation.set_manifold(10, *cylinder_manifold);

    triangulation.refine_global(n_refinements);
    dirichlet_boundary.insert(0);
    dirichlet_boundary.insert(2);
    neumann_boundary.insert(1);
#endif

    pcout << std::endl << "Generating grid for " << dim << "-dimensional problem" << std::endl << std::endl
      << "  number of refinements:" << std::setw(10) << n_refinements << std::endl
      << "  number of cells:      " << std::setw(10) << triangulation.n_global_active_cells() << std::endl
      << "  number of faces:      " << std::setw(10) << triangulation.n_active_faces() << std::endl
      << "  number of vertices:   " << std::setw(10) << triangulation.n_vertices() << std::endl;

    // enumerate degrees of freedom
    dof_handler.distribute_dofs(fe);
    dof_handler_p.distribute_dofs(fe_p);
    dof_handler_xwall.distribute_dofs(fe_xwall);
    //dof_handler.distribute_mg_dofs(fe);
    dof_handler_p.distribute_mg_dofs(fe_p);
    //dof_handler_xwall.distribute_mg_dofs(fe_xwall);

    float ndofs_per_cell_velocity = pow(float(fe_degree+1),dim)*dim;
    float ndofs_per_cell_pressure = pow(float(fe_degree_p+1),dim);
    float ndofs_per_cell_xwall    = pow(float(fe_degree_xwall+1),dim)*dim;
    pcout << std::endl << "Discontinuous finite element discretization:" << std::endl << std::endl
      << "Velocity:" << std::endl
      << "  degree of 1D polynomials:\t" << std::setw(10) << fe_degree << std::endl
      << "  number of dofs per cell:\t" << std::setw(10) << ndofs_per_cell_velocity << std::endl
      << "  number of dofs (velocity):\t" << std::setw(10) << dof_handler.n_dofs()*dim << std::endl
      << "Pressure:" << std::endl
      << "  degree of 1D polynomials:\t" << std::setw(10) << fe_degree_p << std::endl
      << "  number of dofs per cell:\t" << std::setw(10) << ndofs_per_cell_pressure << std::endl
      << "  number of dofs (pressure):\t" << std::setw(10) << dof_handler_p.n_dofs() << std::endl
      << "Enrichment:" << std::endl
      << "  degree of 1D polynomials:\t" << std::setw(10) << fe_degree_xwall << std::endl
      << "  number of dofs per cell:\t" << std::setw(10) << ndofs_per_cell_xwall << std::endl
      << "  number of dofs (xwall):\t" << std::setw(10) << dof_handler_xwall.n_dofs()*dim << std::endl;
  }


  template <int dim>
  class Postprocessor : public DataPostprocessor<dim>
  {
    static const unsigned int number_vorticity_components = (dim==2) ? 1 : dim;
  public:
    Postprocessor (const unsigned int partition)
      :
      partition (partition)
    {}

    virtual
    std::vector<std::string>
    get_names() const
    {
      // must be kept in sync with get_data_component_interpretation and
      // compute_derived_quantities_vector
      std::vector<std::string> solution_names (dim, "velocity");
#ifdef CHANNEL
      solution_names.push_back ("tau_w");
      for (unsigned int d=0; d<dim; ++d)
        solution_names.push_back ("velocity_xwall");
#endif
      for (unsigned int d=0; d<number_vorticity_components; ++d)
        solution_names.push_back ("vorticity");
      solution_names.push_back ("owner");

      return solution_names;
    }

    virtual
    std::vector<DataComponentInterpretation::DataComponentInterpretation>
    get_data_component_interpretation() const
    {
#ifdef CHANNEL
      std::vector<DataComponentInterpretation::DataComponentInterpretation>
        interpretation(2*dim+number_vorticity_components+2, DataComponentInterpretation::component_is_part_of_vector);
      // pressure
      interpretation[dim] = DataComponentInterpretation::component_is_scalar;
      // owner
      interpretation.back() = DataComponentInterpretation::component_is_scalar;
#else
      std::vector<DataComponentInterpretation::DataComponentInterpretation>
        interpretation(dim+number_vorticity_components+1, DataComponentInterpretation::component_is_part_of_vector);
      if(dim==2)
        interpretation[dim] = DataComponentInterpretation::component_is_scalar;
      // owner
      interpretation.back() = DataComponentInterpretation::component_is_scalar;
#endif
      return interpretation;
    }

    virtual
    UpdateFlags
    get_needed_update_flags () const
    {
      return update_values | update_quadrature_points;
    }

    virtual void
    compute_derived_quantities_vector (const std::vector<Vector<double> >              &uh,
                                       const std::vector<std::vector<Tensor<1,dim> > > &/*duh*/,
                                       const std::vector<std::vector<Tensor<2,dim> > > &/*dduh*/,
                                       const std::vector<Point<dim> >                  &/*normals*/,
                                       const std::vector<Point<dim> >                  &evaluation_points,
                                       std::vector<Vector<double> >                    &computed_quantities) const
    {
      const unsigned int n_quadrature_points = uh.size();
      Assert (computed_quantities.size() == n_quadrature_points,  ExcInternalError());
#ifdef CHANNEL
      Assert (uh[0].size() == 4*dim+1,                            ExcInternalError());

      for (unsigned int q=0; q<n_quadrature_points; ++q)
        {
          // TODO: fill in wall distance function
          double wdist = 0.0;
          if(evaluation_points[q][1]<0.0)
            wdist = 1.0+evaluation_points[q][1];
          else
            wdist = 1.0-evaluation_points[q][1];
          //todo: add correct utau
          const double enrichment_func = SimpleSpaldingsLaw::SpaldingsLaw(wdist,sqrt(uh[q](dim)));
          for (unsigned int d=0; d<dim; ++d)
            computed_quantities[q](d)
              = (uh[q](d) + uh[q](dim+1+d) * enrichment_func);

          // tau_w
          computed_quantities[q](dim) = uh[q](dim);

          // velocity_xwall
          for (unsigned int d=0; d<dim; ++d)
            computed_quantities[q](dim+1+d) = uh[q](dim+1+d);

          // vorticity
          for (unsigned int d=0; d<number_vorticity_components; ++d)
            computed_quantities[q](2*dim+1+d) = uh[q](2*dim+1+d)+uh[q](2*dim+number_vorticity_components+1+d)*enrichment_func;

          // owner
          computed_quantities[q](2*dim+number_vorticity_components+1) = partition;
        }
#else
      Assert (uh[0].size() == dim+number_vorticity_components,                            ExcInternalError());

      for (unsigned int q=0; q<n_quadrature_points; ++q)
        {
          for (unsigned int d=0; d<dim; ++d)
            computed_quantities[q](d)
              = uh[q](d);

          // vorticity
          for (unsigned int d=0; d<number_vorticity_components; ++d)
            computed_quantities[q](dim+d) = uh[q](dim+d);
          // owner
          computed_quantities[q](dim+number_vorticity_components) = partition;
        }
#endif
    }

  private:
    const unsigned int partition;
  };


  template<int dim>
  void NavierStokesProblem<dim>::
  write_output(std::vector<parallel::distributed::Vector<value_type> >   &solution_n,
          std::vector<parallel::distributed::Vector<value_type> >   &vorticity,
          XWall<dim,fe_degree,fe_degree_xwall>* xwall,
#ifdef COMPDIV
          parallel::distributed::Vector<value_type>   &div_old,
          parallel::distributed::Vector<value_type>   &div_new,
#endif
          const unsigned int                     output_number)
  {
    const unsigned int number_vorticity_components = (dim==2) ? 1 : dim;
    // velocity + xwall dofs
    const FESystem<dim> joint_fe (fe, dim,
#ifdef CHANNEL
                                  *(*xwall).ReturnFE(), 1,
                                  fe_xwall, dim,
#endif
                                  fe, number_vorticity_components
#ifdef CHANNEL
                                  ,fe_xwall, number_vorticity_components
#endif
                                  );
    DoFHandler<dim> joint_dof_handler (dof_handler.get_triangulation());
    joint_dof_handler.distribute_dofs (joint_fe);
    IndexSet joint_relevant_set;
    DoFTools::extract_locally_relevant_dofs(joint_dof_handler, joint_relevant_set);
    parallel::distributed::Vector<double>
      joint_solution (joint_dof_handler.locally_owned_dofs(), joint_relevant_set, MPI_COMM_WORLD);
    std::vector<types::global_dof_index> loc_joint_dof_indices (joint_fe.dofs_per_cell),
      loc_vel_dof_indices (fe.dofs_per_cell)
#ifdef CHANNEL
      , loc_pre_dof_indices((*xwall).ReturnFE()->dofs_per_cell),
      loc_vel_xwall_dof_indices(fe_xwall.dofs_per_cell)
#endif
      ;
    typename DoFHandler<dim>::active_cell_iterator
      joint_cell = joint_dof_handler.begin_active(),
      joint_endc = joint_dof_handler.end(),
      vel_cell = dof_handler.begin_active()
#ifdef CHANNEL
      ,pre_cell = (*xwall).ReturnDofHandlerWallDistance()->begin_active(),
      vel_cell_xwall = dof_handler_xwall.begin_active();
      xwall->ReturnTauW()->update_ghost_values()
#endif
;

    for (; joint_cell != joint_endc; ++joint_cell, ++vel_cell
#ifdef CHANNEL
    , ++ pre_cell, ++vel_cell_xwall
#endif
    )
      if (joint_cell->is_locally_owned())
      {
        joint_cell->get_dof_indices (loc_joint_dof_indices);
        vel_cell->get_dof_indices (loc_vel_dof_indices);
#ifdef CHANNEL
        pre_cell->get_dof_indices (loc_pre_dof_indices);
        vel_cell_xwall->get_dof_indices (loc_vel_xwall_dof_indices);
#endif
        for (unsigned int i=0; i<joint_fe.dofs_per_cell; ++i)
          switch (joint_fe.system_to_base_index(i).first.first)
            {
            case 0: //velocity
              Assert (joint_fe.system_to_base_index(i).first.second < dim,
                      ExcInternalError());
              joint_solution (loc_joint_dof_indices[i]) =
                solution_n[ joint_fe.system_to_base_index(i).first.second ]
                (loc_vel_dof_indices[ joint_fe.system_to_base_index(i).second ]);
              break;
#ifdef CHANNEL
            case 1: //tauw, necessary to reconstruct velocity
              Assert (joint_fe.system_to_base_index(i).first.second == 0,
                      ExcInternalError());
              joint_solution (loc_joint_dof_indices[i]) =
                  (*xwall->ReturnTauW())
                (loc_pre_dof_indices[ joint_fe.system_to_base_index(i).second ]);
              break;
            case 2: //velocity_xwall
              Assert (joint_fe.system_to_base_index(i).first.second < dim,
                      ExcInternalError());
              joint_solution (loc_joint_dof_indices[i]) =
                solution_n[ dim+1+joint_fe.system_to_base_index(i).first.second ]
                (loc_vel_xwall_dof_indices[ joint_fe.system_to_base_index(i).second ]);
              break;
            case 3: //vorticity
#else
            case 1:
#endif
              Assert (joint_fe.system_to_base_index(i).first.second < dim,
                      ExcInternalError());
              joint_solution (loc_joint_dof_indices[i]) =
                vorticity[ joint_fe.system_to_base_index(i).first.second ]
                (loc_vel_dof_indices[ joint_fe.system_to_base_index(i).second ]);
              break;
#ifdef CHANNEL
            case 4: //vorticity_xwall
              Assert (joint_fe.system_to_base_index(i).first.second < dim,
                      ExcInternalError());
              joint_solution (loc_joint_dof_indices[i]) =
                vorticity[ dim + joint_fe.system_to_base_index(i).first.second ]
                (loc_vel_xwall_dof_indices[ joint_fe.system_to_base_index(i).second ]);
              break;
#endif
            default:
              Assert (false, ExcInternalError());
              break;
            }
      }

  joint_solution.update_ghost_values();

  Postprocessor<dim> postprocessor (Utilities::MPI::this_mpi_process(MPI_COMM_WORLD));

  DataOut<dim> data_out;
  data_out.attach_dof_handler(joint_dof_handler);
  data_out.add_data_vector(joint_solution, postprocessor);
#ifdef CHANNEL
  (*(*xwall).ReturnWDist()).update_ghost_values();
  data_out.add_data_vector (*(*xwall).ReturnDofHandlerWallDistance(),(*(*xwall).ReturnWDist()), "wdist");
#endif
  solution_n[dim].update_ghost_values();
  data_out.add_data_vector (dof_handler_p,solution_n[dim], "p");
//  data_out.add_data_vector (*(*xwall).ReturnDofHandlerWallDistance(),(*(*xwall).ReturnTauW()), "tauw");
#ifdef COMPDIV
  data_out.add_data_vector (dof_handler,div_old, "div_old");
  data_out.add_data_vector (dof_handler,div_new, "div_new");
#endif

    std::ostringstream filename;
    filename << "output/"
             << output_prefix
             << "_Proc"
             << Utilities::MPI::this_mpi_process(MPI_COMM_WORLD)
             << "_"
             << output_number
             << ".vtu";

    data_out.build_patches (mapping,5);

    std::ofstream output (filename.str().c_str());
    data_out.write_vtu (output);

  if ( Utilities::MPI::this_mpi_process(MPI_COMM_WORLD) == 0)
  {

    std::vector<std::string> filenames;
    for (unsigned int i=0;i<Utilities::MPI::n_mpi_processes(MPI_COMM_WORLD);++i)
    {
      std::ostringstream filename;
      filename << "output/"
               << output_prefix
               << "_Proc"
               << i
               << "_"
               << output_number
               << ".vtu";

        filenames.push_back(filename.str().c_str());
    }
    std::string master_name = output_prefix + "_" + Utilities::int_to_string(output_number) + ".pvtu";
    std::ofstream master_output (master_name.c_str());
    data_out.write_pvtu_record (master_output, filenames);
  }
  }

  template<int dim>
  void NavierStokesProblem<dim>::
  init_channel_statistics()
  {
    udiv_samp = 0;
    numchsamp = 0;
  }

  template<int dim>
  void NavierStokesProblem<dim>::
  compute_divu_statistics(std::vector<parallel::distributed::Vector<value_type> >   &vel_hathat, NavierStokesOperation<dim, fe_degree, fe_degree_p, fe_degree_xwall, n_q_points_1d_xwall> & nsoperation)
  {
    numchsamp++;

    std::vector<double > dummy(2,0.0);
    nsoperation.get_data().cell_loop (&NavierStokesOperation<dim, fe_degree, fe_degree_p, fe_degree_xwall, n_q_points_1d_xwall>::local_compute_divu_for_channel_stats,&nsoperation, dummy, vel_hathat);
    double div = Utilities::MPI::sum (dummy.at(0), MPI_COMM_WORLD);
    double vol = Utilities::MPI::sum (dummy.at(1), MPI_COMM_WORLD);
    udiv_samp += div/vol;
    if(Utilities::MPI::this_mpi_process(MPI_COMM_WORLD)==0)
    {
      std::ostringstream filename;
      filename << output_prefix
               << ".flow_statistics_divu";

      std::ofstream f;

      f.open(filename.str().c_str(),std::ios::trunc);
      f<<"average divergence over space and time"<<std::endl;
      f<<"number of samples:   " << numchsamp << std::endl;
      f<<"mean div u_hathat:   " << udiv_samp/numchsamp*6.0/11.0 << std::endl;//the factor 6/11 is gamma0^-1, which is the factor u_hathat is scaled compared to solution_n
      f.close();
    }
   }

  template<int dim>
  void NavierStokesProblem<dim>::
  write_divu(std::vector<parallel::distributed::Vector<value_type> >   &vel_hathat, NavierStokesOperation<dim, fe_degree, fe_degree_p, fe_degree_xwall, n_q_points_1d_xwall> & nsoperation, double time, unsigned int time_step_number)
  {
    std::vector<double > dummy(2,0.0);
    nsoperation.get_data().cell_loop (&NavierStokesOperation<dim, fe_degree, fe_degree_p, fe_degree_xwall, n_q_points_1d_xwall>::local_compute_divu_for_channel_stats,&nsoperation, dummy, vel_hathat);
    double div = Utilities::MPI::sum (dummy.at(0), MPI_COMM_WORLD);
    double vol = Utilities::MPI::sum (dummy.at(1), MPI_COMM_WORLD);
    double udiv = div/vol;
    if(Utilities::MPI::this_mpi_process(MPI_COMM_WORLD)==0)
    {
      std::ostringstream filename;
      filename << output_prefix
               << ".flow_statistics_divu_timeseries";

      std::ofstream f;
      if(time_step_number==1)
      {
        f.open(filename.str().c_str(),std::ios::trunc);
        f<< "       n       |       t      |     divu     " << std::endl;
      }
      else
        f.open(filename.str().c_str(),std::ios::app);
      f << std::setw(15) <<time_step_number;
      f << std::scientific<<std::setprecision(7) << std::setw(15) << time ;
      f << std::scientific<<std::setprecision(7) << std::setw(15) << udiv*6.0/11.0 << std::endl;
      //the factor 6/11 is gamma0^-1, which is the factor u_hathat is scaled compared to solution_n
      f.close();
    }
  }


  template<int dim>
  void NavierStokesProblem<dim>::
  calculate_error(std::vector<parallel::distributed::Vector<value_type>>  &solution_n,
                  const double                                            delta_t)
  {
  for(unsigned int d=0;d<dim;++d)
  {
    Vector<double> norm_per_cell (triangulation.n_active_cells());
    VectorTools::integrate_difference (mapping, dof_handler,
                       solution_n[d],
                       AnalyticalSolution<dim>(d,time+delta_t),
                       norm_per_cell,
                       QGauss<dim>(fe.degree+2),
                       VectorTools::L2_norm);
    double solution_norm =
      std::sqrt(Utilities::MPI::sum (norm_per_cell.norm_sqr(), MPI_COMM_WORLD));
    pcout << "error (L2-norm) velocity u" << d+1 << ":"
        << std::scientific << std::setprecision(5) << std::setw(10) << solution_norm
        << std::endl;
  }
  Vector<double> norm_per_cell (triangulation.n_active_cells());
  VectorTools::integrate_difference (mapping, dof_handler_p,
                     solution_n[dim],
                     AnalyticalSolution<dim>(dim,time+delta_t),
                     norm_per_cell,
                     QGauss<dim>(fe.degree+2),
                     VectorTools::L2_norm);
  double solution_norm =
    std::sqrt(Utilities::MPI::sum (norm_per_cell.norm_sqr(), MPI_COMM_WORLD));
  pcout << "error (L2-norm) pressure p: "
      << std::scientific << std::setprecision(5) << std::setw(10) << solution_norm
      << std::endl;
  }

  template<int dim>
  void NavierStokesProblem<dim>::calculate_time_step()
  {
    typename Triangulation<dim>::active_cell_iterator cell = triangulation.begin_active(),
                                                          endc = triangulation.end();

    double diameter = 0.0, min_cell_diameter = std::numeric_limits<double>::max();
    Tensor<1,dim, value_type> velocity;
    for (; cell!=endc; ++cell)
      if (cell->is_locally_owned())
      {
      // calculate minimum diameter
      //diameter = cell->diameter()/std::sqrt(dim); // diameter is the largest diagonal -> divide by sqrt(dim)
      diameter = cell->minimum_vertex_distance();
      if (diameter < min_cell_diameter)
        min_cell_diameter = diameter;
      }
    const double global_min_cell_diameter = -Utilities::MPI::max(-min_cell_diameter, MPI_COMM_WORLD);

	  pcout << std::endl << "Temporal discretisation:" << std::endl << std::endl
			<< "  High order dual splitting scheme (3rd order)" << std::endl << std::endl
			<< "Calculation of time step size:" << std::endl << std::endl
			<< "  h_min: " << std::setw(10) << global_min_cell_diameter << std::endl
			<< "  u_max: " << std::setw(10) << MAX_VELOCITY << std::endl
			<< "  CFL:   " << std::setw(7) << CFL << "/p²" << std::endl;

    // cfl = a * time_step / d_min
    //time_step = cfl * global_min_cell_diameter / global_max_cell_a;
    time_step = cfl * global_min_cell_diameter / MAX_VELOCITY;
//    time_step = cfl * 1.0/(MAX_VELOCITY/global_min_cell_diameter+0.0/(global_min_cell_diameter*global_min_cell_diameter));

    // decrease time_step in order to exactly hit END_TIME
    time_step = (END_TIME-START_TIME)/(1+int((END_TIME-START_TIME)/time_step));
#ifdef STOKES
    time_step = TIME_STEP_SIZE; // 0.1/pow(2.0,8);
#endif
    pcout << std::endl << "time step size:\t" << std::setw(10) << time_step << std::endl;

    pcout << std::endl << "further parameters:" << std::endl;
    pcout << " - number of quad points for xwall:     " << n_q_points_1d_xwall << std::endl;
    pcout << " - viscosity:                           " << VISCOSITY << std::endl;
    pcout << " - stab_factor:                         " << stab_factor << std::endl;
    pcout << " - penalty factor K:                    " << K << std::endl;
    pcout << " - Smagorinsky constant                 " << CS << std::endl;
    pcout << " - fix tauw to 1.0:                     " << not variabletauw << std::endl;
    pcout << " - max wall distance of xwall:          " << MAX_WDIST_XWALL << std::endl;
    pcout << " - grid stretching if no xwall:         " << GRID_STRETCH_FAC << std::endl;
    pcout << " - prefix:                              " << output_prefix << std::endl;
  }

  template<int dim>
  void NavierStokesProblem<dim>::run()
  {
  make_grid_and_dofs();

  calculate_time_step();

  NavierStokesOperation<dim, fe_degree, fe_degree_p, fe_degree_xwall, n_q_points_1d_xwall>  navier_stokes_operation(mapping,dof_handler, dof_handler_p, dof_handler_xwall, time_step, periodic_faces, dirichlet_boundary, neumann_boundary);

  // prescribe initial conditions
  for(unsigned int d=0;d<dim;++d)
    VectorTools::interpolate(mapping, dof_handler, AnalyticalSolution<dim>(d,time), navier_stokes_operation.solution_n[d]);
  VectorTools::interpolate(mapping, dof_handler_p, AnalyticalSolution<dim>(dim,time), navier_stokes_operation.solution_n[dim]);
  for(unsigned int d=0;d<dim;++d)
    VectorTools::interpolate(mapping, dof_handler_xwall, AnalyticalSolution<dim>(d+dim+1,time), navier_stokes_operation.solution_n[d+dim+1]);

//  navier_stokes_operation.solution_nm = navier_stokes_operation.solution_n;
//  navier_stokes_operation.solution_nm2 = navier_stokes_operation.solution_n;

  for(unsigned int d=0;d<dim;++d)
      VectorTools::interpolate(mapping, dof_handler, AnalyticalSolution<dim>(d,time-time_step), navier_stokes_operation.solution_nm[d]);
    VectorTools::interpolate(mapping, dof_handler_p, AnalyticalSolution<dim>(dim,time-time_step), navier_stokes_operation.solution_nm[dim]);
  for(unsigned int d=0;d<dim;++d)
    VectorTools::interpolate(mapping, dof_handler, AnalyticalSolution<dim>(d,time-time_step*2.0), navier_stokes_operation.solution_nm2[d]);
  VectorTools::interpolate(mapping, dof_handler_p, AnalyticalSolution<dim>(dim,time-time_step*2.0), navier_stokes_operation.solution_nm2[dim]);

  // compute vorticity from initial data at time t = START_TIME
  {
    navier_stokes_operation.compute_vorticity(navier_stokes_operation.solution_n,navier_stokes_operation.vorticity_n);
//    navier_stokes_operation.compute_eddy_viscosity(navier_stokes_operation.solution_n);

//    navier_stokes_operation.vorticity_nm = navier_stokes_operation.vorticity_n;
//    navier_stokes_operation.vorticity_nm2 = navier_stokes_operation.vorticity_n;

    navier_stokes_operation.compute_vorticity(navier_stokes_operation.solution_nm,navier_stokes_operation.vorticity_nm);
    navier_stokes_operation.compute_vorticity(navier_stokes_operation.solution_nm2,navier_stokes_operation.vorticity_nm2);
  }

#ifdef CHANNEL
  StatisticsManager<dim> statistics (dof_handler, &grid_transform<dim>);
#endif

  unsigned int output_number = 0;
  const double EPSILON = 1.0e-10;
  if(OUTPUT_START_TIME < (START_TIME+EPSILON))
  {
    write_output(navier_stokes_operation.solution_n,
          navier_stokes_operation.vorticity_n,
          navier_stokes_operation.ReturnXWall(),
#ifdef COMPDIV
          navier_stokes_operation.divergence_old,
          navier_stokes_operation.divergence_new,
#endif
          output_number);
    pcout << std::endl << "Write output at START_TIME t = " << START_TIME << std::endl;
#ifndef FLOW_PAST_CYLINDER
    calculate_error(navier_stokes_operation.solution_n);
#endif
  }
  output_number++;

  unsigned int time_step_number = 1;

  init_channel_statistics();

  for(;time<(END_TIME-EPSILON)&&time_step_number<=MAX_NUM_STEPS;time+=time_step,++time_step_number)
  {
    navier_stokes_operation.do_timestep(time,time_step,time_step_number);

    if(time_step_number % output_solver_info_every_timesteps ==0)
      pcout << "Step = " << time_step_number << "  t = " << time << std::endl;

    if( (time+time_step-START_TIME) > (output_number*OUTPUT_INTERVAL_TIME-EPSILON) && (time+time_step) > OUTPUT_START_TIME-EPSILON)
    {
    write_output(navier_stokes_operation.solution_n,
            navier_stokes_operation.vorticity_n,
            navier_stokes_operation.ReturnXWall(),
#ifdef COMPDIV
            navier_stokes_operation.divergence_old,
            navier_stokes_operation.divergence_new,
#endif
            output_number++);
      pcout << std::endl << "Write output at TIME t = " << time+time_step << std::endl;
      calculate_error(navier_stokes_operation.solution_n,time_step);
    }
    else if((time+time_step-START_TIME) > (output_number*OUTPUT_INTERVAL_TIME-EPSILON))
      output_number++;
    if((time+time_step) > STATISTICS_START_TIME-EPSILON)
    {
#ifdef CHANNEL
      statistics.evaluate(navier_stokes_operation.solution_n);
      if(time_step_number % 100 == 0||(time+time_step) > (END_TIME-EPSILON))
        statistics.write_output(output_prefix,VISCOSITY);
#endif
      compute_divu_statistics(navier_stokes_operation.velocity_temp, navier_stokes_operation);
    }
    if(DIVU_TIMESERIES)
      write_divu(navier_stokes_operation.velocity_temp, navier_stokes_operation,time+time_step,time_step_number);
  }
    navier_stokes_operation.analyse_computing_times();
  }
}

int main (int argc, char** argv)
{
  try
    {
      using namespace DG_NavierStokes;
      Utilities::MPI::MPI_InitFinalize mpi(argc, argv, 1);

      deallog.depth_console(0);

      for(unsigned int refine_steps = refine_steps_min;refine_steps <= refine_steps_max;++refine_steps)
      {
        NavierStokesProblem<dimension> navier_stokes_problem(refine_steps);
        navier_stokes_problem.run();
      }
    }
  catch (std::exception &exc)
    {
      std::cerr << std::endl << std::endl
                << "----------------------------------------------------"
                << std::endl;
      std::cerr << "Exception on processing: " << std::endl
                << exc.what() << std::endl
                << "Aborting!" << std::endl
                << "----------------------------------------------------"
                << std::endl;
      return 1;
    }
  catch (...)
    {
      std::cerr << std::endl << std::endl
                << "----------------------------------------------------"
                << std::endl;
      std::cerr << "Unknown exception!" << std::endl
                << "Aborting!" << std::endl
                << "----------------------------------------------------"
                << std::endl;
      return 1;
    }
  return 0;
}<|MERGE_RESOLUTION|>--- conflicted
+++ resolved
@@ -63,13 +63,8 @@
 #include "poisson_solver.h"
 
 //#define XWALL
-<<<<<<< HEAD
 //#define COMPDIV
-#define LOWMEMORY //compute grad-div matrices directly instead of saving them
-=======
-#define COMPDIV
 #define LOWMEMORY 2 //compute grad-div matrices directly instead of saving them
->>>>>>> 188e98ed
 #define PRESPARTIAL
 #define DIVUPARTIAL
 
@@ -377,23 +372,14 @@
   const double OUTPUT_START_TIME = 50.0;
   const double STATISTICS_START_TIME = 50.0;
   const bool DIVU_TIMESERIES = false; //true;
-<<<<<<< HEAD
   const int MAX_NUM_STEPS = 100;
   const double CFL = 0.1;
-=======
-  const int MAX_NUM_STEPS = 1000;
-  const double CFL = 1.0;
->>>>>>> 188e98ed
 
   const double VISCOSITY = 1./40.0;//0.005; // Taylor vortex: 0.01; vortex problem (Hesthaven): 0.025; Poisseuille 0.005; Kovasznay 0.025; Stokes 1.0
 
   const double MAX_VELOCITY = 22.0; // Taylor vortex: 1; vortex problem (Hesthaven): 1.5; Poisseuille 1.0; Kovasznay 4.0
   const double stab_factor = 1.0;
-<<<<<<< HEAD
-  const double K=100.0; //grad-div stabilization/penalty parameter
-=======
   const double K=1.0e2; //grad-div stabilization/penalty parameter
->>>>>>> 188e98ed
   const double CS = 0.0; // Smagorinsky constant
   const double ML = 0.0; // mixing-length model for xwall
   const bool variabletauw = false;
@@ -3823,12 +3809,9 @@
   timer.restart();
 
   apply_projection(solution_np,velocity_temp);
-<<<<<<< HEAD
 
 //  rhs_projection(solution_np,rhs_proj);
 //  solve_projection(rhs_proj,velocity_temp);
-=======
->>>>>>> 188e98ed
 
   computing_times[2] += timer.wall_time();
   /*************************************************************************/
