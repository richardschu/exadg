{
    "General": {
        "Precision": "double",
        "Dim": "3",
        "IsTest": "false"
    },
    "SpatialResolutionFluid": {
        "Degree": "2",
        "RefineSpace": "0"
    },
    "SpatialResolutionStructure": {
        "Degree": "1",
        "RefineSpace": "0"
    },
    "Fluid" : {
        "TemporalDiscretization": "BDFDualSplittingScheme"
    },
    "Structure" : {
        "WeakDamping": "0.0",
        "UseExteriorSupport" : "false",
        "SpringCoefficient": "0",
        "DashpotCoefficient": "1e8",
        "ExteriorPressure": "0.0"
    },
    "FSI" : {
        "AccelerationMethod": "IQN_ILS",
        "UpdateMethod": "Implicit",
        "CouplingMethod": "DirichletNeumann",
        "RobinParameterScale": "0.000",
        "AbsTol": "1.e-9",
        "RelTol": "1.e-3",
        "OmegaInit": "0.3",
<<<<<<< HEAD
        "UseExtrapolation": "false",
=======
        "InitialGuessCouplingScheme": "SolutionExtrapolatedToEndOfTimeStep",
>>>>>>> 0005cbcf
        "PartitionedIterMax": "100",
        "ReusedTimeSteps": "10",
        "GeometricTolerance": "1.e-8"
    },
    "Application": {
    },
    "Output": {
        "OutputDirectory": "output/pressure_wave/",
        "OutputName": "fsi_test",
        "WriteOutput": "true"
    }
}<|MERGE_RESOLUTION|>--- conflicted
+++ resolved
@@ -30,11 +30,7 @@
         "AbsTol": "1.e-9",
         "RelTol": "1.e-3",
         "OmegaInit": "0.3",
-<<<<<<< HEAD
-        "UseExtrapolation": "false",
-=======
-        "InitialGuessCouplingScheme": "SolutionExtrapolatedToEndOfTimeStep",
->>>>>>> 0005cbcf
+        "InitialGuessCouplingScheme": "ConvergedSolutionPreviousTimeStep",
         "PartitionedIterMax": "100",
         "ReusedTimeSteps": "10",
         "GeometricTolerance": "1.e-8"
