--- conflicted
+++ resolved
@@ -120,10 +120,6 @@
  Time step number = 1       t = 0.00000e+00 -> t + dt = 5.00000e-01
 ________________________________________________________________________________
 
-<<<<<<< HEAD
-Calculate error for all fields at time t = 1.0000e+00:
-  Relative error (L2-norm): 1.02111e+00
-=======
 Calculate error for all fields at time t = 2.5000e+01:
   Relative error (L2-norm): 9.11314e-01
 
@@ -139,5 +135,4 @@
 ________________________________________________________________________________
 
 Calculate error for all fields at time t = 1.0000e+02:
-  Relative error (L2-norm): 6.27902e-01
->>>>>>> 5ec94b19
+  Relative error (L2-norm): 6.27902e-01