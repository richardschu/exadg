{
    "General": {
        "Precision": "double",
        "Dim": "3",
        "IsTest": "false"
    },
    "SpatialResolution": {
        "DegreeMin": "2",
        "DegreeMax": "2",
        "RefineSpaceMin": "2",
        "RefineSpaceMax": "2"
    },
    "TemporalResolution": {
        "RefineTimeMin": "0",
        "RefineTimeMax": "0"
    },
    "Application": {
        "Length": "100.0",
        "Height": "10.0",
        "Width": "10.0",
        "ProblemType": "QuasiStatic",
        "MaterialType": "IncompressibleFibrousTissue",
        "LargeDeformation": "true",
        "Preconditioner": "Multigrid",
        "WeakDamping": "0.0",
        "LoadIncrement": "0.1",
        "UseVolumeForce": "false",
        "VolumeForce": "1.0",
        "SpatialIntegration": "true",
        "ForceMaterialResidual": "false",
        "StableFormulation": "true",
        "CacheLevel": "0",
        "CheckType": "0",
        "MappingStrength": "0.20",
        "BoundaryType": "Dirichlet",
<<<<<<< HEAD
        "Displacement": "20",
        "Traction":	"0.0"
=======
        "Displacement": "20.0",
        "Traction": "0.0",
        "SpringCoefficient": "1e5",
        "DashpotCoefficient": "1e3",
        "ExteriorPressure": "0"
>>>>>>> 5ec94b19
    },
    "Output": {
        "OutputDirectory": "output/bar/",
        "OutputName": "test",
        "WriteOutput": "true"
    }
}<|MERGE_RESOLUTION|>--- conflicted
+++ resolved
@@ -33,16 +33,11 @@
         "CheckType": "0",
         "MappingStrength": "0.20",
         "BoundaryType": "Dirichlet",
-<<<<<<< HEAD
-        "Displacement": "20",
-        "Traction":	"0.0"
-=======
         "Displacement": "20.0",
         "Traction": "0.0",
         "SpringCoefficient": "1e5",
         "DashpotCoefficient": "1e3",
         "ExteriorPressure": "0"
->>>>>>> 5ec94b19
     },
     "Output": {
         "OutputDirectory": "output/bar/",
