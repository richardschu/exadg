{
    "General": {
        "Precision": "double",
        "Dim": "3",
        "IsTest": "false"
    },
    "SpatialResolution": {
        "DegreeMin": "2",
        "DegreeMax": "2",
        "RefineSpaceMin": "2",
        "RefineSpaceMax": "2"
    },
    "TemporalResolution": {
        "RefineTimeMin": "0",
        "RefineTimeMax": "0"
    },
    "Application": {
        "Length": "100.0",
        "Height": "10.0",
        "Width": "10.0",
        "ProblemType": "QuasiStatic",
        "MaterialType": "IncompressibleFibrousTissue",
        "LargeDeformation": "true",
        "Preconditioner": "Multigrid",
        "WeakDamping": "0.0",
        "LoadIncrement": "0.1",
        "UseVolumeForce": "false",
        "VolumeForce": "1.0",
        "SpatialIntegration": "true",
        "ForceMaterialResidual": "false",
        "StableFormulation": "true",
        "CacheLevel": "0",
        "CheckType": "0",
        "MappingStrength": "0.20",
        "BoundaryType": "Dirichlet",
<<<<<<< HEAD
        "Displacement": "20",
=======
        "Displacement": "20.0",
>>>>>>> b65265ac
        "Traction":	"0.0"
    },
    "Output": {
        "OutputDirectory": "output/bar/",
        "OutputName": "test",
        "WriteOutput": "true"
    }
}<|MERGE_RESOLUTION|>--- conflicted
+++ resolved
@@ -33,11 +33,7 @@
         "CheckType": "0",
         "MappingStrength": "0.20",
         "BoundaryType": "Dirichlet",
-<<<<<<< HEAD
-        "Displacement": "20",
-=======
         "Displacement": "20.0",
->>>>>>> b65265ac
         "Traction":	"0.0"
     },
     "Output": {
